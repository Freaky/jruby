#!/usr/bin/env ruby
# Copyright (c) 2015 Oracle and/or its affiliates. All rights reserved. This
# code is released under a tri EPL/GPL/LGPL license. You can use it,
# redistribute it and/or modify it under the terms of the:
#
# Eclipse Public License version 1.0
# GNU General Public License version 2
# GNU Lesser General Public License version 2.1

# A workflow tool for JRuby+Truffle development

# Recommended: function jt { ruby tool/jt.rb "$@"; }

require 'fileutils'
require 'digest/sha1'

JRUBY_DIR = File.expand_path('../..', __FILE__)

JDEBUG_PORT = 51819
JDEBUG = "-J-agentlib:jdwp=transport=dt_socket,server=y,address=#{JDEBUG_PORT},suspend=y"
JDEBUG_TEST = "-Dmaven.surefire.debug=-Xdebug -Xrunjdwp:transport=dt_socket,server=y,suspend=y,address=#{JDEBUG_PORT} -Xnoagent -Djava.compiler=NONE"
JEXCEPTION = "-Xtruffle.exceptions.print_java=true"

# wait for sub-processes to handle the interrupt
trap(:INT) {}

module Utilities

  def self.graal_version
    File.foreach("#{JRUBY_DIR}/truffle/pom.rb") do |line|
      if /jar 'com.oracle:truffle:(\d+\.\d+(?:-SNAPSHOT)?)'/ =~ line
        break $1
      end
    end
  end

  def self.find_graal
    graal_locations = [
      ENV['GRAAL_BIN'],
      ENV["GRAAL_BIN_#{mangle_for_env(git_branch)}"],
      "graalvm-jdk1.8.0/bin/java",
      "../graalvm-jdk1.8.0/bin/java",
      "../../graalvm-jdk1.8.0/bin/java",
    ].compact.map { |path| File.expand_path(path, JRUBY_DIR) }

    not_found = -> {
      raise "couldn't find graal - download it from http://lafo.ssw.uni-linz.ac.at/graalvm/ and extract it into the JRuby repository or parent directory"
    }

    graal_locations.find(not_found) do |location|
      File.executable?(location)
    end
  end

  def self.git_branch
    @git_branch ||= `GIT_DIR="#{JRUBY_DIR}/.git" git rev-parse --abbrev-ref HEAD`.strip
  end

  def self.mangle_for_env(name)
    name.upcase.tr('-', '_')
  end

  def self.find_graal_parent
    graal = File.expand_path('../../../../../graal-compiler', find_graal)
    raise "couldn't find graal - set GRAAL_BIN, and you need to use a checkout of Graal, not a build" unless Dir.exist?(graal)
    graal
  end

  def self.find_graal_mx
    mx = File.expand_path('../../../../../../mx/mx', find_graal)
    raise "couldn't find mx - set GRAAL_BIN, and you need to use a checkout of Graal, not a build" unless File.executable?(mx)
    mx
  end

  def self.igv_running?
    `ps a`.include? 'IdealGraphVisualizer'
  end

  def self.ensure_igv_running
    unless igv_running?
      Dir.chdir(find_graal_parent + "/../jvmci") do
        spawn "#{find_graal_mx} --vm server igv", pgroup: true
      end

      sleep 5
      puts
      puts
      puts "-------------"
      puts "Waiting for IGV start"
      puts "The first time you run IGV it may take several minutes to download dependencies and compile"
      puts "Press enter when you see the IGV window"
      puts "-------------"
      puts
      puts
      $stdin.gets
    end
  end

  def self.find_bench
    bench_locations = [
      ENV['BENCH_DIR'],
      'bench9000',
      '../bench9000'
    ].compact.map { |path| File.expand_path(path, JRUBY_DIR) }

    not_found = -> {
      raise "couldn't find bench9000 - clone it from https://github.com/jruby/bench9000.git into the JRuby repository or parent directory"
    }

    bench_locations.find(not_found) do |location|
      Dir.exist?(location)
    end
  end

  def self.jruby_version
    File.read("#{JRUBY_DIR}/VERSION").strip
  end

end

module ShellUtils
  private

  def raw_sh(*args)
    puts "$ #{printable_cmd(args)}"
    result = system(*args)
    unless result
      $stderr.puts "FAILED (#{$?}): #{printable_cmd(args)}"
      exit $?.exitstatus
    end
  end

  def printable_cmd(args)
    env = {}
    if Hash === args.first
      env, *args = args
    end
    env = env.map { |k,v| "#{k}=#{shellescape(v)}" }.join(' ')
    args = args.map { |a| shellescape(a) }.join(' ')
    env.empty? ? args : "#{env} #{args}"
  end

  def shellescape(str)
    if str.include?(' ')
      if str.include?("'")
        require 'shellwords'
        Shellwords.escape(str)
      else
        "'#{str}'"
      end
    else
      str
    end
  end

  def sh(*args)
    Dir.chdir(JRUBY_DIR) do
      raw_sh(*args)
    end
  end

  def mvn(*args)
    sh './mvnw', *args
  end

  def mspec(command, *args)
    env_vars = {}
    if command.is_a?(Hash)
      env_vars = command
      command, *args = args
    end

    if ENV["JRUBY_ECLIPSE"] == "true"
      args.unshift "-ttool/jruby_eclipse"
    end

    sh env_vars, 'ruby', 'spec/mspec/bin/mspec', command, '--config', 'spec/truffle/truffle.mspec', *args
  end
end

module Commands
  include ShellUtils

  def help
    puts 'jt checkout name                               checkout a different Git branch and rebuild'
    puts 'jt build [options]                             build'
    puts 'jt build truffle [options]                     build only the Truffle part, assumes the rest is up-to-date'
    puts 'jt rebuild [options]                           clean and build'
    puts '    --no-tests       don\'t run JUnit unit tests'
    puts 'jt clean                                       clean'
    puts 'jt irb                                         irb'
    puts 'jt rebuild                                     clean and build'
    puts 'jt run [options] args...                       run JRuby with -X+T and args'
    puts '    --graal         use Graal (set GRAAL_BIN or it will try to automagically find it)'
    puts '    --asm           show assembly (implies --graal)'
    puts '    --server        run an instrumentation server on port 8080'
    puts '    --igv           make sure IGV is running and dump Graal graphs after partial escape (implies --graal)'
    puts '        --full      show all phases, not just up to the Truffle partial escape'
    puts '    --jdebug        run a JDWP debug server on #{JDEBUG_PORT}'
    puts '    --jexception[s] print java exceptions'
    puts 'jt e 14 + 2                                    evaluate an expression'
    puts 'jt puts 14 + 2                                 evaluate and print an expression'
    puts 'jt test                                        run all mri tests and specs'
    puts 'jt test tck [--jdebug]                         run the Truffle Compatibility Kit tests'
    puts 'jt test mri                                    run mri tests'
    puts 'jt test specs                                  run all specs'
    puts 'jt test specs fast                             run all specs except sub-processes, GC, sleep, ...'
    puts 'jt test spec/ruby/language                     run specs in this directory'
    puts 'jt test spec/ruby/language/while_spec.rb       run specs in this file'
    puts 'jt test pe                                     run partial evaluation tests'
    puts 'jt tag spec/ruby/language                      tag failing specs in this directory'
    puts 'jt tag spec/ruby/language/while_spec.rb        tag failing specs in this file'
    puts 'jt tag all spec/ruby/language                  tag all specs in this file, without running them'
    puts 'jt untag spec/ruby/language                    untag passing specs in this directory'
    puts 'jt untag spec/ruby/language/while_spec.rb      untag passing specs in this file'
    puts 'jt bench debug [--ruby-backtrace] [vm-args] benchmark    run a single benchmark with options for compiler debugging'
    puts 'jt bench reference [benchmarks]                run a set of benchmarks and record a reference point'
    puts 'jt bench compare [benchmarks]                  run a set of benchmarks and compare against a reference point'
    puts '    benchmarks can be any benchmarks or group of benchmarks supported'
    puts '    by bench9000, eg all, classic, chunky, 3, 5, 10, 15 - default is 5'
    puts 'jt findbugs                                    run findbugs'
    puts 'jt findbugs report                             run findbugs and generate an HTML report'
    puts 'jt install ..../graal/mx/suite.py              install a JRuby distribution into an mx suite'
    puts
    puts 'you can also put build or rebuild in front of any command'
    puts
    puts 'recognised environment variables:'
    puts
    puts '  GRAAL_BIN                                    GraalVM executable (java command) to use'
    puts '  GRAAL_BIN_...git_branch_name...              GraalVM executable to use for a given branch'
    puts '           branch names are mangled - eg truffle-head becomes GRAAL_BIN_TRUFFLE_HEAD'
  end

  def checkout(branch)
    sh 'git', 'checkout', branch
    rebuild
  end
  
  def build(project = nil)
    opts = %w[-DskipTests]
    case project
    when 'truffle'
      mvn *opts, '-pl', 'truffle', 'package'
    when nil
      mvn *opts, 'package'
    else
      raise ArgumentError, project
    end
  end

  def clean
    mvn 'clean'
  end

  def irb(*args)
    run(*%w[-S irb], *args)
  end

  def rebuild
    clean
    build
  end

  def run(*args)
    env_vars = args.first.is_a?(Hash) ? args.shift : {}
    jruby_args = ['-X+T', "-Xtruffle.core.load_path=#{JRUBY_DIR}/truffle/src/main/ruby"]

    { '--asm' => '--graal', '--igv' => '--graal' }.each_pair do |arg, dep|
      args.unshift dep if args.include?(arg)
    end

    if args.delete('--graal')
      env_vars["JAVACMD"] = Utilities.find_graal
      jruby_args << '-J-server'
    end

    if args.delete('--asm')
      jruby_args += %w[-J-XX:+UnlockDiagnosticVMOptions -J-XX:CompileCommand=print,*::callRoot]
    end

    if args.delete('--jdebug')
      jruby_args << JDEBUG
    end

    if args.delete('--jexception') || args.delete('--jexceptions')
      jruby_args << JEXCEPTION
    end

    if args.delete('--server')
      jruby_args += %w[-Xtruffle.instrumentation_server_port=8080 -Xtruffle.passalot=1]
    end

    if args.delete('--igv')
      warn "warning: --igv might not work on master - if it does not, use truffle-head instead which builds against latest graal" if Utilities.git_branch == 'master'
      Utilities.ensure_igv_running
      if args.delete('--full')
        jruby_args += %w[-J-Djvmci.option.Dump=Truffle]
      else
        jruby_args += %w[-J-Djvmci.option.Dump=TrufflePartialEscape]
      end
    end

    if ENV["JRUBY_ECLIPSE"] == "true"
      jruby_bin = "#{JRUBY_DIR}/tool/jruby_eclipse"
    else
      jruby_bin = "#{JRUBY_DIR}/bin/jruby"
    end

    raw_sh env_vars, jruby_bin, *jruby_args, *args
  end
  alias ruby run

  def e(*args)
    run '-e', args.join(' ')
  end

  def command_puts(*args)
    e 'puts begin', *args, 'end'
  end

  def command_p(*args)
    e 'p begin', *args, 'end'
  end

  def test_mri(*args)
    env_vars = {
      "EXCLUDES" => "test/mri/excludes_truffle"
    }
    jruby_args = %w[-J-Xmx2G -Xtruffle.exceptions.print_java]

    if args.empty?
      args = File.readlines("#{JRUBY_DIR}/test/mri_truffle.index").grep(/^[^#]\w+/).map(&:chomp)
    end

    command = %w[test/mri/runner.rb -v --color=never --tty=no -q]
    run(env_vars, *jruby_args, *command, *args)
  end
  private :test_mri

  def test(*args)
    path, *rest = args

    case path
    when nil
      test_tck
      test_specs('run')
      test_mri
    when 'pe' then test_pe(*rest)
    when 'specs' then test_specs('run', *rest)
    when 'tck' then
      args = []
      if rest.include? '--jdebug'
        args << JDEBUG_TEST
      end
      test_tck *args
    when 'mri' then test_mri(*rest)
    else
      if File.expand_path(path).start_with?("#{JRUBY_DIR}/test")
        test_mri(*args)
      else
        test_specs('run', *args)
      end
    end
  end

  def test_pe(*args)
    file = args.pop if args.last and File.exist?(args.last)
    args.push('-J-Djvmci.option.TruffleIterativePartialEscape=true')
    args.push('-J-Djvmci.option.TruffleCompilationExceptionsAreThrown=true')
    run('--graal', *args, 'test/truffle/pe/pe.rb', *file)
  end
  private :test_pe

  def test_specs(command, *args)
    env_vars = {}
    options = []

    case command
    when 'run'
      options += %w[--excl-tag fails]
    when 'tag'
      options += %w[--add fails --fail]
    when 'untag'
      options += %w[--del fails --pass]
      command = 'tag'
    when 'tag_all'
      options += %w[--unguarded --all --dry-run --add fails]
      command = 'tag'
    else
      raise command
    end

    if args.first == 'fast'
      args.shift
      options += %w[--excl-tag slow]
    end

    if args.delete('--graal')
      env_vars["JAVACMD"] = Utilities.find_graal
      options << '-T-J-server'
    end

    if args.delete('--jdebug')
      options << "-T#{JDEBUG}"
    end

    if args.delete('--jexception') || args.delete('--jexceptions')
      options << "-T#{JEXCEPTION}"
    end

    mspec env_vars, command, *options, *args
  end
  private :test_specs

  def test_tck(*args)
    mvn *args + ['test']
  end
  private :test_tck

  def tag(path, *args)
    return tag_all(*args) if path == 'all'
    test_specs('tag', path, *args)
  end

  # Add tags to all given examples without running them. Useful to avoid file exclusions.
  def tag_all(*args)
    test_specs('tag_all', *args)
  end
  private :tag_all

  def untag(path, *args)
    puts
    puts "WARNING: untag is currently not very reliable - run `jt test #{[path,*args] * ' '}` after and manually annotate any new failures"
    puts
    test_specs('untag', path, *args)
  end

  def bench(command, *args)
    bench_dir = Utilities.find_bench
    env_vars = {
      "JRUBY_DEV_DIR" => JRUBY_DIR,
      "GRAAL_BIN" => Utilities.find_graal,
    }
    bench_args = ["#{bench_dir}/bin/bench9000"]
    case command
    when 'debug'
      vm_args = ['-G:+TraceTruffleCompilation', '-G:+DumpOnError']
      if args.delete '--ruby-backtrace'
<<<<<<< HEAD
        compilation_exceptions_behaviour = '-J-Djvmci.option.TruffleCompilationExceptionsAreThrown=true'
      else
        compilation_exceptions_behaviour = '-J-Djvmci.option.TruffleCompilationExceptionsAreFatal=true'
=======
        vm_args.push '-G:+TruffleCompilationExceptionsAreThrown'
      else
        vm_args.push '-G:+TruffleCompilationExceptionsAreFatal'
>>>>>>> 9b65b7e6
      end
      remaining_args = []
      args.each do |arg|
        if arg.start_with? '-'
          vm_args.push arg
        else
          remaining_args.push arg
        end
      end
      env_vars["JRUBY_OPTS"] = vm_args.map{ |a| '-J' + a }.join(' ')
      bench_args += ['score', '--config', "#{bench_dir}/benchmarks/default.config.rb", 'jruby-dev-truffle-graal', '--show-commands', '--show-samples']
      raise 'specify a single benchmark for run - eg classic-fannkuch-redux' if remaining_args.size != 1
      args = remaining_args
    when 'reference'
      bench_args += ['reference', '--config', "#{bench_dir}/benchmarks/default.config.rb", 'jruby-dev-truffle-graal', '--show-commands']
      args << "5" if args.empty?
    when 'compare'
      bench_args += ['compare-reference', '--config', "#{bench_dir}/benchmarks/default.config.rb", 'jruby-dev-truffle-graal']
      args << "5" if args.empty?
    else
      raise ArgumentError, command
    end
    raw_sh env_vars, "ruby", *bench_args, *args
  end

  def findbugs(report=nil)
    case report
    when 'report'
      sh 'tool/truffle-findbugs.sh', '--report'
      sh 'open', 'truffle-findbugs-report.html'
    when nil
      sh 'tool/truffle-findbugs.sh'
    else
      raise ArgumentError, report
    end
  end

  def check_ambiguous_arguments
    ENV.delete "JRUBY_ECLIPSE" # never run from the Eclipse launcher here
    pom = "#{JRUBY_DIR}/truffle/pom.rb"
    contents = File.read(pom)
    contents.gsub!(/^(\s+)'source'\s*=>.+'1.7'.+,\n\s+'target'\s*=>.+\s*'1.7.+,\n/) do
      indent = $1
      $&.gsub("1.7", "1.8") + "#{indent}'fork' => 'true',\n"
    end
    contents.sub!(/^(\s+)('-J-Dfile.encoding=UTF-8')(.+\n)(?!\1'-parameters')/) do
      "#{$1}#{$2},\n#{$1}'-parameters'#{$3}"
    end
    File.write pom, contents
    FileUtils::Verbose.rm_r "#{JRUBY_DIR}/truffle/target/classes"
    build('truffle')
    run({ "TRUFFLE_CHECK_AMBIGUOUS_OPTIONAL_ARGS" => "true" }, '-e', 'exit')
  end

  def install(arg)
    case arg
    when /.*suite.*\.py$/
      rebuild
      mvn '-Pcomplete'

      suite_file = arg
      suite_lines = File.readlines(suite_file)
      version = Utilities.jruby_version

      [
        ['maven/jruby-complete/target', "jruby-complete"],
        ['truffle/target', "jruby-truffle"]
      ].each do |dir, name|
        jar_name = "#{name}-#{version}.jar"
        source_jar_path = "#{dir}/#{jar_name}"
        shasum = Digest::SHA1.hexdigest File.read(source_jar_path)
        jar_shasum_name = "#{name}-#{version}-#{shasum}.jar"
        FileUtils.cp source_jar_path, "#{File.expand_path('../..', suite_file)}/lib/#{jar_shasum_name}"
        line_index = suite_lines.find_index { |line| line.start_with? "      \"path\" : \"lib/#{name}" }
        suite_lines[line_index] = "      \"path\" : \"lib/#{jar_shasum_name}\",\n"
        suite_lines[line_index + 1] = "      \#\"urls\" : [\"http://lafo.ssw.uni-linz.ac.at/truffle/ruby/#{jar_shasum_name}\"],\n"
        suite_lines[line_index + 2] = "      \"sha1\" : \"#{shasum}\"\n"
      end

      File.write(suite_file, suite_lines.join())
    else
      raise ArgumentError, kind
    end
  end

end

class JT
  include Commands

  def main(args)
    args = args.dup

    if args.empty? or %w[-h -help --help].include? args.first
      help
      exit
    end

    case args.first
    when "rebuild"
      send(args.shift)
    when "build"
      command = [args.shift]
      command << args.shift if args.first == "truffle"
      send(*command)
    end

    return if args.empty?

    commands = Commands.public_instance_methods(false).map(&:to_s)

    command, *rest = args
    command = "command_#{command}" if %w[p puts].include? command

    abort "no command matched #{command.inspect}" unless commands.include?(command)

    begin
      send(command, *rest)
    rescue
      puts "Error during command: #{args*' '}"
      raise $!
    end
  end
end

# tool/jruby_eclipse only works on release currently
ENV.delete("JRUBY_ECLIPSE") unless Utilities.graal_version

JT.new.main(ARGV)<|MERGE_RESOLUTION|>--- conflicted
+++ resolved
@@ -444,17 +444,11 @@
     bench_args = ["#{bench_dir}/bin/bench9000"]
     case command
     when 'debug'
-      vm_args = ['-G:+TraceTruffleCompilation', '-G:+DumpOnError']
+      vm_args = ['-Djvmci.option.TraceTruffleCompilation=true', '-Djvmci.option.DumpOnError=true']
       if args.delete '--ruby-backtrace'
-<<<<<<< HEAD
-        compilation_exceptions_behaviour = '-J-Djvmci.option.TruffleCompilationExceptionsAreThrown=true'
+        vm_args.push '-Djvmci.option.TruffleCompilationExceptionsAreThrown=true'
       else
-        compilation_exceptions_behaviour = '-J-Djvmci.option.TruffleCompilationExceptionsAreFatal=true'
-=======
-        vm_args.push '-G:+TruffleCompilationExceptionsAreThrown'
-      else
-        vm_args.push '-G:+TruffleCompilationExceptionsAreFatal'
->>>>>>> 9b65b7e6
+        vm_args.push '-Djvmci.option.TruffleCompilationExceptionsAreFatal=true'
       end
       remaining_args = []
       args.each do |arg|
