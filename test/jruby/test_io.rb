# -*- coding: utf-8 -*-
require 'test/unit'
require 'test/jruby/test_helper'
require 'rbconfig'
require 'stringio'

class TestIO < Test::Unit::TestCase
  include TestHelper

  WINDOWS = RbConfig::CONFIG['host_os'] =~ /Windows|mswin/
  SOLARIS = RbConfig::CONFIG['host_os'] =~ /solaris/

  def setup
    @to_close = []
    @to_unlink = []
    @to_unlink << @file = "TestIO_tmp"
    @to_unlink << @file2 = "Test2IO_tmp"
    @to_unlink << @file3 = "Test3IO_tmp"

    @devnull = WINDOWS ? 'NUL:' : '/dev/null'
    @stringio = StringIO.new 'abcde'
  end

  def teardown
    @to_close.each { |io| io.close rescue nil }
    @to_unlink.each { |path| File.unlink(path) rescue nil }
  end

  def test_puts_on_a_recursive_array
    # Puts a recursive array
    x = []
    x << 2 << x
    f = File.new(@file, "w")
    @to_close << f
    g = IO.new(f.fileno)
    @to_close << g
    g.puts x
    g.close

    f = File.new(@file, "r")
    @to_close << f
    g = IO.new(f.fileno)
    @to_close << g
    a = f.gets
    b = f.gets
    assert_equal("2\n", a)
    assert_equal("[...]\n", b)
  end

  def test_premature_close_raises_appropriate_errors
    ensure_files @file
    # In this case we will have f close (which will pull the rug
    # out from under g) and thus make g try the ops and fail
    f = File.open(@file)
    @to_close << g = IO.new(f.fileno)
    f.close
    assert_raises(Errno::EBADF) { g.readchar }
    assert_raises(Errno::EBADF) { g.readline }
    assert_raises(Errno::EBADF) { g.gets }
    assert_raises(Errno::EBADF) { g.close }
    assert_raises(IOError) { g.getc }
    assert_raises(IOError) { g.readchar }
    assert_raises(IOError) { g.read }
    assert_raises(IOError) { g.sysread 1 }

    f = File.open(@file, "w")
    @to_close << g = IO.new(f.fileno)
    f.close
    assert_nothing_raised { g.print "" }
    assert_nothing_raised { g.write "" }
    assert_nothing_raised { g.puts "" }
    assert_nothing_raised { g.putc 'c' }
    begin
      # silence "syswrite for buffered IO" warning
      verbose, $VERBOSE = $VERBOSE, nil
      assert_raises(Errno::EBADF) { g.syswrite "" }
    ensure
      $VERBOSE = verbose
    end

    f = File.open(@file, "w")
    @to_close << g = IO.new(f.fileno)
    g.sync = true
    f.close
    assert_nothing_raised { g.print "" }
    assert_nothing_raised { g.write "" }
    assert_raises(Errno::EBADF) { g.puts "" }
    assert_raises(Errno::EBADF) { g.putc 'c' }
    assert_raises(Errno::EBADF) { g.syswrite "" }
  end

  def test_ios_with_incompatible_flags
    ensure_files @file, @file2
    # Cannot open an IO which does not have compatible permission with
    # original IO
    f = File.new(@file2, "w")
    @to_close << f
    assert_raises(Errno::EINVAL) { IO.new(f.fileno, "r") }
    f.close

    f = File.new(@file, "r")
    @to_close << f
    assert_raises(Errno::EINVAL) { IO.new(f.fileno, "w") }
    f.close
  end

  def test_ios_with_compatible_flags
    ensure_files @file
    # However, you can open a second with less permissions
    f = File.new(@file, "r+")
    @to_close << f
    g = IO.new(f.fileno, "r")
    @to_close << g
    g.gets
    f.puts "HEH"
    assert_raises(IOError) { g.write "HOH" }
    assert_equal(f.fileno, g.fileno)
    f.close
  end

  def test_empty_write_does_not_complain
    # empty write...writes nothing and does not complain
    f = File.new(@file, "w")
    @to_close << f
    i = f.syswrite("")
    assert_equal(i, 0)
    i = f.syswrite("heh")
    assert_equal(i, 3)
    f.close
  end

  def test_enoent
    assert_raises(Errno::ENOENT) { File.foreach("nonexistent_file") {} }
  end

  def test_reopen
    ensure_files @file, @file2
    file = File.open(@file)
    @to_close << file
    file.gets
    file2 = File.open(@file2)
    @to_close << file2
    file2_fileno = file2.fileno;
    file2 = file2.reopen(file)
    assert_equal(file.pos, file2.pos)
    assert_equal(file2_fileno, file2.fileno);
    assert(file.fileno != file2.fileno);
    file2.close
    file.close

    # reopen of a filename after a close should succeed (JRUBY-1885)
    assert_nothing_raised { file.reopen(@file) }
  end

  def test_file_read
    ensure_files @file
    # test that read returns correct values
    f = File.open(@file)
    @to_close << f
    f.read # read all
    assert_equal("", f.read)
    assert_equal(nil, f.read(1))
    f.close
  end

  # MRI 1.8.5 and 1.8.6 permit nil buffers with reads.
  def test_file_read_with_nil_buffer
     ensure_files @file

     f = File.open(@file)
     @to_close << f
     assert_equal " ", f.read(1, nil)
  end

  def test_open
    ensure_files @file

    assert_raises(ArgumentError) { io = IO.open }

    f = File.open(@file)
    @to_close << f
    assert_raises(ArgumentError) { io = IO.open(f.fileno, "r", :gratuitous) }
    io = IO.open(f.fileno, "r")
    @to_close << io
    assert_equal(f.fileno, io.fileno)
    assert(!io.closed?)
    io.close
    assert(io.closed?)

    assert(!f.closed?)
    assert_raises(Errno::EBADF) { f.close }
  end

  def test_open_with_block
    ensure_files @file

    f = File.open(@file)
    @to_close << f
    IO.open(f.fileno, "r") do |io|
      assert_equal(f.fileno, io.fileno)
      assert(!io.closed?)
    end

    assert(!f.closed?)
    assert_raises(Errno::EBADF) { f.close }
  end

<<<<<<< HEAD
  if WINDOWS
    # Opening a file should raise EISDIR on Windows, but not raise on other platforms.
    def test_open_read_directory
      assert_raises(Errno::EISDIR) { File.open('.', 'r') }
    end
=======
  def test_open_child_of_file
    ensure_files @file
    assert_raises(WINDOWS ? Errno::ENOENT : Errno::ENOTDIR) { File.open(File.join(@file, 'child')) }
>>>>>>> baf2bf6c
  end

  unless WINDOWS # Windows doesn't take kindly to perm mode tests
    def test_sysopen
      ensure_files @file

      fno = IO::sysopen(@file, "r", 0124) # not creating, mode is ignored
      assert_instance_of(Integer, fno)
      assert_raises(Errno::EINVAL) { IO.open(fno, "w") } # not writable
      IO.open(fno, "r") do |io|
        assert_equal(fno, io.fileno)
        assert(!io.closed?)
      end
      assert_raises(Errno::EBADF) { IO.open(fno, "r") } # fd is closed
      File.open(@file) do |f|
        mode = (f.stat.mode & 0777) # only comparing lower 9 bits
        assert(mode > 0124)
      end

      File.delete(@file)
      fno = IO::sysopen(@file, "w", 0611) # creating, mode is enforced
      File.open(@file) do |f|
        mode = (f.stat.mode & 0777)
        assert_equal(0611, mode)
      end
    end
  end

  def test_delete
    ensure_files @file, @file2, @file3
    # Test deleting files
    assert(File.delete(@file, @file2, @file3))
  end

  def test_select
    assert_equal(nil, select(nil, nil, nil, 0))
    assert_raises(ArgumentError) { select(nil, nil, nil, -1) }
  end

  class NumLike
    def initialize; @num = 1 end
    def method_missing(m, *args); @num.send(m, *args) end
  end

  def test_select_converts_timeout
    assert_equal nil, IO.select([], [], [], NumLike.new)
    assert_raises(TypeError) { IO.select([], [], [], Object.new) }
  end

  class FakeStream
    attr_accessor :data
    def initialize(stream, passthrough = false)
      @stream = stream
      @passthrough = passthrough
    end
    def write(content)
      @data = content
      @stream.write(content) if @passthrough
    end
  end

  def test_puts_and_warn_redirection
    require 'stringio'
    begin
      $stdout = StringIO.new
      $stderr = StringIO.new
      $stdout.print ":"
      $stderr.print ":"
      puts "hi"
      warn "hello"
      assert_equal ":hi\n", $stdout.string
      assert_equal ":hello\n", $stderr.string
    ensure
      $stderr = STDERR
      $stdout = STDOUT
    end
  end

  # JRUBY-1894
  def test_getc_255
    File.open(@file, "wb") do |file|
      file.putc(255)
    end
  end

  # JRUBY-2203
  # unget char should be discarded after position changing calls
  def test_unget_before_position_change
    File.open(@file, "wb+") { |file| file.puts("HELLO") }
    File.open(@file) do |f|
      f.read(3)
      f.ungetc(100)
      f.pos = 2
      assert_equal("LLO", f.read(3))

      f.ungetc(100)
      f.seek(2)
      assert_equal("LLO", f.read(3))

      f.ungetc(100)
      f.rewind
      assert_equal("HELLO", f.read(5))

      f.ungetc(100)
      f.seek(-3, IO::SEEK_END)
      assert_equal("LO", f.read(2))
    end
  end

  # JRUBY-1987
  def test_reopen_doesnt_close_same_handler
    f = File.open(@file, "w")
    @to_close << f
    x = IO.new(f.fileno)
    @to_close << x
    f.print "."
    y = x.dup
    @to_close << y
    x.reopen(y)
    f.print "."
    f.close
    out = File.read(@file)
    assert_equal "..", out
  end

  # JRUBY-1698
  if false # disabled temporarily to work on dynamically-grown buffer logic (see #1833 and dynbuf_io branch)
  def test_very_big_read
    # See JRUBY-1686: this caused OOM
    ensure_files @file
    f = File.open(@file)
    @to_close << f
    assert_nothing_raised { f.read(1000000000) }
  end
  end

  # JRUBY-2023, multithreaded writes
  def test_multithreaded_writes
    f = File.open("__temp1", "w")
    @to_close << f
    threads = []
    100.times {
      threads << Thread.new { 100.times { f.print('.') } }
    }
    threads.each {|thread| thread.join}
    f.close
    assert_equal 100*100, File.size("__temp1")
  ensure
    File.unlink("__temp1")
  end

  #JRUBY-2145
  def test_eof_on_dev_null
    File.open(@devnull, 'rb') { |f|
      assert(f.eof?)
    }
  end

  #JRUBY-2145
  def test_read_dev_null
    File.open(@devnull, 'rb') { |f|
      assert_equal("", f.read)
      assert_equal(nil, f.read(1))
      assert_equal([], f.readlines)
      assert_raise EOFError do
        f.readline
      end
    }
  end

  def test_read_ignores_blocks
    a = true
    File.read(@devnull) { a = false }
    assert(a)
  end

  unless WINDOWS
    # On Windows an error is raised when opening a directory instead of when reading.
    def test_read_directory
      File.open('.', 'r') do |f|
        assert_raise(Errno::EISDIR) { f.read }
      end
    end

    def test_gets_directory
      File.open('.', 'r') do |f|
        assert_raise(Errno::EISDIR) { f.gets }
      end
    end
  end

  if (WINDOWS)
    #JRUBY-2158
    def test_null_open_windows
      null_names = ['NUL', 'NUL:', 'nul', 'nul:']
      null_names.each { |name|
        File.open(name) { |f|
          assert_equal("", f.read)
          assert(f.eof?)
        }
        File.open(name, 'r+') { |f|
          assert_nil(f.puts("test"))
        }
      }
    end
  end

  def test_file_constants_included
    assert IO.include?(File::Constants)
    constants = ["APPEND", "BINARY", "CREAT", "EXCL", "FNM_CASEFOLD",
                   "FNM_DOTMATCH", "FNM_NOESCAPE", "FNM_PATHNAME", "FNM_SYSCASE",
                   "LOCK_EX", "LOCK_NB", "LOCK_SH", "LOCK_UN", "NONBLOCK",
                   "RDONLY", "RDWR", "SEEK_CUR", "SEEK_END", "SEEK_SET", "SYNC", "TRUNC",
                   "WRONLY"]
    constants = constants.map(&:to_sym)
    constants.each { |c| assert(IO.constants.include?(c), "#{c} is not included") }
  end

  #JRUBY-3012
  def test_io_reopen
    quiet_script = File.dirname(__FILE__) + '/quiet.rb'
    result = `#{RUBY} #{quiet_script}`.chomp
    assert_equal("foo", result)
  end

  # JRUBY-4152
  def test_tty_leak
    if $stdin.tty? # in Ant that might be false
      assert $stdin.tty?
      10_000.times {
        $stdin.tty?
      }
      assert $stdin.tty?
    end
  end

  # JRUBY-4821
  def test_clear_dollar_bang_after_open_block
    open(__FILE__) do |io|
      io.close
    end
    assert_nil $!
  end

  # JRUBY-4932
  #  def test_popen4_read_error
  #  p, o, i, e = IO.popen4(__FILE__)
  #  assert_raise(IOError) { i.read }
  #end

  def ensure_files(*files)
    files.each {|f| File.open(f, "w") {|g| g << " " } }
  end
  private :ensure_files

  # JRUBY-5114
  def test_autoclose_false_leaves_channels_open; require 'java'
    channel = java.io.FileInputStream.new(__FILE__).channel

    # sanity check
    io1 = channel.to_io(:autoclose => false)
    assert_equal "#", io1.sysread(1)
    io2 = channel.to_io(:autoclose => false)
    assert_equal " ", io2.sysread(1)

    # dereference and force GC a few times to finalize
    io1 = nil
    5.times { java.lang.System.gc }

    # io2 and original channel should still be open and usable
    assert_equal "-", io2.sysread(1)
    assert !io2.closed?

    assert channel.open?
  end if defined? JRUBY_VERSION

  def test_gets_no_args
    File.open(@file, 'w') { |f| f.write 'abcde' }

    File.open(@file) do |f|
      assert_equal 'abcde', f.gets
    end
  end

  def test_gets_separator
    File.open(@file, 'w') { |f| f.write 'abcde' }

    File.open(@file) do |f|
      assert_equal 'abc', f.gets('c')
    end
  end

  def test_stringio_gets_no_args
    assert_equal 'abcde', @stringio.gets
  end

  def test_stringio_gets_separator
    assert_equal 'abc', @stringio.gets('c')
  end

  # JRUBY-6137
  def test_rubyio_fileno_mapping_leak
    fileno_util = JRuby.runtime.fileno_util
    starting_count = fileno_util.number_of_wrappers

    # use a non-channel stream to ensure we use our mapping
    io = org.jruby.RubyIO.new(JRuby.runtime, java.io.ByteArrayOutputStream.new)

    open_io_count = fileno_util.number_of_wrappers
    assert_equal(starting_count + 1, open_io_count)

    io.close
    closed_io_count = fileno_util.number_of_wrappers
    assert_equal(starting_count, closed_io_count)
  end if RUBY_ENGINE == 'jruby'

  # JRUBY-1222
  def test_stringio_gets_utf8
    stringio = StringIO.new("®\r\n®\r\n")
    assert_equal "®\r\n", stringio.gets("\r\n")
    assert_equal "®\r\n", stringio.gets("\r\n")
  end

  # JRUBY-5436
  def test_open_with_dash_encoding
    filename = 'test.txt'
    io = File.new(filename, 'w+:US-ASCII:-')
    assert_nil io.internal_encoding
  ensure
    io.close
    File.unlink(filename)
  end

  def test_gets_limit
    File.open(@file, 'w') { |f| f.write 'abcde' }

    File.open(@file) do |f|
      assert_equal 'ab', f.gets(2)
    end
  end

  def test_gets_separator_limit
    File.open(@file, 'w') { |f| f.write 'abcde' }

    File.open(@file) do |f|
      assert_equal 'ab', f.gets('c', 2)
    end
  end

  def test_gets_nil_separator_limit
    File.open(@file, 'w') { |f| f.write 'abcde' }

    File.open(@file) do |f|
      assert_equal 'ab', f.gets(nil, 2)
    end
  end

  def test_stringio_gets_limit
    stringio = StringIO.new 'abcde'
    assert_equal 'ab', stringio.gets(2)
  end

  def test_stringio_gets_separator_limit
    stringio = StringIO.new 'abcde'
    assert_equal 'ab', stringio.gets('c', 2)
  end

  def test_stringio_gets_nil_separator_limit
    stringio = StringIO.new 'abcde'
    assert_equal 'ab', stringio.gets(nil, 2)
  end

end<|MERGE_RESOLUTION|>--- conflicted
+++ resolved
@@ -205,17 +205,16 @@
     assert_raises(Errno::EBADF) { f.close }
   end
 
-<<<<<<< HEAD
   if WINDOWS
     # Opening a file should raise EISDIR on Windows, but not raise on other platforms.
     def test_open_read_directory
       assert_raises(Errno::EISDIR) { File.open('.', 'r') }
     end
-=======
+  end
+    
   def test_open_child_of_file
     ensure_files @file
     assert_raises(WINDOWS ? Errno::ENOENT : Errno::ENOTDIR) { File.open(File.join(@file, 'child')) }
->>>>>>> baf2bf6c
   end
 
   unless WINDOWS # Windows doesn't take kindly to perm mode tests
