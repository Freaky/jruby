<?xml version="1.0" encoding="UTF-8"?>
<project xsi:schemaLocation="http://maven.apache.org/POM/4.0.0 http://maven.apache.org/xsd/maven-4.0.0.xsd" xmlns="http://maven.apache.org/POM/4.0.0"
    xmlns:xsi="http://www.w3.org/2001/XMLSchema-instance">
  <modelVersion>4.0.0</modelVersion>
  <parent>
    <groupId>org.jruby</groupId>
    <artifactId>jruby-parent</artifactId>
<<<<<<< HEAD
    <version>9000.dev-SNAPSHOT</version>
=======
    <version>1.7.14-SNAPSHOT</version>
>>>>>>> 6a65d0fe
  </parent>
  <artifactId>jruby-tests</artifactId>
  <name>JRuby Integration Tests</name>
  <properties>
    <jruby.home>${basedir}/..</jruby.home>
    <tesla.dump.readonly>true</tesla.dump.readonly>
    <gem.home>${jruby.home}/lib/ruby/gems/shared</gem.home>
    <tesla.dump.pom>pom.xml</tesla.dump.pom>
  </properties>
  <dependencies>
    <dependency>
      <groupId>org.jruby</groupId>
      <artifactId>jruby-core</artifactId>
      <version>${project.version}</version>
    </dependency>
    <dependency>
      <groupId>junit</groupId>
      <artifactId>junit</artifactId>
      <version>4.11</version>
      <scope>test</scope>
    </dependency>
    <dependency>
      <groupId>org.apache.ant</groupId>
      <artifactId>ant</artifactId>
      <version>${ant.version}</version>
      <scope>provided</scope>
    </dependency>
    <dependency>
      <groupId>bsf</groupId>
      <artifactId>bsf</artifactId>
      <version>2.4.0</version>
      <scope>provided</scope>
    </dependency>
    <dependency>
      <groupId>commons-logging</groupId>
      <artifactId>commons-logging</artifactId>
      <version>1.1.3</version>
      <scope>test</scope>
    </dependency>
    <dependency>
      <groupId>org.livetribe</groupId>
      <artifactId>livetribe-jsr223</artifactId>
      <version>2.0.7</version>
      <scope>test</scope>
    </dependency>
    <dependency>
      <groupId>org.jruby</groupId>
      <artifactId>requireTest</artifactId>
      <version>1.0</version>
      <scope>system</scope>
      <systemPath>${project.basedir}/requireTest-1.0.jar</systemPath>
    </dependency>
    <dependency>
      <groupId>rubygems</groupId>
      <artifactId>rspec</artifactId>
      <version>${rspec.version}</version>
      <type>gem</type>
    </dependency>
    <dependency>
      <groupId>rubygems</groupId>
      <artifactId>minitest</artifactId>
      <version>${minitest.version}</version>
      <type>gem</type>
    </dependency>
    <dependency>
      <groupId>rubygems</groupId>
      <artifactId>minitest-excludes</artifactId>
      <version>${minitest-excludes.version}</version>
      <type>gem</type>
    </dependency>
    <dependency>
      <groupId>rubygems</groupId>
      <artifactId>rdoc</artifactId>
      <version>${rdoc.version}-SNAPSHOT</version>
      <type>gem</type>
    </dependency>
    <dependency>
      <groupId>rubygems</groupId>
      <artifactId>json</artifactId>
      <version>${json.version}</version>
      <type>gem</type>
    </dependency>
    <dependency>
      <groupId>rubygems</groupId>
      <artifactId>rake</artifactId>
      <version>${rake.version}</version>
      <type>gem</type>
    </dependency>
  </dependencies>
  <repositories>
    <repository>
      <id>rubygems-releases</id>
      <url>http://rubygems-proxy.torquebox.org/releases</url>
    </repository>
    <repository>
      <releases>
        <enabled>false</enabled>
      </releases>
      <snapshots>
        <enabled>true</enabled>
      </snapshots>
      <id>rubygems-prereleases</id>
      <url>http://rubygems-proxy.torquebox.org/prereleases</url>
    </repository>
  </repositories>
  <pluginRepositories>
    <pluginRepository>
      <releases>
        <enabled>false</enabled>
      </releases>
      <snapshots>
        <enabled>true</enabled>
      </snapshots>
      <id>sonatype</id>
      <url>https://oss.sonatype.org/content/repositories/snapshots/</url>
    </pluginRepository>
    <pluginRepository>
      <id>rubygems-releases</id>
      <url>http://rubygems-proxy.torquebox.org/releases</url>
    </pluginRepository>
  </pluginRepositories>
  <build>
    <testSourceDirectory>.</testSourceDirectory>
    <defaultGoal>test</defaultGoal>
    <pluginManagement>
      <plugins>
        <plugin>
          <groupId>org.eclipse.m2e</groupId>
          <artifactId>lifecycle-mapping</artifactId>
          <version>1.0.0</version>
          <configuration>
            <lifecycleMappingMetadata>
              <pluginExecutions>
                <pluginExecution>
                  <pluginExecutionFilter>
                    <groupId>de.saumya.mojo</groupId>
                    <artifactId>gem-maven-plugin</artifactId>
                    <versionRange>[1.0.0-rc3,)</versionRange>
                    <goals>
                      <goal>initialize</goal>
                    </goals>
                  </pluginExecutionFilter>
                  <action>
                    <ignore></ignore>
                  </action>
                </pluginExecution>
              </pluginExecutions>
            </lifecycleMappingMetadata>
          </configuration>
        </plugin>
      </plugins>
    </pluginManagement>
    <plugins>
      <plugin>
        <groupId>de.saumya.mojo</groupId>
        <artifactId>gem-maven-plugin</artifactId>
        <version>${jruby.plugins.version}</version>
        <executions>
          <execution>
            <phase>initialize</phase>
            <goals>
              <goal>initialize</goal>
            </goals>
            <configuration>
              <gemPath>${gem.home}</gemPath>
              <gemHome>${gem.home}</gemHome>
              <binDirectory>${jruby.home}/bin</binDirectory>
              <includeRubygemsInTestResources>false</includeRubygemsInTestResources>
              <libDirectory>${jruby.home}/lib</libDirectory>
              <jrubyJvmArgs>-Djruby.home=${jruby.home}</jrubyJvmArgs>
            </configuration>
          </execution>
        </executions>
      </plugin>
      <plugin>
        <artifactId>maven-compiler-plugin</artifactId>
        <configuration>
          <encoding>utf-8</encoding>
          <debug>true</debug>
          <verbose>true</verbose>
          <fork>true</fork>
          <showWarnings>true</showWarnings>
          <showDeprecation>true</showDeprecation>
          <source>${base.java.version}</source>
          <target>${base.java.version}</target>
        </configuration>
      </plugin>
      <plugin>
        <artifactId>maven-dependency-plugin</artifactId>
        <executions>
          <execution>
            <id>copy jars for testing</id>
            <phase>process-classes</phase>
            <goals>
              <goal>copy</goal>
            </goals>
            <configuration>
              <artifactItems>
                <artifactItem>
                  <groupId>junit</groupId>
                  <artifactId>junit</artifactId>
                  <version>4.11</version>
                  <type>jar</type>
                  <overWrite>false</overWrite>
                  <outputDirectory>target</outputDirectory>
                  <destFileName>junit.jar</destFileName>
                </artifactItem>
                <artifactItem>
                  <groupId>com.googlecode.jarjar</groupId>
                  <artifactId>jarjar</artifactId>
                  <version>1.1</version>
                  <type>jar</type>
                  <overWrite>false</overWrite>
                  <outputDirectory>target</outputDirectory>
                  <destFileName>jarjar.jar</destFileName>
                </artifactItem>
                <artifactItem>
                  <groupId>bsf</groupId>
                  <artifactId>bsf</artifactId>
                  <version>2.4.0</version>
                  <type>jar</type>
                  <overWrite>false</overWrite>
                  <outputDirectory>target</outputDirectory>
                  <destFileName>bsf.jar</destFileName>
                </artifactItem>
              </artifactItems>
            </configuration>
          </execution>
        </executions>
      </plugin>
      <plugin>
        <artifactId>maven-deploy-plugin</artifactId>
        <configuration>
          <skip>true</skip>
        </configuration>
      </plugin>
      <plugin>
        <artifactId>maven-site-plugin</artifactId>
        <configuration>
          <skip>true</skip>
          <skipDeploy>true</skipDeploy>
        </configuration>
      </plugin>
    </plugins>
  </build>
  <profiles>
    <profile>
      <id>bootstrap</id>
      <dependencies>
        <dependency>
          <groupId>rubygems</groupId>
          <artifactId>jruby-launcher</artifactId>
          <version>${jruby-launcher.version}</version>
          <type>gem</type>
        </dependency>
      </dependencies>
    </profile>
    <profile>
      <id>rake</id>
      <build>
        <plugins>
          <plugin>
            <artifactId>maven-antrun-plugin</artifactId>
            <executions>
              <execution>
                <id>rake</id>
                <phase>validate</phase>
                <goals>
                  <goal>run</goal>
                </goals>
                <configuration>
                  <target>
                    <exec failonerror="true" dir="${jruby.home}" executable="${jruby.home}/bin/jruby">
                      <arg value="-S" />
                      <arg value="rake" />
                      <arg value="${task}" />
                    </exec>
                  </target>
                </configuration>
              </execution>
            </executions>
          </plugin>
        </plugins>
      </build>
    </profile>
    <profile>
      <id>truffle</id>
      <build>
        <plugins>
          <plugin>
            <artifactId>maven-antrun-plugin</artifactId>
            <executions>
              <execution>
                <id>rake</id>
                <phase>validate</phase>
                <goals>
                  <goal>run</goal>
                </goals>
                <configuration>
                  <target>
                    <exec failonerror="true" dir="${jruby.home}" executable="${jruby.home}/bin/jruby">
                      <arg value="-X+T" />
                      <arg value="-Xtruffle.exceptions.print_java=true" />
                      <arg value="-J-ea" />
                      <arg value="spec/mspec/bin/mspec" />
                      <arg value="run" />
                      <arg value="-t" />
                      <arg value="bin/jruby" />
                      <arg value="-T" />
                      <arg value="-X+T" />
                      <arg value="-T" />
                      <arg value="-Xtruffle.exceptions.print_java=true" />
                      <arg value="-T" />
                      <arg value="-J-ea" />
                      <arg value="--config" />
                      <arg value="spec/truffle/truffle.mspec" />
                      <arg value="--excl-tag" />
                      <arg value="fails" />
                    </exec>
                  </target>
                </configuration>
              </execution>
            </executions>
          </plugin>
        </plugins>
      </build>
    </profile>
  </profiles>
</project><|MERGE_RESOLUTION|>--- conflicted
+++ resolved
@@ -5,11 +5,7 @@
   <parent>
     <groupId>org.jruby</groupId>
     <artifactId>jruby-parent</artifactId>
-<<<<<<< HEAD
     <version>9000.dev-SNAPSHOT</version>
-=======
-    <version>1.7.14-SNAPSHOT</version>
->>>>>>> 6a65d0fe
   </parent>
   <artifactId>jruby-tests</artifactId>
   <name>JRuby Integration Tests</name>
@@ -282,7 +278,7 @@
                 </goals>
                 <configuration>
                   <target>
-                    <exec failonerror="true" dir="${jruby.home}" executable="${jruby.home}/bin/jruby">
+                    <exec dir="${jruby.home}" executable="${jruby.home}/bin/jruby" failonerror="true">
                       <arg value="-S" />
                       <arg value="rake" />
                       <arg value="${task}" />
@@ -310,7 +306,7 @@
                 </goals>
                 <configuration>
                   <target>
-                    <exec failonerror="true" dir="${jruby.home}" executable="${jruby.home}/bin/jruby">
+                    <exec dir="${jruby.home}" executable="${jruby.home}/bin/jruby" failonerror="true">
                       <arg value="-X+T" />
                       <arg value="-Xtruffle.exceptions.print_java=true" />
                       <arg value="-J-ea" />
