--- conflicted
+++ resolved
@@ -53,12 +53,8 @@
   fast_finish: true
   allow_failures:
     - env: TARGET='-Pcomplete'
-<<<<<<< HEAD
     - env: TARGET='-Prake -Dtask=spec:jrubyc'
-=======
     - env: TARGET='-Pjruby_complete_jar_jruby'
-    - env: TARGET='-Prake -Dtask=spec:compiler'
->>>>>>> 1fe2e27f
     - env: TARGET='-Pj2ee'
     - env: TARGET='-Prake -Dtask=spec:profiler'
 
