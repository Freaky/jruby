/***** BEGIN LICENSE BLOCK *****
 * Version: EPL 1.0/GPL 2.0/LGPL 2.1
 *
 * The contents of this file are subject to the Eclipse Public
 * License Version 1.0 (the "License"); you may not use this file
 * except in compliance with the License. You may obtain a copy of
 * the License at http://www.eclipse.org/legal/epl-v10.html
 *
 * Software distributed under the License is distributed on an "AS
 * IS" basis, WITHOUT WARRANTY OF ANY KIND, either express or
 * implied. See the License for the specific language governing
 * rights and limitations under the License.
 *
 * Copyright (C) 2006, 2007 Ola Bini <ola@ologix.com>
 *
 * Alternatively, the contents of this file may be used under the terms of
 * either of the GNU General Public License Version 2 or later (the "GPL"),
 * or the GNU Lesser General Public License Version 2.1 or later (the "LGPL"),
 * in which case the provisions of the GPL or the LGPL are applicable instead
 * of those above. If you wish to allow use of your version of this file only
 * under the terms of either the GPL or the LGPL, and not to allow others to
 * use your version of this file under the terms of the EPL, indicate your
 * decision by deleting the provisions above and replace them with the notice
 * and other provisions required by the GPL or the LGPL. If you do not delete
 * the provisions above, a recipient may use your version of this file under
 * the terms of any one of the EPL, the GPL or the LGPL.
 ***** END LICENSE BLOCK *****/
package org.jruby.ext.openssl;

import java.io.IOException;
import java.security.GeneralSecurityException;
import java.security.PublicKey;

import org.bouncycastle.asn1.ASN1EncodableVector;
import org.bouncycastle.asn1.DERBitString;
import org.bouncycastle.asn1.DERIA5String;
import org.bouncycastle.asn1.DERNull;
import org.bouncycastle.asn1.ASN1ObjectIdentifier;
import org.bouncycastle.asn1.ASN1Sequence;
import org.bouncycastle.asn1.DLSequence;
import org.bouncycastle.asn1.x509.AlgorithmIdentifier;
//import org.bouncycastle.jce.netscape.NetscapeCertRequest;

import org.jruby.Ruby;
import org.jruby.RubyClass;
import org.jruby.RubyModule;
import org.jruby.RubyObject;
import org.jruby.RubyString;
import org.jruby.anno.JRubyMethod;
import org.jruby.exceptions.RaiseException;
import org.jruby.ext.openssl.impl.Base64;
import org.jruby.runtime.ObjectAllocator;
import org.jruby.runtime.Visibility;
import org.jruby.runtime.builtin.IRubyObject;
import org.jruby.runtime.Visibility;

// org.bouncycastle.jce.netscape.NetscapeCertRequest emulator:
import org.jruby.ext.openssl.impl.NetscapeCertRequest;

import static org.jruby.ext.openssl.PKeyDSA._DSA;
import static org.jruby.ext.openssl.PKeyRSA._RSA;
import org.jruby.runtime.ThreadContext;

/**
 * @author <a href="mailto:ola.bini@ki.se">Ola Bini</a>
 */
public class NetscapeSPKI extends RubyObject {
    private static final long serialVersionUID = 3211242351810109432L;

    private static ObjectAllocator NETSCAPESPKI_ALLOCATOR = new ObjectAllocator() {
        public IRubyObject allocate(Ruby runtime, RubyClass klass) {
            return new NetscapeSPKI(runtime, klass);
        }
    };

    public static void createNetscapeSPKI(Ruby runtime, RubyModule ossl) {
        RubyModule mNetscape = ossl.defineModuleUnder("Netscape");
        RubyClass cSPKI = mNetscape.defineClassUnder("SPKI",runtime.getObject(),NETSCAPESPKI_ALLOCATOR);
        RubyClass openSSLError = ossl.getClass("OpenSSLError");
        mNetscape.defineClassUnder("SPKIError",openSSLError,openSSLError.getAllocator());

        cSPKI.defineAnnotatedMethods(NetscapeSPKI.class);
    }

    private static RubyModule _Netscape(final Ruby runtime) {
        return (RubyModule) runtime.getModule("OpenSSL").getConstant("Netscape");
    }

    public NetscapeSPKI(Ruby runtime, RubyClass type) {
        super(runtime,type);
    }

    private IRubyObject public_key;
    private IRubyObject challenge;

    private Object cert;

    @JRubyMethod(name = "initialize", rest = true, visibility = Visibility.PRIVATE)
<<<<<<< HEAD
    public IRubyObject _initialize(final ThreadContext context, final IRubyObject[] args) {
        final Ruby runtime = context.runtime;
        if ( args.length > 0 ) {
=======
    public IRubyObject _initialize(IRubyObject[] args) {
        if (args.length > 0) {
>>>>>>> 78d80b54
            byte[] b = args[0].convertToString().getBytes();
            b = tryBase64Decode(b);

            final NetscapeCertRequest cert;
            try {
                this.cert = cert = new NetscapeCertRequest(b);
                challenge = runtime.newString( cert.getChallenge() );
            }
            catch (IOException ioe) {
                throw newSPKIError(runtime, ioe.getMessage());
            }
            final PublicKey publicKey = cert.getPublicKey();
            final String algorithm = publicKey.getAlgorithm();
            final RubyString pub_key = RubyString.newString(runtime, publicKey.getEncoded());

            if ( "RSA".equalsIgnoreCase(algorithm) ) {
                this.public_key = _RSA(runtime).callMethod(context, "new", pub_key);
            }
            else if ( "DSA".equalsIgnoreCase(algorithm) ) {
                this.public_key = _DSA(runtime).callMethod(context, "new", pub_key);
            }
            else {
                throw runtime.newLoadError("not implemented algo for public key: " + algorithm);
            }
        }
        return this;
    }

    // just try to decode for the time when the given bytes are base64 encoded.
    private byte[] tryBase64Decode(byte[] b) {
        try {
            b = Base64.decode(b, 0, b.length, Base64.NO_OPTIONS);
        } catch (Exception ignored) { }
        return b;
    }

    @JRubyMethod
    public IRubyObject to_der() {
        try {
            return RubyString.newString(getRuntime(), internalToDer());
        } catch (IOException ioe) {
            throw newSPKIError(getRuntime(), ioe.getMessage());
        }
    }

    @JRubyMethod(name={"to_pem","to_s"})
    public IRubyObject to_pem() {
        try {
            byte[] source = internalToDer();
            // no Base64.DO_BREAK_LINES option needed for NSPKI.
            return getRuntime().newString(Base64.encodeBytes(source, 0, source.length, Base64.NO_OPTIONS));
        } catch (IOException ioe) {
            throw newSPKIError(getRuntime(), ioe.getMessage());
        }
    }

    private byte[] internalToDer() throws IOException {
        ASN1Sequence b = (ASN1Sequence) ((NetscapeCertRequest) cert).toASN1Primitive();
        ASN1ObjectIdentifier encType = (ASN1ObjectIdentifier)((ASN1Sequence)((ASN1Sequence)((ASN1Sequence)b.getObjectAt(0)).getObjectAt(0)).getObjectAt(0)).getObjectAt(0);
        ASN1ObjectIdentifier sigAlg = ((AlgorithmIdentifier)b.getObjectAt(1)).getAlgorithm();
        DERBitString sig = (DERBitString) b.getObjectAt(2);

        DERBitString publicKey = new DERBitString(((PKey) public_key).to_der().convertToString().getBytes());
        DERIA5String encodedChallenge = new DERIA5String(this.challenge.toString());

        ASN1EncodableVector v1 = new ASN1EncodableVector();
        ASN1EncodableVector v1_2 = new ASN1EncodableVector();
        ASN1EncodableVector v2 = new ASN1EncodableVector();
        ASN1EncodableVector v3 = new ASN1EncodableVector();
        ASN1EncodableVector v4 = new ASN1EncodableVector();
        v4.add(encType);
        v4.add(new DERNull());
        v3.add(new DLSequence(v4));
        v3.add(publicKey);
        v2.add(new DLSequence(v3));
        v2.add(encodedChallenge);
        v1.add(new DLSequence(v2));
        v1_2.add(sigAlg);
        v1_2.add(new DERNull());
        v1.add(new DLSequence(v1_2));
        v1.add(sig);
        return new DLSequence(v1).getEncoded();
    }

    @JRubyMethod
    public IRubyObject to_text() {
        System.err.println("WARNING: calling unimplemented method: to_text");
        return getRuntime().getNil();
    }

    @JRubyMethod
    public IRubyObject public_key() {
        return this.public_key;
    }

    @JRubyMethod(name="public_key=")
    public IRubyObject set_public_key(final IRubyObject public_key) {
        return this.public_key = public_key;
    }

    @JRubyMethod
    public IRubyObject sign(final IRubyObject key, final IRubyObject digest) {
        final String keyAlg = ((PKey) key).getAlgorithm();
        final String digAlg = ((Digest) digest).getShortAlgorithm();
        final String symKey = keyAlg.toLowerCase() + '-' + digAlg.toLowerCase();
        try {
            final ASN1ObjectIdentifier alg = ASN1.getOIDLookup(getRuntime()).get( symKey );
            final PublicKey publicKey = ((PKey) public_key).getPublicKey();
            final String challengeStr = challenge.toString();
            final NetscapeCertRequest cert;
            this.cert = cert = new NetscapeCertRequest(challengeStr, new AlgorithmIdentifier(alg), publicKey);
            cert.sign( ((PKey) key).getPrivateKey() );
        }
        catch (GeneralSecurityException gse) {
            throw newSPKIError(getRuntime(), gse.getMessage());
        }
        return this;
    }

    @JRubyMethod
    public IRubyObject verify(final IRubyObject pkey) {
        final NetscapeCertRequest cert = (NetscapeCertRequest) this.cert;
        cert.setPublicKey(((PKey) pkey).getPublicKey());
        try {
            boolean result = cert.verify(challenge.toString());
            return getRuntime().newBoolean(result);
        }
        catch (GeneralSecurityException gse) {
            throw newSPKIError(getRuntime(), gse.getMessage());
        }
    }

    @JRubyMethod
    public IRubyObject challenge() {
        return this.challenge;
    }

    @JRubyMethod(name="challenge=")
    public IRubyObject set_challenge(final IRubyObject challenge) {
        return this.challenge = challenge;
    }

    private static RaiseException newSPKIError(Ruby runtime, String message) {
        return Utils.newError(runtime, _Netscape(runtime).getClass("SPKIError"), message);
    }

}// NetscapeSPKI<|MERGE_RESOLUTION|>--- conflicted
+++ resolved
@@ -96,14 +96,9 @@
     private Object cert;
 
     @JRubyMethod(name = "initialize", rest = true, visibility = Visibility.PRIVATE)
-<<<<<<< HEAD
     public IRubyObject _initialize(final ThreadContext context, final IRubyObject[] args) {
         final Ruby runtime = context.runtime;
         if ( args.length > 0 ) {
-=======
-    public IRubyObject _initialize(IRubyObject[] args) {
-        if (args.length > 0) {
->>>>>>> 78d80b54
             byte[] b = args[0].convertToString().getBytes();
             b = tryBase64Decode(b);
 
