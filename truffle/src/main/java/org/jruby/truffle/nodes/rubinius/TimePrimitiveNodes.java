--- conflicted
+++ resolved
@@ -332,12 +332,8 @@
         public Object timeEnvZone(DynamicObject time) {
             final DateTime dt = Layouts.TIME.getDateTime(time);
             final String timezone = dt.getZone().getShortName(dt.getMillis());
-<<<<<<< HEAD
-            return Layouts.STRING.createString(getContext().getCoreLibrary().getStringFactory(), RubyString.encodeBytelist(timezone, UTF8Encoding.INSTANCE), StringSupport.CR_UNKNOWN, null);
-=======
 
             return createString(StringOperations.encodeByteList(timezone, UTF8Encoding.INSTANCE));
->>>>>>> 7d8367c6
         }
 
     }
