--- conflicted
+++ resolved
@@ -20,12 +20,9 @@
 import org.joda.time.DateTime;
 import org.joda.time.DateTimeZone;
 import org.jruby.truffle.nodes.RubyGuards;
-<<<<<<< HEAD
-=======
-import org.jruby.truffle.nodes.core.TimeNodes;
->>>>>>> f733a03b
 import org.jruby.truffle.nodes.objects.AllocateObjectNode;
 import org.jruby.truffle.nodes.objects.AllocateObjectNodeGen;
+import org.jruby.truffle.nodes.core.TimeNodes;
 import org.jruby.truffle.nodes.time.ReadTimeZoneNode;
 import org.jruby.truffle.runtime.RubyContext;
 import org.jruby.truffle.runtime.control.RaiseException;
@@ -44,13 +41,11 @@
 
         @Child private AllocateObjectNode allocateObjectNode;
         @Child private ReadTimeZoneNode readTimeZoneNode;
-        @Child private AllocateObjectNode allocateObjectNode;
         
         public TimeSNowPrimitiveNode(RubyContext context, SourceSection sourceSection) {
             super(context, sourceSection);
             allocateObjectNode = AllocateObjectNodeGen.create(context, sourceSection, null, null);
             readTimeZoneNode = new ReadTimeZoneNode(context, sourceSection);
-            allocateObjectNode = AllocateObjectNodeGen.create(context, sourceSection, null, null);
         }
 
         @Specialization
@@ -79,11 +74,7 @@
 
         @Specialization
         public DynamicObject timeSDup(DynamicObject other) {
-<<<<<<< HEAD
-            return allocateObjectNode.allocate(getContext().getCoreLibrary().getTimeClass(), Layouts.TIME.getDateTime(other), Layouts.TIME.getOffset(other));
-=======
             return allocateObjectNode.allocate(Layouts.BASIC_OBJECT.getLogicalClass(other), TimeNodes.getDateTime(other), Layouts.TIME.getOffset(other));
->>>>>>> f733a03b
         }
 
     }
@@ -92,34 +83,24 @@
     public static abstract class TimeSSpecificPrimitiveNode extends RubiniusPrimitiveNode {
 
         @Child private ReadTimeZoneNode readTimeZoneNode;
-        @Child private AllocateObjectNode allocateObjectNode;
 
         public TimeSSpecificPrimitiveNode(RubyContext context, SourceSection sourceSection) {
             super(context, sourceSection);
             readTimeZoneNode = new ReadTimeZoneNode(context, sourceSection);
-            allocateObjectNode = AllocateObjectNodeGen.create(context, sourceSection, null, null);
         }
 
         @Specialization(guards = { "isUTC", "isNil(offset)" })
         public DynamicObject timeSSpecificUTC(long seconds, int nanoseconds, boolean isUTC, Object offset) {
             // TODO(CS): overflow checks needed?
             final long milliseconds = getMillis(seconds, nanoseconds);
-<<<<<<< HEAD
-            return allocateObjectNode.allocate(getContext().getCoreLibrary().getTimeClass(), time(milliseconds), nil());
-=======
             return Layouts.TIME.createTime(getContext().getCoreLibrary().getTimeFactory(), time(milliseconds), nil());
->>>>>>> f733a03b
         }
 
         @Specialization(guards = { "!isUTC", "isNil(offset)" })
         public DynamicObject timeSSpecific(VirtualFrame frame, long seconds, int nanoseconds, boolean isUTC, Object offset) {
             // TODO(CS): overflow checks needed?
             final long milliseconds = getMillis(seconds, nanoseconds);
-<<<<<<< HEAD
-            return allocateObjectNode.allocate(getContext().getCoreLibrary().getTimeClass(), localtime(milliseconds, (DynamicObject) readTimeZoneNode.execute(frame)), offset);
-=======
             return Layouts.TIME.createTime(getContext().getCoreLibrary().getTimeFactory(), localtime(milliseconds, (DynamicObject) readTimeZoneNode.execute(frame)), offset);
->>>>>>> f733a03b
         }
 
         private long getMillis(long seconds, int nanoseconds) {
@@ -154,7 +135,7 @@
 
         @Specialization
         public long timeSeconds(DynamicObject time) {
-            return Layouts.TIME.getDateTime(time).getMillis() / 1_000;
+            return TimeNodes.getDateTime(time).getMillis() / 1_000;
         }
 
     }
@@ -168,7 +149,7 @@
 
         @Specialization
         public long timeUSeconds(DynamicObject time) {
-            return Layouts.TIME.getDateTime(time).getMillisOfSecond() * 1_000L;
+            return TimeNodes.getDateTime(time).getMillisOfSecond() * 1_000L;
         }
 
     }
@@ -186,7 +167,7 @@
         @Specialization
         public DynamicObject timeDecompose(VirtualFrame frame, DynamicObject time) {
             CompilerDirectives.transferToInterpreter();
-            final DateTime dateTime = Layouts.TIME.getDateTime(time);
+            final DateTime dateTime = TimeNodes.getDateTime(time);
             final int sec = dateTime.getSecondOfMinute();
             final int min = dateTime.getMinuteOfHour();
             final int hour = dateTime.getHourOfDay();
@@ -230,7 +211,7 @@
         public DynamicObject timeStrftime(DynamicObject time, DynamicObject format) {
             final RubyDateFormatter rdf = getContext().getRuntime().getCurrentContext().getRubyDateFormatter();
             // TODO CS 15-Feb-15 ok to just pass nanoseconds as 0?
-            return Layouts.STRING.createString(getContext().getCoreLibrary().getStringFactory(), rdf.formatToByteList(rdf.compilePattern(Layouts.STRING.getByteList(format), false), Layouts.TIME.getDateTime(time), 0, null), StringSupport.CR_UNKNOWN, null);
+            return Layouts.STRING.createString(getContext().getCoreLibrary().getStringFactory(), rdf.formatToByteList(rdf.compilePattern(Layouts.STRING.getByteList(format), false), TimeNodes.getDateTime(time), 0, null), StringSupport.CR_UNKNOWN, null);
         }
 
     }
@@ -239,11 +220,7 @@
     public static abstract class TimeSFromArrayPrimitiveNode extends RubiniusPrimitiveNode {
 
         @Child ReadTimeZoneNode readTimeZoneNode;
-<<<<<<< HEAD
-        @Child private AllocateObjectNode allocateObjectNode;
-=======
         @Child AllocateObjectNode allocateObjectNode;
->>>>>>> f733a03b
 
         public TimeSFromArrayPrimitiveNode(RubyContext context, SourceSection sourceSection) {
             super(context, sourceSection);
@@ -321,7 +298,7 @@
 
         @Specialization
         public long timeNSeconds(DynamicObject time) {
-            return Layouts.TIME.getDateTime(time).getMillisOfSecond() * 1_000_000L;
+            return TimeNodes.getDateTime(time).getMillisOfSecond() * 1_000_000L;
         }
 
     }
@@ -336,7 +313,7 @@
         @TruffleBoundary
         @Specialization
         public long timeSetNSeconds(DynamicObject time, int nanoseconds) {
-            Layouts.TIME.setDateTime(time, Layouts.TIME.getDateTime(time).withMillisOfSecond(nanoseconds / 1_000_000));
+            Layouts.TIME.setDateTime(time, TimeNodes.getDateTime(time).withMillisOfSecond(nanoseconds / 1_000_000));
             return nanoseconds;
         }
 
@@ -355,7 +332,7 @@
 
             final String timezone = dt.getZone().getShortName(dt.getMillis());
 
-            return Layouts.STRING.createString(getContext().getCoreLibrary().getStringFactory(), StringOperations.encodeByteList(timezone, UTF8Encoding.INSTANCE), StringSupport.CR_UNKNOWN, null);
+            return Layouts.STRING.createString(getContext().getCoreLibrary().getStringFactory(), RubyString.encodeBytelist(timezone, UTF8Encoding.INSTANCE), StringSupport.CR_UNKNOWN, null);
         }
 
     }
@@ -373,7 +350,7 @@
             if (offset != nil()) {
                 return offset;
             } else {
-                return Layouts.TIME.getDateTime(time).getZone().getOffset(Layouts.TIME.getDateTime(time).getMillis()) / 1_000;
+                return TimeNodes.getDateTime(time).getZone().getOffset(TimeNodes.getDateTime(time).getMillis()) / 1_000;
             }
         }
 
