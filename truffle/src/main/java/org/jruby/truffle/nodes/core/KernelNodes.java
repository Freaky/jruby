/*
 * Copyright (c) 2013, 2015 Oracle and/or its affiliates. All rights reserved. This
 * code is released under a tri EPL/GPL/LGPL license. You can use it,
 * redistribute it and/or modify it under the terms of the:
 *
 * Eclipse Public License version 1.0
 * GNU General Public License version 2
 * GNU Lesser General Public License version 2.1
 */
package org.jruby.truffle.nodes.core;

import com.oracle.truffle.api.CallTarget;
import com.oracle.truffle.api.CompilerDirectives;
import com.oracle.truffle.api.CompilerDirectives.TruffleBoundary;
import com.oracle.truffle.api.Truffle;
import com.oracle.truffle.api.dsl.*;
import com.oracle.truffle.api.frame.*;
import com.oracle.truffle.api.frame.FrameInstance.FrameAccess;
import com.oracle.truffle.api.nodes.DirectCallNode;
import com.oracle.truffle.api.nodes.IndirectCallNode;
import com.oracle.truffle.api.nodes.Node;
import com.oracle.truffle.api.nodes.UnexpectedResultException;
import com.oracle.truffle.api.object.DynamicObject;
import com.oracle.truffle.api.object.Property;
import com.oracle.truffle.api.source.Source;
import com.oracle.truffle.api.source.SourceSection;
import com.oracle.truffle.api.utilities.ConditionProfile;

import org.jcodings.Encoding;
import org.jcodings.specific.USASCIIEncoding;
import org.jcodings.specific.UTF8Encoding;
import org.jruby.runtime.Visibility;
import org.jruby.truffle.format.parser.PrintfCompiler;
import org.jruby.truffle.nodes.RubyGuards;
import org.jruby.truffle.nodes.RubyNode;
import org.jruby.truffle.nodes.RubyRootNode;
import org.jruby.truffle.nodes.StringCachingGuards;
import org.jruby.truffle.nodes.cast.BooleanCastWithDefaultNodeGen;
import org.jruby.truffle.nodes.cast.NumericToFloatNode;
import org.jruby.truffle.nodes.cast.NumericToFloatNodeGen;
import org.jruby.truffle.nodes.coerce.NameToJavaStringNode;
import org.jruby.truffle.nodes.coerce.NameToJavaStringNodeGen;
import org.jruby.truffle.nodes.coerce.NameToSymbolOrStringNodeGen;
import org.jruby.truffle.nodes.coerce.ToPathNodeGen;
import org.jruby.truffle.nodes.coerce.ToStrNodeGen;
import org.jruby.truffle.nodes.core.KernelNodesFactory.CopyNodeFactory;
import org.jruby.truffle.nodes.core.KernelNodesFactory.SameOrEqualNodeFactory;
import org.jruby.truffle.nodes.core.KernelNodesFactory.SingletonMethodsNodeFactory;
import org.jruby.truffle.nodes.core.ProcNodes.ProcNewNode;
import org.jruby.truffle.nodes.core.ProcNodesFactory.ProcNewNodeFactory;
import org.jruby.truffle.nodes.dispatch.CallDispatchHeadNode;
import org.jruby.truffle.nodes.dispatch.DispatchHeadNodeFactory;
import org.jruby.truffle.nodes.dispatch.DoesRespondDispatchHeadNode;
import org.jruby.truffle.nodes.dispatch.MissingBehavior;
import org.jruby.truffle.nodes.methods.LookupMethodNode;
import org.jruby.truffle.nodes.methods.LookupMethodNodeGen;
import org.jruby.truffle.nodes.objects.*;
import org.jruby.truffle.nodes.objectstorage.ReadHeadObjectFieldNode;
import org.jruby.truffle.nodes.objectstorage.ReadHeadObjectFieldNodeGen;
import org.jruby.truffle.nodes.objectstorage.WriteHeadObjectFieldNode;
import org.jruby.truffle.nodes.objectstorage.WriteHeadObjectFieldNodeGen;
import org.jruby.truffle.nodes.rubinius.ObjectPrimitiveNodes;
import org.jruby.truffle.nodes.rubinius.ObjectPrimitiveNodesFactory;
import org.jruby.truffle.format.runtime.PackResult;
import org.jruby.truffle.format.runtime.exceptions.*;
import org.jruby.truffle.runtime.*;
import org.jruby.truffle.runtime.array.ArrayUtils;
import org.jruby.truffle.runtime.backtrace.Activation;
import org.jruby.truffle.runtime.backtrace.Backtrace;
import org.jruby.truffle.runtime.control.RaiseException;
import org.jruby.truffle.runtime.core.ArrayOperations;
import org.jruby.truffle.runtime.core.EncodingOperations;
import org.jruby.truffle.runtime.core.MethodFilter;
import org.jruby.truffle.runtime.core.StringOperations;
import org.jruby.truffle.runtime.hash.HashOperations;
import org.jruby.truffle.runtime.layouts.Layouts;
import org.jruby.truffle.runtime.layouts.ThreadBacktraceLocationLayoutImpl;
import org.jruby.truffle.runtime.loader.FeatureLoader;
import org.jruby.truffle.runtime.methods.InternalMethod;
import org.jruby.truffle.runtime.methods.SharedMethodInfo;
import org.jruby.truffle.runtime.subsystems.ThreadManager.BlockingAction;
import org.jruby.truffle.translator.TranslatorDriver;
import org.jruby.truffle.translator.TranslatorDriver.ParserContext;
import org.jruby.util.ByteList;

import java.io.BufferedReader;
import java.io.IOException;
import java.io.InputStream;
import java.io.InputStreamReader;
import java.nio.charset.StandardCharsets;
import java.util.ArrayList;
import java.util.Arrays;
import java.util.List;
import java.util.Map;

@CoreClass(name = "Kernel")
public abstract class KernelNodes {

    @CoreMethod(names = "`", isModuleFunction = true, needsSelf = false, required = 1)
    public abstract static class BacktickNode extends CoreMethodArrayArgumentsNode {

        @Child private CallDispatchHeadNode toHashNode;

        public BacktickNode(RubyContext context, SourceSection sourceSection) {
            super(context, sourceSection);
        }

        @Specialization(guards = "isRubyString(command)")
        public DynamicObject backtick(VirtualFrame frame, DynamicObject command) {
            // Command is lexically a string interoplation, so variables will already have been expanded

            if (toHashNode == null) {
                CompilerDirectives.transferToInterpreter();
                toHashNode = insert(DispatchHeadNodeFactory.createMethodCall(getContext()));
            }

            CompilerDirectives.transferToInterpreter();

            final RubyContext context = getContext();

            final DynamicObject env = context.getCoreLibrary().getENV();
            final DynamicObject envAsHash = (DynamicObject) toHashNode.call(frame, env, "to_hash", null);

            final List<String> envp = new ArrayList<>();

            // TODO(CS): cast
            for (Map.Entry<Object, Object> keyValue : HashOperations.iterableKeyValues(envAsHash)) {
                envp.add(keyValue.getKey().toString() + "=" + keyValue.getValue().toString());
            }

            final Process process;

            try {
                // We need to run via bash to get the variable and other expansion we expect
                process = Runtime.getRuntime().exec(new String[]{ "bash", "-c", command.toString() }, envp.toArray(new String[envp.size()]));
            } catch (IOException e) {
                throw new RuntimeException(e);
            }

            final InputStream stdout = process.getInputStream();
            final InputStreamReader reader = new InputStreamReader(stdout, StandardCharsets.UTF_8);

            final StringBuilder resultBuilder = new StringBuilder();

            // TODO(cs): this isn't great for binary output

            try {
                int c;

                while ((c = reader.read()) != -1) {
                    resultBuilder.append((char) c);
                }
            } catch (IOException e) {
                throw new RuntimeException(e);
            }

            // TODO (nirvdrum 10-Mar-15) This should be using the default external encoding, rather than hard-coded to UTF-8.
            return createString(StringOperations.encodeByteList(resultBuilder.toString(), EncodingOperations.getEncoding(EncodingNodes.getEncoding("UTF-8"))));
        }

    }

    /**
     * Check if operands are the same object or call #==.
     * Known as rb_equal() in MRI. The fact Kernel#=== uses this is pure coincidence.
     */
    @CoreMethod(names = "===", required = 1)
    public abstract static class SameOrEqualNode extends CoreMethodArrayArgumentsNode {

        @Child private BasicObjectNodes.ReferenceEqualNode referenceEqualNode;
        @Child private CallDispatchHeadNode equalNode;

        private final ConditionProfile sameProfile = ConditionProfile.createBinaryProfile();

        public SameOrEqualNode(RubyContext context, SourceSection sourceSection) {
            super(context, sourceSection);
        }

        public abstract boolean executeSameOrEqual(VirtualFrame frame, Object a, Object b);

        @Specialization
        public boolean sameOrEqual(VirtualFrame frame, Object a, Object b) {
            if (sameProfile.profile(areSame(frame, a, b))) {
                return true;
            } else {
                return areEqual(frame, a, b);
            }
        }

        private boolean areSame(VirtualFrame frame, Object left, Object right) {
            if (referenceEqualNode == null) {
                CompilerDirectives.transferToInterpreterAndInvalidate();
                referenceEqualNode = insert(BasicObjectNodesFactory.ReferenceEqualNodeFactory.create(getContext(), getSourceSection(), null, null));
            }

            return referenceEqualNode.executeReferenceEqual(frame, left, right);
        }

        private boolean areEqual(VirtualFrame frame, Object left, Object right) {
            if (equalNode == null) {
                CompilerDirectives.transferToInterpreterAndInvalidate();
                equalNode = insert(DispatchHeadNodeFactory.createMethodCall(getContext()));
            }

            return equalNode.callBoolean(frame, left, "==", null, right);
        }

    }

    @CoreMethod(names = "=~", required = 1, needsSelf = false)
    public abstract static class MatchNode extends CoreMethodArrayArgumentsNode {

        public MatchNode(RubyContext context, SourceSection sourceSection) {
            super(context, sourceSection);
        }

        @Specialization
        public DynamicObject equal(Object other) {
            return nil();
        }

    }

    @CoreMethod(names = "!~", required = 1)
    public abstract static class NotMatchNode extends CoreMethodArrayArgumentsNode {

        @Child private CallDispatchHeadNode matchNode;

        public NotMatchNode(RubyContext context, SourceSection sourceSection) {
            super(context, sourceSection);
            matchNode = DispatchHeadNodeFactory.createMethodCall(context);
        }

        @Specialization
        public boolean notMatch(VirtualFrame frame, Object self, Object other) {
            return !matchNode.callBoolean(frame, self, "=~", null, other);
        }

    }

    @CoreMethod(names = { "<=>" }, required = 1)
    public abstract static class CompareNode extends CoreMethodArrayArgumentsNode {

        @Child private SameOrEqualNode equalNode;

        public CompareNode(RubyContext context, SourceSection sourceSection) {
            super(context, sourceSection);
            equalNode = SameOrEqualNodeFactory.create(context, sourceSection, new RubyNode[]{ null, null });
        }

        @Specialization
        public Object compare(VirtualFrame frame, Object self, Object other) {
            if (equalNode.executeSameOrEqual(frame, self, other)) {
                return 0;
            } else {
                return nil();
            }
        }

    }

    @CoreMethod(names = "binding", isModuleFunction = true)
    public abstract static class BindingNode extends CoreMethodArrayArgumentsNode {

        public BindingNode(RubyContext context, SourceSection sourceSection) {
            super(context, sourceSection);
        }

        @TruffleBoundary
        @Specialization
        public DynamicObject binding() {
            // Materialize the caller's frame - false means don't use a slow path to get it - we want to optimize it
            final MaterializedFrame callerFrame = RubyCallStack.getCallerFrame(getContext())
                    .getFrame(FrameInstance.FrameAccess.MATERIALIZE, false).materialize();

            return BindingNodes.createBinding(getContext(), callerFrame);
        }
    }

    @CoreMethod(names = "block_given?", isModuleFunction = true, needsCallerFrame = true)
    public abstract static class BlockGivenNode extends CoreMethodArrayArgumentsNode {

        public BlockGivenNode(RubyContext context, SourceSection sourceSection) {
            super(context, sourceSection);
        }

        @Specialization
        public boolean blockGiven(MaterializedFrame callerFrame,
                                  @Cached("createBinaryProfile()") ConditionProfile blockProfile) {
            return blockProfile.profile(RubyArguments.getBlock(callerFrame.getArguments()) != null);
        }

        @TruffleBoundary
        @Specialization
        public boolean blockGiven(NotProvided noCallerFrame) {
            return RubyArguments.getBlock(Truffle.getRuntime().getCallerFrame().getFrame(FrameInstance.FrameAccess.READ_ONLY, false).getArguments()) != null;
        }

    }

    @CoreMethod(names = "__callee__", needsSelf = false)
    public abstract static class CalleeNameNode extends CoreMethodArrayArgumentsNode {

        public CalleeNameNode(RubyContext context, SourceSection sourceSection) {
            super(context, sourceSection);
        }

        @Specialization
        public DynamicObject calleeName() {
            CompilerDirectives.transferToInterpreter();
            // the "called name" of a method.
            return getSymbol(RubyCallStack.getCallingMethod(getContext()).getName());
        }
    }

    @CoreMethod(names = "caller_locations", isModuleFunction = true, optional = 2, lowerFixnumParameters = { 0, 1 })
    public abstract static class CallerLocationsNode extends CoreMethodArrayArgumentsNode {

        public CallerLocationsNode(RubyContext context, SourceSection sourceSection) {
            super(context, sourceSection);
        }

        @Specialization
        public DynamicObject callerLocations(NotProvided omit, NotProvided length) {
            return callerLocations(1, -1);
        }

        @Specialization
        public DynamicObject callerLocations(int omit, NotProvided length) {
            return callerLocations(omit, -1);
        }

        @TruffleBoundary
        @Specialization
        public DynamicObject callerLocations(int omit, int length) {
            final DynamicObject threadBacktraceLocationClass = getContext().getCoreLibrary().getThreadBacktraceLocationClass();

            final Backtrace backtrace = RubyCallStack.getBacktrace(this, 1 + omit, true);

            int locationsCount = backtrace.getActivations().size();

            if (length != -1 && locationsCount > length) {
                locationsCount = length;
            }

            final Object[] locations = new Object[locationsCount];

            for (int n = 0; n < locationsCount; n++) {
                Activation activation = backtrace.getActivations().get(n);
                locations[n] = ThreadBacktraceLocationLayoutImpl.INSTANCE.createThreadBacktraceLocation(Layouts.CLASS.getInstanceFactory(threadBacktraceLocationClass), activation);
            }

            return Layouts.ARRAY.createArray(getContext().getCoreLibrary().getArrayFactory(), locations, locations.length);
        }
    }

    @CoreMethod(names = "class")
    public abstract static class KernelClassNode extends CoreMethodArrayArgumentsNode {

        @Child private ClassNode classNode;

        public KernelClassNode(RubyContext context, SourceSection sourceSection) {
            super(context, sourceSection);
            classNode = ClassNodeGen.create(context, sourceSection, null);
        }

        @Specialization
        public DynamicObject getClass(VirtualFrame frame, Object self) {
            return classNode.executeGetClass(frame, self);
        }

    }

    public abstract static class CopyNode extends UnaryCoreMethodNode {

        @Child private CallDispatchHeadNode allocateNode;

        public CopyNode(RubyContext context, SourceSection sourceSection) {
            super(context, sourceSection);
            allocateNode = DispatchHeadNodeFactory.createMethodCall(context, true);
        }

        public abstract DynamicObject executeCopy(VirtualFrame frame, DynamicObject self);

        @Specialization
        public DynamicObject copy(VirtualFrame frame, DynamicObject self) {
            final DynamicObject rubyClass = Layouts.BASIC_OBJECT.getLogicalClass(self);
            final DynamicObject newObject = (DynamicObject) allocateNode.call(frame, rubyClass, "allocate", null);
            copyInstanceVariables(self, newObject);
            return newObject;
        }

        @TruffleBoundary
        private void copyInstanceVariables(DynamicObject from, DynamicObject to) {
            for (Property property : from.getShape().getProperties()) {
                if (property.getKey() instanceof String) {
                    to.define(property.getKey(), property.get(from, from.getShape()), 0);
                }
            }
        }

    }

    @CoreMethod(names = "clone", taintFromSelf = true)
    public abstract static class CloneNode extends CoreMethodArrayArgumentsNode {

        private final ConditionProfile frozenProfile = ConditionProfile.createBinaryProfile();

        @Child private CopyNode copyNode;
        @Child private CallDispatchHeadNode initializeCloneNode;
        @Child private IsFrozenNode isFrozenNode;
        @Child private FreezeNode freezeNode;
        @Child private SingletonClassNode singletonClassNode;

        public CloneNode(RubyContext context, SourceSection sourceSection) {
            super(context, sourceSection);
            copyNode = CopyNodeFactory.create(context, sourceSection, null);
            // Calls private initialize_clone on the new copy.
            initializeCloneNode = DispatchHeadNodeFactory.createMethodCallOnSelf(context);
            isFrozenNode = IsFrozenNodeGen.create(context, sourceSection, null);
            freezeNode = FreezeNodeGen.create(context, sourceSection, null);
            singletonClassNode = SingletonClassNodeGen.create(context, sourceSection, null);
        }

        @Specialization
        public DynamicObject clone(VirtualFrame frame, DynamicObject self) {
            CompilerDirectives.transferToInterpreter();

            final DynamicObject newObject = copyNode.executeCopy(frame, self);

            // Copy the singleton class if any.
            if (Layouts.CLASS.getIsSingleton(Layouts.BASIC_OBJECT.getMetaClass(self))) {
                Layouts.MODULE.getFields(singletonClassNode.executeSingletonClass(newObject)).initCopy(Layouts.BASIC_OBJECT.getMetaClass(self));
            }

            initializeCloneNode.call(frame, newObject, "initialize_clone", null, self);

            if (frozenProfile.profile(isFrozenNode.executeIsFrozen(self))) {
                freezeNode.executeFreeze(newObject);
            }

            return newObject;
        }

    }

    @CoreMethod(names = "dup", taintFromSelf = true)
    public abstract static class DupNode extends CoreMethodArrayArgumentsNode {

        @Child private CopyNode copyNode;
        @Child private CallDispatchHeadNode initializeDupNode;

        public DupNode(RubyContext context, SourceSection sourceSection) {
            super(context, sourceSection);
            copyNode = CopyNodeFactory.create(context, sourceSection, null);
            // Calls private initialize_dup on the new copy.
            initializeDupNode = DispatchHeadNodeFactory.createMethodCallOnSelf(context);
        }

        @Specialization
        public DynamicObject dup(VirtualFrame frame, DynamicObject self) {
            final DynamicObject newObject = copyNode.executeCopy(frame, self);

            initializeDupNode.call(frame, newObject, "initialize_dup", null, self);

            return newObject;
        }

    }

    @CoreMethod(names = "eval", isModuleFunction = true, required = 1, optional = 3, lowerFixnumParameters = 3)
    @NodeChildren({
            @NodeChild(value = "source", type = RubyNode.class),
            @NodeChild(value = "binding", type = RubyNode.class),
            @NodeChild(value = "filename", type = RubyNode.class),
            @NodeChild(value = "lineNumber", type = RubyNode.class)
    })
    @ImportStatic(StringCachingGuards.class)
    public abstract static class EvalNode extends CoreMethodNode {

        @Child private CallDispatchHeadNode toStr;
        @Child private BindingNode bindingNode;

        public EvalNode(RubyContext context, SourceSection sourceSection) {
            super(context, sourceSection);
        }

        @CreateCast("source")
        public RubyNode coerceSourceToString(RubyNode source) {
            return ToStrNodeGen.create(getContext(), getSourceSection(), source);
        }

        protected DynamicObject getCallerBinding(VirtualFrame frame) {
            if (bindingNode == null) {
                CompilerDirectives.transferToInterpreterAndInvalidate();
                bindingNode = insert(KernelNodesFactory.BindingNodeFactory.create(
                        getContext(), getSourceSection(), new RubyNode[]{}));
            }

            try {
                return bindingNode.executeDynamicObject(frame);
            } catch (UnexpectedResultException e) {
                throw new UnsupportedOperationException(e);
            }
        }

        protected static class RootNodeWrapper {
            private final RubyRootNode rootNode;

            public RootNodeWrapper(RubyRootNode rootNode) {
                this.rootNode = rootNode;
            }

            public RubyRootNode getRootNode() {
                return rootNode;
            }
        }

        @Specialization(guards = {
                "isRubyString(source)",
                "byteListsEqual(source, cachedSource)",
                "!parseDependsOnDeclarationFrame(cachedRootNode)"
        }, limit = "getCacheLimit()")
        public Object evalNoBindingCached(
                VirtualFrame frame,
                DynamicObject source,
                NotProvided binding,
                NotProvided filename,
                NotProvided lineNumber,
                @Cached("privatizeByteList(source)") ByteList cachedSource,
                @Cached("compileSource(frame, source)") RootNodeWrapper cachedRootNode,
                @Cached("createCallTarget(cachedRootNode)") CallTarget cachedCallTarget,
                @Cached("create(cachedCallTarget)") DirectCallNode callNode
        ) {
            final DynamicObject callerBinding = getCallerBinding(frame);

            final MaterializedFrame parentFrame = Layouts.BINDING.getFrame(callerBinding);
            final Object callerSelf = RubyArguments.getSelf(frame.getArguments());

            final InternalMethod method = new InternalMethod(
                    cachedRootNode.getRootNode().getSharedMethodInfo(),
                    cachedRootNode.getRootNode().getSharedMethodInfo().getName(),
                    RubyArguments.getMethod(parentFrame.getArguments()).getDeclaringModule(),
                    Visibility.PUBLIC,
                    cachedCallTarget);

            return callNode.call(frame, RubyArguments.pack(
                    method,
                    parentFrame,
                    null,
                    callerSelf,
                    null,
                    RubyArguments.getDeclarationContext(parentFrame.getArguments()),
                    new Object[] {}));
        }

        @Specialization(guards = {
                "isRubyString(source)"
        }, contains = "evalNoBindingCached")
        public Object evalNoBindingUncached(VirtualFrame frame, DynamicObject source, NotProvided noBinding,
                                            NotProvided filename, NotProvided lineNumber) {
            final DynamicObject binding = getCallerBinding(frame);
            final MaterializedFrame topFrame = Layouts.BINDING.getFrame(binding);
            RubyArguments.setSelf(topFrame.getArguments(), RubyArguments.getSelf(frame.getArguments()));
            return doEval(source, binding, "(eval)", true);
        }

        @Specialization(guards = {
                "isRubyString(source)",
                "isNil(noBinding)",
                "isRubyString(filename)"
        })
        public Object evalNilBinding(VirtualFrame frame, DynamicObject source, DynamicObject noBinding,
                                     DynamicObject filename, int lineNumber) {
            return evalNoBindingUncached(frame, source, NotProvided.INSTANCE, NotProvided.INSTANCE, NotProvided.INSTANCE);
        }

        @Specialization(guards = {
                "isRubyString(source)",
                "isRubyBinding(binding)"
        })
        public Object evalBinding(DynamicObject source, DynamicObject binding, NotProvided filename,
                                  NotProvided lineNumber) {
            return doEval(source, binding, "(eval)", false);
        }

        @Specialization(guards = {
                "isRubyString(source)",
                "isRubyBinding(binding)",
                "isNil(noFilename)",
                "isNil(noLineNumber)"
        })
        public Object evalBinding(DynamicObject source, DynamicObject binding, DynamicObject noFilename, DynamicObject noLineNumber) {
            return evalBinding(source, binding, NotProvided.INSTANCE, NotProvided.INSTANCE);
        }

        @TruffleBoundary
        @Specialization(guards = {
                "isRubyString(source)",
                "isRubyBinding(binding)",
                "isRubyString(filename)" })
        public Object evalBindingFilename(DynamicObject source, DynamicObject binding, DynamicObject filename,
                                          NotProvided lineNumber) {
            return evalBindingFilenameLine(source, binding, filename, 0);
        }

        @Specialization(guards = {
                "isRubyString(source)",
                "isRubyBinding(binding)",
                "isRubyString(filename)",
                "isNil(noLineNumber)"
        })
        public Object evalBindingFilename(DynamicObject source, DynamicObject binding, DynamicObject filename, DynamicObject noLineNumber) {
            return evalBindingFilename(source, binding, filename, NotProvided.INSTANCE);
        }

        @TruffleBoundary
        @Specialization(guards = {
                "isRubyString(source)",
                "isRubyBinding(binding)",
                "isRubyString(filename)" })
        public Object evalBindingFilenameLine(DynamicObject source, DynamicObject binding, DynamicObject filename,
                                              int lineNumber) {
            return doEval(source, binding, filename.toString(), false);
        }

        @TruffleBoundary
        @Specialization(guards = {
                "isRubyString(source)",
                "!isRubyBinding(badBinding)" })
        public Object evalBadBinding(DynamicObject source, DynamicObject badBinding, NotProvided filename,
                                     NotProvided lineNumber) {
            throw new RaiseException(getContext().getCoreLibrary().typeErrorWrongArgumentType(badBinding, "binding", this));
        }

        @TruffleBoundary
        private Object doEval(DynamicObject source, DynamicObject binding, String filename, boolean ownScopeForAssignments) {
            final Object result = getContext().eval(ParserContext.EVAL, StringOperations.getByteList(source), binding, ownScopeForAssignments, filename, this);
            assert result != null;
            return result;
        }

        protected RootNodeWrapper compileSource(VirtualFrame frame, DynamicObject sourceText) {
            assert RubyGuards.isRubyString(sourceText);

            final DynamicObject callerBinding = getCallerBinding(frame);
            final MaterializedFrame parentFrame = Layouts.BINDING.getFrame(callerBinding);

            final Source source = Source.fromText(sourceText.toString(), "(eval)");

            final TranslatorDriver translator = new TranslatorDriver(getContext());

            return new RootNodeWrapper(translator.parse(getContext(), source, UTF8Encoding.INSTANCE, ParserContext.EVAL, null, parentFrame, true, this));
        }

        protected boolean parseDependsOnDeclarationFrame(RootNodeWrapper rootNode) {
            return rootNode.getRootNode().needsDeclarationFrame();
        }

        protected CallTarget createCallTarget(RootNodeWrapper rootNode) {
            return Truffle.getRuntime().createCallTarget(rootNode.rootNode);
        }

        protected int getCacheLimit() {
            return getContext().getOptions().EVAL_CACHE;
        }

    }

    @CoreMethod(names = "exec", isModuleFunction = true, required = 1, rest = true)
    public abstract static class ExecNode extends CoreMethodArrayArgumentsNode {

        @Child private CallDispatchHeadNode toHashNode;

        public ExecNode(RubyContext context, SourceSection sourceSection) {
            super(context, sourceSection);
        }

        @Specialization
        public Object exec(VirtualFrame frame, Object command, Object[] args) {
            if (toHashNode == null) {
                CompilerDirectives.transferToInterpreter();
                toHashNode = insert(DispatchHeadNodeFactory.createMethodCall(getContext()));
            }

            CompilerDirectives.transferToInterpreter();

            final String[] commandLine = new String[1 + args.length];
            commandLine[0] = command.toString();
            for (int n = 0; n < args.length; n++) {
                commandLine[1 + n] = args[n].toString();
            }

            final DynamicObject env = getContext().getCoreLibrary().getENV();
            final DynamicObject envAsHash = (DynamicObject) toHashNode.call(frame, env, "to_hash", null);

            exec(getContext(), envAsHash, commandLine);

            return null;
        }

        @TruffleBoundary
        private void exec(RubyContext context, DynamicObject envAsHash, String[] commandLine) {
            final ProcessBuilder builder = new ProcessBuilder(commandLine);
            builder.inheritIO();

            for (Map.Entry<Object, Object> keyValue : HashOperations.iterableKeyValues(envAsHash)) {
                builder.environment().put(keyValue.getKey().toString(), keyValue.getValue().toString());
            }

            final Process process;

            try {
                process = builder.start();
            } catch (IOException e) {
                // TODO(cs): proper Ruby exception
                throw new RuntimeException(e);
            }

            int exitCode = context.getThreadManager().runUntilResult(this, new BlockingAction<Integer>() {
                @Override
                public Integer block() throws InterruptedException {
                    return process.waitFor();
                }
            });

            /*
             * We really do want to just exit here as opposed to throwing a MainExitException and tidying up, as we're
             * pretending that we did exec and so replaced this process with a new one.
             */

            System.exit(exitCode);
        }

    }

    @CoreMethod(names = "fork", isModuleFunction = true, rest = true)
    public abstract static class ForkNode extends CoreMethodArrayArgumentsNode {

        public ForkNode(RubyContext context, SourceSection sourceSection) {
            super(context, sourceSection);
        }

        @Specialization
        public Object fork(Object[] args) {
            CompilerDirectives.transferToInterpreter();
            getContext().getWarnings().warn("Kernel#fork not implemented - defined to satisfy some metaprogramming in RubySpec");
            return nil();
        }

    }

    @CoreMethod(names = "freeze")
    public abstract static class KernelFreezeNode extends CoreMethodArrayArgumentsNode {

        @Child private FreezeNode freezeNode;

        public KernelFreezeNode(RubyContext context, SourceSection sourceSection) {
            super(context, sourceSection);
            freezeNode = FreezeNodeGen.create(context, sourceSection, null);
        }

        @Specialization
        public Object freeze(Object self) {
            return freezeNode.executeFreeze(self);
        }

    }

    @CoreMethod(names = "frozen?")
    public abstract static class KernelFrozenNode extends CoreMethodArrayArgumentsNode {

        @Child private IsFrozenNode isFrozenNode;

        public KernelFrozenNode(RubyContext context, SourceSection sourceSection) {
            super(context, sourceSection);
        }

        @Specialization
        public boolean isFrozen(Object self) {
            if (isFrozenNode == null) {
                CompilerDirectives.transferToInterpreter();
                isFrozenNode = insert(IsFrozenNodeGen.create(getContext(), getEncapsulatingSourceSection(), null));
            }

            return isFrozenNode.executeIsFrozen(self);
        }

    }

    @CoreMethod(names = "gets", isModuleFunction = true)
    public abstract static class GetsNode extends CoreMethodArrayArgumentsNode {

        public GetsNode(RubyContext context, SourceSection sourceSection) {
            super(context, sourceSection);
        }

        @Specialization
        public DynamicObject gets(VirtualFrame frame) {
            CompilerDirectives.transferToInterpreter();

            // TODO(CS): having some trouble interacting with JRuby stdin - so using this hack
            final InputStream in = getContext().getRuntime().getInstanceConfig().getInput();

            Encoding encoding = getContext().getRuntime().getDefaultExternalEncoding();

            final BufferedReader reader = new BufferedReader(new InputStreamReader(in, encoding.getCharset()));

            final String line = getContext().getThreadManager().runUntilResult(this, new BlockingAction<String>() {
                @Override
                public String block() throws InterruptedException {
                    return gets(reader);
                }
            });

            final DynamicObject rubyLine = createString(StringOperations.encodeByteList(line, UTF8Encoding.INSTANCE));

            // Set the local variable $_ in the caller

            final Frame caller = RubyCallStack.getCallerFrame(getContext()).getFrame(FrameInstance.FrameAccess.READ_WRITE, true);

            final FrameSlot slot = caller.getFrameDescriptor().findFrameSlot("$_");

            if (slot != null) {
                caller.setObject(slot, ThreadLocalObject.wrap(getContext(), rubyLine));
            }

            return rubyLine;
        }

        @TruffleBoundary
        private static String gets(BufferedReader reader) throws InterruptedException {
            try {
                return reader.readLine() + "\n";
            } catch (IOException e) {
                throw new RuntimeException(e);
            }
        }

    }

    @CoreMethod(names = "hash")
    public abstract static class HashNode extends CoreMethodArrayArgumentsNode {

        public HashNode(RubyContext context, SourceSection sourceSection) {
            super(context, sourceSection);
        }

        @Specialization
        public int hash(int value) {
            // TODO(CS): should check this matches MRI
            return value;
        }

        @Specialization
        public int hash(long value) {
            // TODO(CS): should check this matches MRI
            return Long.valueOf(value).hashCode();
        }

        @Specialization
        public int hash(double value) {
            // TODO(CS): should check this matches MRI
            return Double.valueOf(value).hashCode();
        }

        @Specialization
        public int hash(boolean value) {
            return Boolean.valueOf(value).hashCode();
        }

        @TruffleBoundary
        @Specialization
        public int hash(DynamicObject self) {
            // TODO(CS 8 Jan 15) we shouldn't use the Java class hierarchy like this - every class should define it's
            // own @CoreMethod hash
            return System.identityHashCode(self);
        }

    }

    @CoreMethod(names = "initialize_copy", required = 1)
    public abstract static class InitializeCopyNode extends CoreMethodArrayArgumentsNode {

        public InitializeCopyNode(RubyContext context, SourceSection sourceSection) {
            super(context, sourceSection);
        }

        @Specialization
        public Object initializeCopy(DynamicObject self, DynamicObject from) {
            CompilerDirectives.transferToInterpreter();

            if (Layouts.BASIC_OBJECT.getLogicalClass(self) != Layouts.BASIC_OBJECT.getLogicalClass(from)) {
                CompilerDirectives.transferToInterpreter();
                throw new RaiseException(getContext().getCoreLibrary().typeError("initialize_copy should take same class object", this));
            }

            return self;
        }

    }

    @CoreMethod(names = { "initialize_dup", "initialize_clone" }, required = 1)
    public abstract static class InitializeDupCloneNode extends CoreMethodArrayArgumentsNode {

        @Child private CallDispatchHeadNode initializeCopyNode;

        public InitializeDupCloneNode(RubyContext context, SourceSection sourceSection) {
            super(context, sourceSection);
            initializeCopyNode = DispatchHeadNodeFactory.createMethodCallOnSelf(context);
        }

        @Specialization
        public Object initializeDup(VirtualFrame frame, DynamicObject self, DynamicObject from) {
            return initializeCopyNode.call(frame, self, "initialize_copy", null, from);
        }

    }

    @CoreMethod(names = "instance_of?", required = 1)
    public abstract static class InstanceOfNode extends CoreMethodArrayArgumentsNode {

        @Child private ClassNode classNode;

        public InstanceOfNode(RubyContext context, SourceSection sourceSection) {
            super(context, sourceSection);
            classNode = ClassNodeGen.create(context, sourceSection, null);
        }

        @Specialization(guards = "isRubyClass(rubyClass)")
        public boolean instanceOf(VirtualFrame frame, Object self, DynamicObject rubyClass) {
            return classNode.executeGetClass(frame, self) == rubyClass;
        }

    }

    @CoreMethod(names = "instance_variable_defined?", required = 1)
    @NodeChildren({
            @NodeChild(type = RubyNode.class, value = "object"),
            @NodeChild(type = RubyNode.class, value = "name")
    })
    public abstract static class InstanceVariableDefinedNode extends CoreMethodNode {

        public InstanceVariableDefinedNode(RubyContext context, SourceSection sourceSection) {
            super(context, sourceSection);
        }

        @CreateCast("name")
        public RubyNode coerceToString(RubyNode name) {
            return NameToJavaStringNodeGen.create(getContext(), getSourceSection(), name);
        }

        @TruffleBoundary
        @Specialization
        public boolean isInstanceVariableDefined(DynamicObject object, String name) {
            final String ivar = RubyContext.checkInstanceVariableName(getContext(), name, this);
            return object.getShape().hasProperty(ivar);
        }

    }

    @CoreMethod(names = "instance_variable_get", required = 1)
    @NodeChildren({
            @NodeChild(type = RubyNode.class, value = "object"),
            @NodeChild(type = RubyNode.class, value = "name")
    })
    public abstract static class InstanceVariableGetNode extends CoreMethodNode {

        public InstanceVariableGetNode(RubyContext context, SourceSection sourceSection) {
            super(context, sourceSection);
        }

        protected static final int LIMIT = Options.FIELD_LOOKUP_CACHE;

        @CreateCast("name")
        public RubyNode coerceToSymbolOrString(RubyNode name) {
            return NameToSymbolOrStringNodeGen.create(getContext(), getSourceSection(), name);
        }

        @Specialization(
                guards = { "isRubySymbol(name)", "name == cachedName" },
                limit = "LIMIT")
        public Object instanceVariableGetSymbolCached(DynamicObject object, DynamicObject name,
                @Cached("name") DynamicObject cachedName,
                @Cached("createReadFieldNode(checkName(symbolToString(cachedName)))") ReadHeadObjectFieldNode readHeadObjectFieldNode) {
            return readHeadObjectFieldNode.execute(object);
        }

        @Specialization(guards = "isRubySymbol(name)")
        public Object instanceVariableGetSymbol(DynamicObject object, DynamicObject name) {
            return ivarGet(object, symbolToString(name));
        }

        @TruffleBoundary
        @Specialization(guards = "isRubyString(name)")
        public Object instanceVariableGetString(DynamicObject object, DynamicObject name) {
            return ivarGet(object, name.toString());
        }

        @TruffleBoundary
        private Object ivarGet(DynamicObject object, String name) {
            return object.get(checkName(name), nil());
        }

        protected String symbolToString(DynamicObject name) {
            return Layouts.SYMBOL.getString(name);
        }

        protected String checkName(String name) {
            return RubyContext.checkInstanceVariableName(getContext(), name, this);
        }

        protected ReadHeadObjectFieldNode createReadFieldNode(String name) {
            return ReadHeadObjectFieldNodeGen.create(name, nil());
        }

    }

    @CoreMethod(names = { "instance_variable_set", "__instance_variable_set__" }, raiseIfFrozenSelf = true, required = 2)
    @NodeChildren({
            @NodeChild(type = RubyNode.class, value = "object"),
            @NodeChild(type = RubyNode.class, value = "name"),
            @NodeChild(type = RubyNode.class, value = "value")
    })
    public abstract static class InstanceVariableSetNode extends CoreMethodNode {

        public InstanceVariableSetNode(RubyContext context, SourceSection sourceSection) {
            super(context, sourceSection);
        }

        protected static final int LIMIT = Options.FIELD_LOOKUP_CACHE;

        @CreateCast("name")
        public RubyNode coerceToSymbolOrString(RubyNode name) {
            return NameToSymbolOrStringNodeGen.create(getContext(), getSourceSection(), name);
        }

        @Specialization(
                guards = { "isRubySymbol(name)", "name == cachedName" },
                limit = "LIMIT")
        public Object instanceVariableSetSymbolCached(DynamicObject object, DynamicObject name, Object value,
                                                      @Cached("name") DynamicObject cachedName,
                                                      @Cached("createWriteFieldNode(checkName(symbolToString(cachedName)))") WriteHeadObjectFieldNode writeHeadObjectFieldNode) {
            writeHeadObjectFieldNode.execute(object, value);
            return value;
        }

        @Specialization(guards = "isRubySymbol(name)")
        public Object instanceVariableSetSymbol(DynamicObject object, DynamicObject name, Object value) {
            return ivarSet(object, symbolToString(name), value);
        }

        @TruffleBoundary
        @Specialization(guards = "isRubyString(name)")
        public Object instanceVariableSetString(DynamicObject object, DynamicObject name, Object value) {
            return ivarSet(object, name.toString(), value);
        }

        @TruffleBoundary
        private Object ivarSet(DynamicObject object, String name, Object value) {
            object.define(checkName(name), value, 0);
            return value;
        }

        protected String symbolToString(DynamicObject name) {
            return Layouts.SYMBOL.getString(name);
        }

        protected String checkName(String name) {
            return RubyContext.checkInstanceVariableName(getContext(), name, this);
        }

        protected WriteHeadObjectFieldNode createWriteFieldNode(String name) {
            return WriteHeadObjectFieldNodeGen.create(name);
        }

    }

    @CoreMethod(names = "remove_instance_variable", raiseIfFrozenSelf = true, required = 1)
    @NodeChildren({
            @NodeChild(type = RubyNode.class, value = "object"),
            @NodeChild(type = RubyNode.class, value = "name")
    })
    public abstract static class RemoveInstanceVariableNode extends CoreMethodNode {

        public RemoveInstanceVariableNode(RubyContext context, SourceSection sourceSection) {
            super(context, sourceSection);
        }

        @CreateCast("name")
        public RubyNode coerceToString(RubyNode name) {
            return NameToJavaStringNodeGen.create(getContext(), getSourceSection(), name);
        }

        @TruffleBoundary
        @Specialization
        public Object removeInstanceVariable(DynamicObject object, String name) {
            final String ivar = RubyContext.checkInstanceVariableName(getContext(), name, this);
            final Object value = object.get(ivar, nil());
            if (!object.delete(name)) {
                CompilerDirectives.transferToInterpreter();
                throw new RaiseException(getContext().getCoreLibrary().nameErrorInstanceVariableNotDefined(name, this));
            }
            return value;
        }

    }

    @CoreMethod(names = { "instance_variables", "__instance_variables__" })
    public abstract static class InstanceVariablesNode extends CoreMethodArrayArgumentsNode {

        public InstanceVariablesNode(RubyContext context, SourceSection sourceSection) {
            super(context, sourceSection);
        }

        @TruffleBoundary
        @Specialization
        public DynamicObject instanceVariables(DynamicObject self) {
            List<Object> keys = self.getShape().getKeyList();
            final Object[] instanceVariableNames = keys.toArray(new Object[keys.size()]);

            Arrays.sort(instanceVariableNames);

            final DynamicObject array = Layouts.ARRAY.createArray(getContext().getCoreLibrary().getArrayFactory(), null, 0);

            for (Object name : instanceVariableNames) {
                if (name instanceof String) {
                    ArrayOperations.append(array, getSymbol((String) name));
                }
            }

            return array;
        }

    }

    @CoreMethod(names = { "is_a?", "kind_of?" }, required = 1)
    public abstract static class KernelIsANode extends CoreMethodArrayArgumentsNode {

        @Child IsANode isANode;

        public KernelIsANode(RubyContext context, SourceSection sourceSection) {
            super(context, sourceSection);
            isANode = IsANodeGen.create(context, sourceSection, null, null);
        }

        @Specialization
        public boolean isA(Object self, DynamicObject module) {
            return isANode.executeIsA(self, module);
        }

        @Specialization(guards = "!isRubyModule(module)")
        public boolean isATypeError(Object self, Object module) {
            CompilerDirectives.transferToInterpreter();
            throw new RaiseException(getContext().getCoreLibrary().typeError("class or module required", this));
        }

    }

    @CoreMethod(names = "lambda", isModuleFunction = true, needsBlock = true)
    public abstract static class LambdaNode extends CoreMethodArrayArgumentsNode {

        public LambdaNode(RubyContext context, SourceSection sourceSection) {
            super(context, sourceSection);
        }

        @TruffleBoundary
        @Specialization
        public DynamicObject lambda(NotProvided block) {
            final Frame parentFrame = RubyCallStack.getCallerFrame(getContext()).getFrame(FrameAccess.READ_ONLY, true);
            final DynamicObject parentBlock = RubyArguments.getBlock(parentFrame.getArguments());

            if (parentBlock == null) {
                CompilerDirectives.transferToInterpreter();
                throw new RaiseException(getContext().getCoreLibrary().argumentError("tried to create Proc object without a block", this));
            }
            return lambda(parentBlock);
        }

        @Specialization
        public DynamicObject lambda(DynamicObject block) {
            return ProcNodes.createRubyProc(
                    getContext().getCoreLibrary().getProcFactory(),
                    ProcNodes.Type.LAMBDA,
                    Layouts.PROC.getSharedMethodInfo(block),
                    Layouts.PROC.getCallTargetForLambdas(block),
                    Layouts.PROC.getCallTargetForLambdas(block),
                    Layouts.PROC.getDeclarationFrame(block),
                    Layouts.PROC.getMethod(block),
                    Layouts.PROC.getSelf(block),
                    Layouts.PROC.getBlock(block));
        }
    }

    @CoreMethod(names = "local_variables", needsSelf = false)
    public abstract static class LocalVariablesNode extends CoreMethodArrayArgumentsNode {

        public LocalVariablesNode(RubyContext context, SourceSection sourceSection) {
            super(context, sourceSection);
        }

        @TruffleBoundary
        @Specialization
        public DynamicObject localVariables() {
            final Frame frame = RubyCallStack.getCallerFrame(getContext()).getFrame(FrameInstance.FrameAccess.READ_ONLY, true);
            return BindingNodes.LocalVariablesNode.listLocalVariables(getContext(), frame);
        }

    }

    @CoreMethod(names = "__method__", needsSelf = false)
    public abstract static class MethodNameNode extends CoreMethodArrayArgumentsNode {

        public MethodNameNode(RubyContext context, SourceSection sourceSection) {
            super(context, sourceSection);
        }

        @Specialization
        public DynamicObject methodName() {
            CompilerDirectives.transferToInterpreter();
            // the "original/definition name" of the method.
            return getSymbol(RubyCallStack.getCallingMethod(getContext()).getSharedMethodInfo().getName());
        }

    }

    @CoreMethod(names = "method", required = 1)
    @NodeChildren({
            @NodeChild(type = RubyNode.class, value = "object"),
            @NodeChild(type = RubyNode.class, value = "name")
    })
    public abstract static class MethodNode extends CoreMethodNode {

        @Child NameToJavaStringNode nameToJavaStringNode;
        @Child LookupMethodNode lookupMethodNode;
        @Child CallDispatchHeadNode respondToMissingNode;

        public MethodNode(RubyContext context, SourceSection sourceSection) {
            super(context, sourceSection);
            nameToJavaStringNode = NameToJavaStringNodeGen.create(getContext(), getSourceSection(), null);
            lookupMethodNode = LookupMethodNodeGen.create(context, sourceSection, null, null);
            respondToMissingNode = DispatchHeadNodeFactory.createMethodCall(getContext(), true);
        }

        @CreateCast("name")
        public RubyNode coerceToString(RubyNode name) {
            return NameToSymbolOrStringNodeGen.create(getContext(), getSourceSection(), name);
        }

        @Specialization
        public DynamicObject method(VirtualFrame frame, Object self, DynamicObject name) {
            final String normalizedName = nameToJavaStringNode.executeToJavaString(frame, name);
            InternalMethod method = lookupMethodNode.executeLookupMethod(self, normalizedName);

            if (method == null) {
                CompilerDirectives.transferToInterpreter();

                if (respondToMissingNode.callBoolean(frame, self, "respond_to_missing?", null, name, true)) {
                    final InternalMethod methodMissing = lookupMethodNode.executeLookupMethod(self, "method_missing").withName(normalizedName);
                    final SharedMethodInfo info = methodMissing.getSharedMethodInfo().withName(normalizedName);

                    final RubyNode newBody = new CallMethodMissingWithStaticName(getContext(), info.getSourceSection(), name);
                    final RubyRootNode newRootNode = new RubyRootNode(getContext(), info.getSourceSection(), new FrameDescriptor(nil()), info, newBody);
                    final CallTarget newCallTarget = Truffle.getRuntime().createCallTarget(newRootNode);

                    final DynamicObject module = getContext().getCoreLibrary().getMetaClass(self);
                    method = new InternalMethod(info, normalizedName, module, Visibility.PUBLIC, newCallTarget);
                } else {
                    throw new RaiseException(getContext().getCoreLibrary().nameErrorUndefinedMethod(
                            normalizedName, getContext().getCoreLibrary().getLogicalClass(self), this));
                }
            }

            return Layouts.METHOD.createMethod(getContext().getCoreLibrary().getMethodFactory(), self, method);
        }

        private static class CallMethodMissingWithStaticName extends RubyNode {

            private final DynamicObject methodName;
            @Child private CallDispatchHeadNode methodMissing;

            public CallMethodMissingWithStaticName(RubyContext context, SourceSection sourceSection, DynamicObject methodName) {
                super(context, sourceSection);
                this.methodName = methodName;
                methodMissing = DispatchHeadNodeFactory.createMethodCall(context);
            }

            @Override
            public Object execute(VirtualFrame frame) {
                final Object[] originalUserArguments = RubyArguments.extractUserArguments(frame.getArguments());
                final Object[] newUserArguments = new Object[originalUserArguments.length + 1];

                newUserArguments[0] = methodName;
                System.arraycopy(originalUserArguments, 0, newUserArguments, 1, originalUserArguments.length);

                return methodMissing.call(frame, RubyArguments.getSelf(frame.getArguments()), "method_missing", RubyArguments.getBlock(frame.getArguments()), newUserArguments);
            }
        }

    }

    @CoreMethod(names = "methods", optional = 1)
    @NodeChildren({
            @NodeChild(type = RubyNode.class, value = "object"),
            @NodeChild(type = RubyNode.class, value = "regular")
    })
    public abstract static class MethodsNode extends CoreMethodNode {

        public MethodsNode(RubyContext context, SourceSection sourceSection) {
            super(context, sourceSection);
        }

        @CreateCast("regular")
        public RubyNode coerceToBoolean(RubyNode regular) {
            return BooleanCastWithDefaultNodeGen.create(getContext(), getSourceSection(), true, regular);
        }

        @Specialization(guards = "regular")
        public DynamicObject methodsRegular(Object self, boolean regular,
                                            @Cached("createMetaClassNode()") MetaClassNode metaClassNode) {
            final DynamicObject metaClass = metaClassNode.executeMetaClass(self);

            CompilerDirectives.transferToInterpreter();
            Object[] objects = Layouts.MODULE.getFields(metaClass).filterMethodsOnObject(getContext(), regular, MethodFilter.PUBLIC_PROTECTED).toArray();
            return Layouts.ARRAY.createArray(getContext().getCoreLibrary().getArrayFactory(), objects, objects.length);
        }

        @Specialization(guards = "!regular")
        public DynamicObject methodsSingleton(VirtualFrame frame, Object self, boolean regular,
                                              @Cached("createSingletonMethodsNode()") SingletonMethodsNode singletonMethodsNode) {
            return singletonMethodsNode.executeSingletonMethods(frame, self, false);
        }

        protected MetaClassNode createMetaClassNode() {
            return MetaClassNodeGen.create(getContext(), getSourceSection(), null);
        }

        protected SingletonMethodsNode createSingletonMethodsNode() {
            return SingletonMethodsNodeFactory.create(getContext(), getSourceSection(), null, null);
        }

    }

    @CoreMethod(names = "nil?", needsSelf = false)
    public abstract static class NilNode extends CoreMethodArrayArgumentsNode {

        public NilNode(RubyContext context, SourceSection sourceSection) {
            super(context, sourceSection);
        }

        @Specialization
        public boolean isNil() {
            return false;
        }
    }

    @CoreMethod(names = "private_methods", optional = 1)
    @NodeChildren({
            @NodeChild(type = RubyNode.class, value = "object"),
            @NodeChild(type = RubyNode.class, value = "includeAncestors")
    })
    public abstract static class PrivateMethodsNode extends CoreMethodNode {

        @Child private MetaClassNode metaClassNode;

        public PrivateMethodsNode(RubyContext context, SourceSection sourceSection) {
            super(context, sourceSection);
            this.metaClassNode = MetaClassNodeGen.create(context, sourceSection, null);
        }

        @CreateCast("includeAncestors")
        public RubyNode coerceToBoolean(RubyNode includeAncestors) {
            return BooleanCastWithDefaultNodeGen.create(getContext(), getSourceSection(), true, includeAncestors);
        }

        @Specialization
        public DynamicObject privateMethods(Object self, boolean includeAncestors) {
            DynamicObject metaClass = metaClassNode.executeMetaClass(self);

            CompilerDirectives.transferToInterpreter();
            Object[] objects = Layouts.MODULE.getFields(metaClass).filterMethodsOnObject(getContext(), includeAncestors, MethodFilter.PRIVATE).toArray();
            return Layouts.ARRAY.createArray(getContext().getCoreLibrary().getArrayFactory(), objects, objects.length);
        }

    }

    @CoreMethod(names = "proc", isModuleFunction = true, needsBlock = true)
    public abstract static class ProcNode extends CoreMethodArrayArgumentsNode {

        @Child ProcNewNode procNewNode;

        public ProcNode(RubyContext context, SourceSection sourceSection) {
            super(context, sourceSection);
            procNewNode = ProcNewNodeFactory.create(context, sourceSection, null);
        }

        @Specialization
        public DynamicObject proc(VirtualFrame frame, Object maybeBlock) {
            return procNewNode.executeProcNew(frame, getContext().getCoreLibrary().getProcClass(), ArrayUtils.EMPTY_ARRAY, maybeBlock);
        }

    }

    @CoreMethod(names = "protected_methods", optional = 1)
    @NodeChildren({
            @NodeChild(type = RubyNode.class, value = "object"),
            @NodeChild(type = RubyNode.class, value = "includeAncestors")
    })
    public abstract static class ProtectedMethodsNode extends CoreMethodNode {

        @Child private MetaClassNode metaClassNode;

        public ProtectedMethodsNode(RubyContext context, SourceSection sourceSection) {
            super(context, sourceSection);
            this.metaClassNode = MetaClassNodeGen.create(context, sourceSection, null);
        }

        @CreateCast("includeAncestors")
        public RubyNode coerceToBoolean(RubyNode includeAncestors) {
            return BooleanCastWithDefaultNodeGen.create(getContext(), getSourceSection(), true, includeAncestors);
        }

        @Specialization
        public DynamicObject protectedMethods(Object self, boolean includeAncestors) {
            final DynamicObject metaClass = metaClassNode.executeMetaClass(self);

            CompilerDirectives.transferToInterpreter();
            Object[] objects = Layouts.MODULE.getFields(metaClass).filterMethodsOnObject(getContext(), includeAncestors, MethodFilter.PROTECTED).toArray();
            return Layouts.ARRAY.createArray(getContext().getCoreLibrary().getArrayFactory(), objects, objects.length);
        }

    }

    @CoreMethod(names = "public_methods", optional = 1)
    @NodeChildren({
            @NodeChild(type = RubyNode.class, value = "object"),
            @NodeChild(type = RubyNode.class, value = "includeAncestors")
    })
    public abstract static class PublicMethodsNode extends CoreMethodNode {

        @Child private MetaClassNode metaClassNode;

        public PublicMethodsNode(RubyContext context, SourceSection sourceSection) {
            super(context, sourceSection);
            this.metaClassNode = MetaClassNodeGen.create(context, sourceSection, null);
        }

        @CreateCast("includeAncestors")
        public RubyNode coerceToBoolean(RubyNode includeAncestors) {
            return BooleanCastWithDefaultNodeGen.create(getContext(), getSourceSection(), true, includeAncestors);
        }

        @Specialization
        public DynamicObject publicMethods(Object self, boolean includeAncestors) {
            final DynamicObject metaClass = metaClassNode.executeMetaClass(self);

            CompilerDirectives.transferToInterpreter();
            Object[] objects = Layouts.MODULE.getFields(metaClass).filterMethodsOnObject(getContext(), includeAncestors, MethodFilter.PUBLIC).toArray();
            return Layouts.ARRAY.createArray(getContext().getCoreLibrary().getArrayFactory(), objects, objects.length);
        }

    }

    @CoreMethod(names = "public_send", needsBlock = true, required = 1, rest = true)
    public abstract static class PublicSendNode extends CoreMethodArrayArgumentsNode {

        @Child private CallDispatchHeadNode dispatchNode;

        public PublicSendNode(RubyContext context, SourceSection sourceSection) {
            super(context, sourceSection);

            dispatchNode = new CallDispatchHeadNode(context, false,
                    MissingBehavior.CALL_METHOD_MISSING);
        }

        @Specialization
        public Object send(VirtualFrame frame, Object self, Object name, Object[] args, NotProvided block) {
            return send(frame, self, name, args, (DynamicObject) null);
        }

        @Specialization
        public Object send(VirtualFrame frame, Object self, Object name, Object[] args, DynamicObject block) {
            return dispatchNode.call(frame, self, name, block, args);
        }

    }

    @CoreMethod(names = "rand", isModuleFunction = true, optional = 1)
    public abstract static class RandNode extends CoreMethodArrayArgumentsNode {

        public RandNode(RubyContext context, SourceSection sourceSection) {
            super(context, sourceSection);
        }

        @Specialization
        public double rand(NotProvided max) {
            return getContext().getRandom().nextDouble();
        }

        @Specialization(guards = "max == 0")
        public double randZero(int max) {
            return getContext().getRandom().nextDouble();
        }

        @Specialization(guards = "max != 0")
        public int randNonZero(int max) {
            return getContext().getRandom().nextInt(max);
        }

        @Specialization(guards = "max == 0")
        public double randZero(long max) {
            return getContext().getRandom().nextDouble();
        }

        @Specialization(guards = "max != 0")
        public long randNonZero(long max) {
            return getContext().getRandom().nextLong(max);
        }

    }

    @CoreMethod(names = "require", isModuleFunction = true, required = 1)
    @NodeChildren({
            @NodeChild(type = RubyNode.class, value = "feature")
    })
    public abstract static class RequireNode extends CoreMethodNode {

        public RequireNode(RubyContext context, SourceSection sourceSection) {
            super(context, sourceSection);
        }

        @CreateCast("feature")
        public RubyNode coerceFeatureToPath(RubyNode feature) {
            return ToPathNodeGen.create(getContext(), getSourceSection(), feature);
        }

        @TruffleBoundary
        @Specialization(guards = "isRubyString(featureString)")
        public boolean require(DynamicObject featureString) {
            final String feature = featureString.toString();

            // Pysch loads either the jar or the so - we need to intercept
            if (feature.equals("psych.so") && callerIs("psych.rb")) {
                try {
                    getContext().getFeatureLoader().require("truffle/psych.rb", this);
                } catch (IOException e) {
                    throw new RuntimeException(e);
                }
                return true;
            }

            // TODO CS 1-Mar-15 ERB will use strscan if it's there, but strscan is not yet complete, so we need to hide it
            if (feature.equals("strscan") && callerIs("erb.rb")) {
                throw new RaiseException(getContext().getCoreLibrary().loadErrorCannotLoad(feature, this));
            }

            try {
                return getContext().getFeatureLoader().require(feature, this);
            } catch (IOException e) {
                throw new RuntimeException(e);
            }
        }

        private boolean callerIs(String caller) {
            return RubyCallStack.getCallerFrame(getContext()).getCallNode()
                    .getEncapsulatingSourceSection().getSource().getName().endsWith(caller);
        }
    }

    @CoreMethod(names = "require_relative", isModuleFunction = true, required = 1)
    public abstract static class RequireRelativeNode extends CoreMethodArrayArgumentsNode {

        public RequireRelativeNode(RubyContext context, SourceSection sourceSection) {
            super(context, sourceSection);
        }

        @TruffleBoundary
        @Specialization(guards = "isRubyString(feature)")
        public boolean requireRelative(DynamicObject feature) {
            final FeatureLoader featureLoader = getContext().getFeatureLoader();

            final String featureString = feature.toString();
            final String featurePath;

            if (featureLoader.isAbsolutePath(featureString)) {
                featurePath = featureString;
            } else {
                final Source source = RubyCallStack.getCallerFrame(getContext()).getCallNode().getEncapsulatingSourceSection().getSource();
                final String sourcePath = featureLoader.getSourcePath(source);

                if (sourcePath == null) {
                    CompilerDirectives.transferToInterpreter();
                    throw new RaiseException(getContext().getCoreLibrary().loadError("cannot infer basepath", featureString, this));
                }

                featurePath = dirname(sourcePath) + "/" + featureString;
            }

            try {
                featureLoader.require(featurePath, this);
            } catch (IOException e) {
                throw new RuntimeException(e);
            }

            return true;
        }

        private String dirname(String path) {
            int lastSlash = path.lastIndexOf('/');
            assert lastSlash > 0;
            return path.substring(0, lastSlash);
        }
    }

    @CoreMethod(names = "respond_to?", required = 1, optional = 1)
    @NodeChildren({
            @NodeChild(type = RubyNode.class, value = "object"),
            @NodeChild(type = RubyNode.class, value = "name"),
            @NodeChild(type = RubyNode.class, value = "includeProtectedAndPrivate")
    })
    public abstract static class RespondToNode extends CoreMethodNode {

        @Child private DoesRespondDispatchHeadNode dispatch;
        @Child private DoesRespondDispatchHeadNode dispatchIgnoreVisibility;
        @Child private CallDispatchHeadNode respondToMissingNode;
        private final ConditionProfile ignoreVisibilityProfile = ConditionProfile.createBinaryProfile();

        public RespondToNode(RubyContext context, SourceSection sourceSection) {
            super(context, sourceSection);

            dispatch = new DoesRespondDispatchHeadNode(context, false);
            dispatchIgnoreVisibility = new DoesRespondDispatchHeadNode(context, true);
        }

        public abstract boolean executeDoesRespondTo(VirtualFrame frame, Object object, Object name, boolean includeProtectedAndPrivate);

        @CreateCast("includeProtectedAndPrivate")
        public RubyNode coerceToBoolean(RubyNode includeProtectedAndPrivate) {
            return BooleanCastWithDefaultNodeGen.create(getContext(), getSourceSection(), false, includeProtectedAndPrivate);
        }

        @Specialization(guards = "isRubyString(name)")
        public boolean doesRespondToString(VirtualFrame frame, Object object, DynamicObject name, boolean includeProtectedAndPrivate) {
            final boolean ret;

            if (ignoreVisibilityProfile.profile(includeProtectedAndPrivate)) {
                ret = dispatchIgnoreVisibility.doesRespondTo(frame, name, object);
            } else {
                ret = dispatch.doesRespondTo(frame, name, object);
            }

            if (ret) {
                return true;
            } else {
                return respondToMissing(frame, object, name, includeProtectedAndPrivate);
            }
        }

        @Specialization(guards = "isRubySymbol(name)")
        public boolean doesRespondToSymbol(VirtualFrame frame, Object object, DynamicObject name, boolean includeProtectedAndPrivate) {
            final boolean ret;

            if (ignoreVisibilityProfile.profile(includeProtectedAndPrivate)) {
                ret = dispatchIgnoreVisibility.doesRespondTo(frame, name, object);
            } else {
                ret = dispatch.doesRespondTo(frame, name, object);
            }

            if (ret) {
                return true;
            } else {
                return respondToMissing(frame, object, name, includeProtectedAndPrivate);
            }
        }

        private boolean respondToMissing(VirtualFrame frame, Object object, DynamicObject name, boolean includeProtectedAndPrivate) {
            if (respondToMissingNode == null) {
                CompilerDirectives.transferToInterpreter();
                respondToMissingNode = insert(DispatchHeadNodeFactory.createMethodCall(getContext(), true));
            }

            return respondToMissingNode.callBoolean(frame, object, "respond_to_missing?", null, name, includeProtectedAndPrivate);
        }
    }

    @CoreMethod(names = "respond_to_missing?", required = 2)
    public abstract static class RespondToMissingNode extends CoreMethodArrayArgumentsNode {

        public RespondToMissingNode(RubyContext context, SourceSection sourceSection) {
            super(context, sourceSection);
        }

        @Specialization(guards = "isRubyString(name)")
        public boolean doesRespondToMissingString(Object object, DynamicObject name, Object unusedIncludeAll) {
            return false;
        }

        @Specialization(guards = "isRubySymbol(name)")
        public boolean doesRespondToMissingSymbol(Object object, DynamicObject name, Object unusedIncludeAll) {
            return false;
        }

    }

    @CoreMethod(names = "set_trace_func", isModuleFunction = true, required = 1)
    public abstract static class SetTraceFuncNode extends CoreMethodArrayArgumentsNode {

        public SetTraceFuncNode(RubyContext context, SourceSection sourceSection) {
            super(context, sourceSection);
        }

        @Specialization(guards = "isNil(nil)")
        public DynamicObject setTraceFunc(Object nil) {
            getContext().getTraceManager().setTraceFunc(null);
            return nil();
        }

        @Specialization(guards = "isRubyProc(traceFunc)")
        public DynamicObject setTraceFunc(DynamicObject traceFunc) {
            getContext().getTraceManager().setTraceFunc(traceFunc);
            return traceFunc;
        }
    }

    @CoreMethod(names = "singleton_class")
    public abstract static class SingletonClassMethodNode extends CoreMethodArrayArgumentsNode {

        @Child private SingletonClassNode singletonClassNode;

        public SingletonClassMethodNode(RubyContext context, SourceSection sourceSection) {
            super(context, sourceSection);
            this.singletonClassNode = SingletonClassNodeGen.create(context, sourceSection, null);
        }

        @Specialization
        public DynamicObject singletonClass(Object self) {
            return singletonClassNode.executeSingletonClass(self);
        }

    }

    @CoreMethod(names = "singleton_methods", optional = 1)
    @NodeChildren({
            @NodeChild(type = RubyNode.class, value = "object"),
            @NodeChild(type = RubyNode.class, value = "includeAncestors")
    })
    public abstract static class SingletonMethodsNode extends CoreMethodNode {

        @Child private MetaClassNode metaClassNode;

        public SingletonMethodsNode(RubyContext context, SourceSection sourceSection) {
            super(context, sourceSection);
            this.metaClassNode = MetaClassNodeGen.create(context, sourceSection, null);
        }

        public abstract DynamicObject executeSingletonMethods(VirtualFrame frame, Object self, boolean includeAncestors);

        @CreateCast("includeAncestors")
        public RubyNode coerceToBoolean(RubyNode includeAncestors) {
            return BooleanCastWithDefaultNodeGen.create(getContext(), getSourceSection(), true, includeAncestors);
        }

        @Specialization
        public DynamicObject singletonMethods(Object self, boolean includeAncestors) {
            final DynamicObject metaClass = metaClassNode.executeMetaClass(self);

            if (!Layouts.CLASS.getIsSingleton(metaClass)) {
                return Layouts.ARRAY.createArray(getContext().getCoreLibrary().getArrayFactory(), null, 0);
            }

            CompilerDirectives.transferToInterpreter();
            Object[] objects = Layouts.MODULE.getFields(metaClass).filterSingletonMethods(getContext(), includeAncestors, MethodFilter.PUBLIC_PROTECTED).toArray();
            return Layouts.ARRAY.createArray(getContext().getCoreLibrary().getArrayFactory(), objects, objects.length);
        }

    }

    @CoreMethod(names = "String", isModuleFunction = true, required = 1)
    public abstract static class StringNode extends CoreMethodArrayArgumentsNode {

        @Child private CallDispatchHeadNode toS;

        public StringNode(RubyContext context, SourceSection sourceSection) {
            super(context, sourceSection);
            toS = DispatchHeadNodeFactory.createMethodCall(context);
        }

        @Specialization(guards = "isRubyString(value)")
        public DynamicObject string(DynamicObject value) {
            return value;
        }

        @Specialization(guards = "!isRubyString(value)")
        public Object string(VirtualFrame frame, Object value) {
            return toS.call(frame, value, "to_s", null);
        }

    }

    @CoreMethod(names = "sleep", isModuleFunction = true, optional = 1)
    public abstract static class SleepNode extends CoreMethodArrayArgumentsNode {

        @Child NumericToFloatNode floatCastNode;

        public SleepNode(RubyContext context, SourceSection sourceSection) {
            super(context, sourceSection);
        }

        @Specialization
        public long sleep(NotProvided duration) {
            return doSleepMillis(Long.MAX_VALUE);
        }

        @Specialization
        public long sleep(int duration) {
            return doSleepMillis(duration * 1000L);
        }

        @Specialization
        public long sleep(long duration) {
            return doSleepMillis(duration * 1000);
        }

        @Specialization
        public long sleep(double duration) {
            return doSleepMillis((long) (duration * 1000));
        }

        @Specialization(guards = "isRubiniusUndefined(duration)")
        public long sleep(DynamicObject duration) {
            return sleep(NotProvided.INSTANCE);
        }

        @Specialization(guards = "!isRubiniusUndefined(duration)")
        public long sleep(VirtualFrame frame, DynamicObject duration) {
            if (floatCastNode == null) {
                CompilerDirectives.transferToInterpreterAndInvalidate();
                floatCastNode = insert(NumericToFloatNodeGen.create(getContext(), getSourceSection(), "to_f", null));
            }
            return sleep(floatCastNode.executeDouble(frame, duration));
        }

        @TruffleBoundary
        private long doSleepMillis(final long durationInMillis) {
            if (durationInMillis < 0) {
                throw new RaiseException(getContext().getCoreLibrary().argumentError("time interval must be positive", this));
            }

            final DynamicObject thread = getContext().getThreadManager().getCurrentThread();

            // Clear the wakeUp flag, following Ruby semantics:
            // it should only be considered if we are inside the sleep when Thread#{run,wakeup} is called.
            Layouts.THREAD.getWakeUp(thread).set(false);

            return sleepFor(this, getContext(), durationInMillis);
        }

        public static long sleepFor(Node currentNode, RubyContext context, final long durationInMillis) {
            assert durationInMillis >= 0;

            final DynamicObject thread = context.getThreadManager().getCurrentThread();

            final long start = System.currentTimeMillis();

            long slept = context.getThreadManager().runUntilResult(currentNode, new BlockingAction<Long>() {
                @Override
                public Long block() throws InterruptedException {
                    long now = System.currentTimeMillis();
                    long slept = now - start;

                    if (slept >= durationInMillis || Layouts.THREAD.getWakeUp(thread).getAndSet(false)) {
                        return slept;
                    }
                    Thread.sleep(durationInMillis - slept);

                    return System.currentTimeMillis() - start;
                }
            });

            return slept / 1000;
        }

    }

    @CoreMethod(names = { "format", "sprintf" }, isModuleFunction = true, rest = true, required = 1, taintFromParameter = 0)
    @ImportStatic(StringCachingGuards.class)
    public abstract static class SprintfNode extends CoreMethodArrayArgumentsNode {

        @Child private TaintNode taintNode;

        public SprintfNode(RubyContext context, SourceSection sourceSection) {
            super(context, sourceSection);
        }

        @Specialization(guards = { "isRubyString(format)", "byteListsEqual(format, cachedFormat)" })
        public DynamicObject formatCached(
                VirtualFrame frame,
                DynamicObject format,
                Object[] arguments,
                @Cached("privatizeByteList(format)") ByteList cachedFormat,
                @Cached("byteListLength(cachedFormat)") int cachedFormatLength,
                @Cached("create(compileFormat(format))") DirectCallNode callPackNode) {
            final PackResult result;

            try {
                result = (PackResult) callPackNode.call(frame, new Object[]{ arguments, arguments.length });
            } catch (PackException e) {
                CompilerDirectives.transferToInterpreter();
                throw handleException(e);
            }

            return finishFormat(cachedFormatLength, result);
        }

        @Specialization(guards = "isRubyString(format)", contains = "formatCached")
        public DynamicObject formatUncached(
                VirtualFrame frame,
                DynamicObject format,
                Object[] arguments,
                @Cached("create()") IndirectCallNode callPackNode) {
            final PackResult result;

            try {
                result = (PackResult) callPackNode.call(frame, compileFormat(format), new Object[]{ arguments, arguments.length });
            } catch (PackException e) {
                CompilerDirectives.transferToInterpreter();
                throw handleException(e);
            }

            return finishFormat(StringOperations.getByteList(format).length(), result);
        }

        private RuntimeException handleException(PackException exception) {
            try {
                throw exception;
            } catch (TooFewArgumentsException e) {
                return new RaiseException(getContext().getCoreLibrary().argumentError("too few arguments", this));
            } catch (NoImplicitConversionException e) {
                return new RaiseException(getContext().getCoreLibrary().typeErrorNoImplicitConversion(e.getObject(), e.getTarget(), this));
            } catch (OutsideOfStringException e) {
                return new RaiseException(getContext().getCoreLibrary().argumentError("X outside of string", this));
            } catch (CantCompressNegativeException e) {
                return new RaiseException(getContext().getCoreLibrary().argumentError("can't compress negative numbers", this));
            } catch (RangeException e) {
                return new RaiseException(getContext().getCoreLibrary().rangeError(e.getMessage(), this));
            } catch (CantConvertException e) {
                return new RaiseException(getContext().getCoreLibrary().typeError(e.getMessage(), this));
            }
        }

<<<<<<< HEAD
        private DynamicObject finishFormat(ByteList format, PackResult result) {
            final DynamicObject string = createString(new ByteList((byte[]) result.getOutput(), 0, result.getOutputLength()));
=======
        private DynamicObject finishFormat(int formatLength, PackResult result) {
            final DynamicObject string = createString(new ByteList(result.getOutput(), 0, result.getOutputLength(), false));
>>>>>>> b9d68b42

            if (formatLength == 0) {
                StringOperations.forceEncoding(string, USASCIIEncoding.INSTANCE);
            } else {
                switch (result.getEncoding()) {
                    case DEFAULT:
                    case ASCII_8BIT:
                        break;
                    case US_ASCII:
                        StringOperations.forceEncoding(string, USASCIIEncoding.INSTANCE);
                        break;
                    case UTF_8:
                        StringOperations.forceEncoding(string, UTF8Encoding.INSTANCE);
                        break;
                    default:
                        throw new UnsupportedOperationException();
                }
            }

            if (result.isTainted()) {
                if (taintNode == null) {
                    CompilerDirectives.transferToInterpreter();
                    taintNode = insert(TaintNodeGen.create(getContext(), getEncapsulatingSourceSection(), null));
                }

                taintNode.executeTaint(string);
            }

            return string;
        }

        @TruffleBoundary
        protected CallTarget compileFormat(DynamicObject format) {
            assert RubyGuards.isRubyString(format);

            try {
                return new PrintfCompiler(getContext(), this).compile(StringOperations.getByteList(format));
            } catch (FormatException e) {
                CompilerDirectives.transferToInterpreter();
                throw new RaiseException(getContext().getCoreLibrary().argumentError(e.getMessage(), this));
            }
        }

    }

    @CoreMethod(names = "taint")
    public abstract static class KernelTaintNode extends CoreMethodArrayArgumentsNode {

        @Child private TaintNode taintNode;

        public KernelTaintNode(RubyContext context, SourceSection sourceSection) {
            super(context, sourceSection);
        }

        @Specialization
        public Object taint(Object object) {
            if (taintNode == null) {
                CompilerDirectives.transferToInterpreter();
                taintNode = insert(TaintNodeGen.create(getContext(), getEncapsulatingSourceSection(), null));
            }
            return taintNode.executeTaint(object);
        }

    }

    @CoreMethod(names = "tainted?")
    public abstract static class KernelIsTaintedNode extends CoreMethodArrayArgumentsNode {

        @Child private IsTaintedNode isTaintedNode;

        public KernelIsTaintedNode(RubyContext context, SourceSection sourceSection) {
            super(context, sourceSection);
        }

        @Specialization
        public boolean isTainted(Object object) {
            if (isTaintedNode == null) {
                CompilerDirectives.transferToInterpreter();
                isTaintedNode = insert(IsTaintedNodeGen.create(getContext(), getEncapsulatingSourceSection(), null));
            }
            return isTaintedNode.executeIsTainted(object);
        }

    }

    public abstract static class ToHexStringNode extends CoreMethodArrayArgumentsNode {

        public ToHexStringNode(RubyContext context, SourceSection sourceSection) {
            super(context, sourceSection);
        }

        public abstract String executeToHexString(VirtualFrame frame, Object value);

        @Specialization
        public String toHexString(int value) {
            return toHexString((long) value);
        }

        @Specialization
        public String toHexString(long value) {
            return Long.toHexString(value);
        }

        @Specialization(guards = "isRubyBignum(value)")
        public String toHexString(DynamicObject value) {
            return Layouts.BIGNUM.getValue(value).toString(16);
        }

    }

    @CoreMethod(names = "to_s")
    public abstract static class ToSNode extends CoreMethodArrayArgumentsNode {

        @Child private ClassNode classNode;
        @Child private ObjectPrimitiveNodes.ObjectIDPrimitiveNode objectIDNode;
        @Child private ToHexStringNode toHexStringNode;

        public ToSNode(RubyContext context, SourceSection sourceSection) {
            super(context, sourceSection);
            classNode = ClassNodeGen.create(context, sourceSection, null);
            objectIDNode = ObjectPrimitiveNodesFactory.ObjectIDPrimitiveNodeFactory.create(context, sourceSection, new RubyNode[]{ null });
            toHexStringNode = KernelNodesFactory.ToHexStringNodeFactory.create(context, sourceSection, new RubyNode[]{ null });
        }

        public abstract DynamicObject executeToS(VirtualFrame frame, Object self);

        @Specialization
        public DynamicObject toS(VirtualFrame frame, Object self) {
            CompilerDirectives.transferToInterpreter();

            String className = Layouts.MODULE.getFields(classNode.executeGetClass(frame, self)).getName();
            Object id = objectIDNode.executeObjectID(frame, self);
            String hexID = toHexStringNode.executeToHexString(frame, id);

            return createString(StringOperations.encodeByteList("#<" + className + ":0x" + hexID + ">", UTF8Encoding.INSTANCE));
        }

    }

    @CoreMethod(names = "untaint")
    public abstract static class UntaintNode extends CoreMethodArrayArgumentsNode {

        @Child private IsFrozenNode isFrozenNode;
        @Child private IsTaintedNode isTaintedNode;
        @Child private WriteHeadObjectFieldNode writeTaintNode;

        public UntaintNode(RubyContext context, SourceSection sourceSection) {
            super(context, sourceSection);
            isFrozenNode = IsFrozenNodeGen.create(context, sourceSection, null);
            isTaintedNode = IsTaintedNodeGen.create(context, sourceSection, null);
            writeTaintNode = WriteHeadObjectFieldNodeGen.create(Layouts.TAINTED_IDENTIFIER);
        }

        @Specialization
        public Object taint(DynamicObject object) {
            if (!isTaintedNode.executeIsTainted(object)) {
                return object;
            }

            if (isFrozenNode.executeIsFrozen(object)) {
                CompilerDirectives.transferToInterpreter();
                throw new RaiseException(getContext().getCoreLibrary().frozenError(Layouts.MODULE.getFields(getContext().getCoreLibrary().getLogicalClass(object)).getName(), this));
            }

            writeTaintNode.execute(object, false);
            return object;
        }

    }

}<|MERGE_RESOLUTION|>--- conflicted
+++ resolved
@@ -1948,13 +1948,8 @@
             }
         }
 
-<<<<<<< HEAD
-        private DynamicObject finishFormat(ByteList format, PackResult result) {
+        private DynamicObject finishFormat(int formatLength, PackResult result) {
             final DynamicObject string = createString(new ByteList((byte[]) result.getOutput(), 0, result.getOutputLength()));
-=======
-        private DynamicObject finishFormat(int formatLength, PackResult result) {
-            final DynamicObject string = createString(new ByteList(result.getOutput(), 0, result.getOutputLength(), false));
->>>>>>> b9d68b42
 
             if (formatLength == 0) {
                 StringOperations.forceEncoding(string, USASCIIEncoding.INSTANCE);
