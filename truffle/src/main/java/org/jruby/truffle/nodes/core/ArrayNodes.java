--- conflicted
+++ resolved
@@ -608,84 +608,11 @@
             readNode = prev.readNode;
         }
 
-<<<<<<< HEAD
-        public abstract Object executeAt(VirtualFrame frame, RubyArray array, int index);
-
-        @Specialization(guards = "isNull")
-        public RubyNilClass getNull(RubyArray array, int index) {
-            return getContext().getCoreLibrary().getNilObject();
-        }
-
-        @Specialization(guards = "isIntegerFixnum", rewriteOn = UnexpectedResultException.class)
-        public int getIntegerFixnumInBounds(RubyArray array, int index) throws UnexpectedResultException {
-            int normalisedIndex = array.normaliseIndex(index);
-
-            if (normalisedIndex < 0 || normalisedIndex >= array.getSize()) {
-                throw new UnexpectedResultException(getContext().getCoreLibrary().getNilObject());
-            } else {
-                return ((int[]) array.getStore())[normalisedIndex];
-            }
-        }
-
-        @Specialization(contains = "getIntegerFixnumInBounds", guards = "isIntegerFixnum")
-        public Object getIntegerFixnum(RubyArray array, int index) {
-            int normalisedIndex = array.normaliseIndex(index);
-
-            if (normalisedIndex < 0 || normalisedIndex >= array.getSize()) {
-                return getContext().getCoreLibrary().getNilObject();
-            } else {
-                return ((int[]) array.getStore())[normalisedIndex];
-            }
-        }
-
-        @Specialization(guards = "isLongFixnum", rewriteOn = UnexpectedResultException.class)
-        public long getLongFixnumInBounds(RubyArray array, int index) throws UnexpectedResultException {
-            int normalisedIndex = array.normaliseIndex(index);
-
-            if (normalisedIndex < 0 || normalisedIndex >= array.getSize()) {
-                throw new UnexpectedResultException(getContext().getCoreLibrary().getNilObject());
-            } else {
-                return ((long[]) array.getStore())[normalisedIndex];
-            }
-        }
-
-        @Specialization(contains = "getLongFixnumInBounds", guards = "isLongFixnum")
-        public Object getLongFixnum(RubyArray array, int index) {
-            int normalisedIndex = array.normaliseIndex(index);
-
-            if (normalisedIndex < 0 || normalisedIndex >= array.getSize()) {
-                return getContext().getCoreLibrary().getNilObject();
-            } else {
-                return ((long[]) array.getStore())[normalisedIndex];
-            }
-        }
-
-        @Specialization(guards = "isFloat", rewriteOn = UnexpectedResultException.class)
-        public double getFloatInBounds(RubyArray array, int index) throws UnexpectedResultException {
-            int normalisedIndex = array.normaliseIndex(index);
-
-            if (normalisedIndex < 0 || normalisedIndex >= array.getSize()) {
-                throw new UnexpectedResultException(getContext().getCoreLibrary().getNilObject());
-            } else {
-                return ((double[]) array.getStore())[normalisedIndex];
-            }
-        }
-
-        @Specialization(contains = "getFloatInBounds", guards = "isFloat")
-        public Object getFloat(RubyArray array, int index) {
-            int normalisedIndex = array.normaliseIndex(index);
-
-            if (normalisedIndex < 0 || normalisedIndex >= array.getSize()) {
-                return getContext().getCoreLibrary().getNilObject();
-            } else {
-                return ((double[]) array.getStore())[normalisedIndex];
-=======
         @Specialization
         public Object at(VirtualFrame frame, RubyArray array, int index) {
             if (readNode == null) {
                 CompilerDirectives.transferToInterpreter();
                 readNode = insert(ArrayReadDenormalizedNodeFactory.create(getContext(), getSourceSection(), null, null));
->>>>>>> 584ec920
             }
 
             return readNode.executeRead(frame, array, index);
@@ -715,16 +642,12 @@
 
         @Specialization
         public Object index(VirtualFrame frame, RubyArray array, int index, UndefinedPlaceholder undefined) {
-<<<<<<< HEAD
-            return atNode.executeAt(frame, array, index);
-=======
             if (readNode == null) {
                 CompilerDirectives.transferToInterpreter();
                 readNode = insert(ArrayReadDenormalizedNodeFactory.create(getContext(), getSourceSection(), null, null));
             }
 
             return readNode.executeRead(frame, array, index);
->>>>>>> 584ec920
         }
 
         // Slice with two fixnums
