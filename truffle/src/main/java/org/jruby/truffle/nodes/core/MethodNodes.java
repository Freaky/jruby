--- conflicted
+++ resolved
@@ -20,12 +20,6 @@
 import com.oracle.truffle.api.nodes.DirectCallNode;
 import com.oracle.truffle.api.nodes.RootNode;
 import com.oracle.truffle.api.object.DynamicObject;
-<<<<<<< HEAD
-import com.oracle.truffle.api.object.DynamicObjectFactory;
-import com.oracle.truffle.api.object.ObjectType;
-=======
-import com.oracle.truffle.api.source.NullSourceSection;
->>>>>>> 7032f345
 import com.oracle.truffle.api.source.SourceSection;
 import org.jruby.ast.ArgsNode;
 import org.jruby.runtime.ArgumentDescriptor;
@@ -48,27 +42,6 @@
 @CoreClass(name = "Method")
 public abstract class MethodNodes {
 
-<<<<<<< HEAD
-    @org.jruby.truffle.om.dsl.api.Layout
-    public interface MethodLayout extends BasicObjectNodes.BasicObjectLayout {
-
-        DynamicObjectFactory createMethodShape(DynamicObject logicalClass, DynamicObject metaClass);
-
-        DynamicObject createMethod(DynamicObjectFactory factory, Object receiver, InternalMethod method);
-
-        boolean isMethod(ObjectType objectType);
-        boolean isMethod(DynamicObject object);
-
-        Object getReceiver(DynamicObject object);
-
-        InternalMethod getMethod(DynamicObject object);
-
-    }
-
-    public static final MethodLayout METHOD_LAYOUT = MethodLayoutImpl.INSTANCE;
-
-=======
->>>>>>> 7032f345
     public static DynamicObject createMethod(DynamicObject rubyClass, Object receiver, InternalMethod method) {
         return Layouts.METHOD.createMethod(Layouts.CLASS.getInstanceFactory(rubyClass), receiver, method);
     }
