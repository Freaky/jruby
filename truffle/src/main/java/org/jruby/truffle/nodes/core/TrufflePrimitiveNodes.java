/*
 * Copyright (c) 2013, 2015 Oracle and/or its affiliates. All rights reserved. This
 * code is released under a tri EPL/GPL/LGPL license. You can use it,
 * redistribute it and/or modify it under the terms of the:
 *
 * Eclipse Public License version 1.0
 * GNU General Public License version 2
 * GNU Lesser General Public License version 2.1
 */
package org.jruby.truffle.nodes.core;

import com.oracle.truffle.api.CompilerDirectives.TruffleBoundary;
import com.oracle.truffle.api.RootCallTarget;
import com.oracle.truffle.api.Truffle;
import com.oracle.truffle.api.dsl.Specialization;
import com.oracle.truffle.api.frame.FrameInstance;
import com.oracle.truffle.api.frame.FrameInstanceVisitor;
import com.oracle.truffle.api.frame.MaterializedFrame;
import com.oracle.truffle.api.frame.VirtualFrame;
import com.oracle.truffle.api.nodes.Node;
import com.oracle.truffle.api.object.DynamicObject;
import com.oracle.truffle.api.source.Source;
import com.oracle.truffle.api.source.SourceSection;
import jnr.posix.SpawnFileAction;
import org.jcodings.specific.UTF8Encoding;
import org.jruby.Ruby;
import org.jruby.RubyGC;
import org.jruby.ext.rbconfig.RbConfigLibrary;
import org.jruby.truffle.nodes.RubyGuards;
import org.jruby.truffle.runtime.NotProvided;
import org.jruby.truffle.runtime.RubyCallStack;
import org.jruby.truffle.runtime.RubyContext;
import org.jruby.truffle.runtime.backtrace.BacktraceFormatter;
import org.jruby.truffle.runtime.backtrace.BacktraceInterleaver;
import org.jruby.truffle.runtime.cext.CExtManager;
import org.jruby.truffle.runtime.cext.CExtSubsystem;
import org.jruby.truffle.runtime.control.RaiseException;
import org.jruby.truffle.runtime.core.ArrayOperations;
import org.jruby.truffle.runtime.core.CoreLibrary;
import org.jruby.truffle.runtime.core.StringOperations;
import org.jruby.truffle.runtime.hash.BucketsStrategy;
import org.jruby.truffle.runtime.layouts.Layouts;
import org.jruby.truffle.runtime.methods.InternalMethod;
import org.jruby.truffle.runtime.subsystems.SimpleShell;
import org.jruby.util.ByteList;
import org.jruby.util.Memo;
import org.jruby.util.StringSupport;

import java.io.IOException;
import java.util.*;

@CoreClass(name = "Truffle::Primitive")
public abstract class TrufflePrimitiveNodes {

    @CoreMethod(names = "binding_of_caller", onSingleton = true)
    public abstract static class BindingOfCallerNode extends CoreMethodArrayArgumentsNode {

        public BindingOfCallerNode(RubyContext context, SourceSection sourceSection) {
            super(context, sourceSection);
        }

        @Specialization
        public DynamicObject bindingOfCaller() {
            /*
             * When you use this method you're asking for the binding of the caller at the call site. When we get into
             * this method, that is then the binding of the caller of the caller.
             */

            final Memo<Integer> frameCount = new Memo<>(0);

            final MaterializedFrame frame = Truffle.getRuntime().iterateFrames(new FrameInstanceVisitor<MaterializedFrame>() {

                @Override
                public MaterializedFrame visitFrame(FrameInstance frameInstance) {
                    if (frameCount.get() == 1) {
                        return frameInstance.getFrame(FrameInstance.FrameAccess.READ_WRITE, false).materialize();
                    } else {
                        frameCount.set(frameCount.get() + 1);
                        return null;
                    }
                }

            });

            return BindingNodes.createBinding(getContext(), frame);
        }

    }

    @CoreMethod(names = "source_of_caller", onSingleton = true)
    public abstract static class SourceOfCallerNode extends CoreMethodArrayArgumentsNode {

        public SourceOfCallerNode(RubyContext context, SourceSection sourceSection) {
            super(context, sourceSection);
        }

        @Specialization
        public DynamicObject sourceOfCaller() {
            final Memo<Integer> frameCount = new Memo<>(0);

            final String source = Truffle.getRuntime().iterateFrames(new FrameInstanceVisitor<String>() {

                @Override
                public String visitFrame(FrameInstance frameInstance) {
                    if (frameCount.get() == 1) {
                        return frameInstance.getCallNode().getEncapsulatingSourceSection().getSource().getName();
                    } else {
                        frameCount.set(frameCount.get() + 1);
                        return null;
                    }
                }

            });

            return createString(StringOperations.encodeByteList(source, UTF8Encoding.INSTANCE));
        }

    }

    @CoreMethod(names = "gc_count", onSingleton = true)
    public abstract static class GCCountNode extends CoreMethodArrayArgumentsNode {

        public GCCountNode(RubyContext context, SourceSection sourceSection) {
            super(context, sourceSection);
        }

        @Specialization
        public int gcCount() {
            return RubyGC.getCollectionCount();
        }

    }

    @CoreMethod(names = "gc_time", onSingleton = true)
    public abstract static class GCTimeNode extends CoreMethodArrayArgumentsNode {

        public GCTimeNode(RubyContext context, SourceSection sourceSection) {
            super(context, sourceSection);
        }

        @TruffleBoundary
        @Specialization
        public long gcTime() {
            return RubyGC.getCollectionTime();
        }

    }

    @CoreMethod(names = "assert_constant", onSingleton = true, required = 1)
    public abstract static class AssertConstantNode extends CoreMethodArrayArgumentsNode {

        public AssertConstantNode(RubyContext context, SourceSection sourceSection) {
            super(context, sourceSection);
        }

        @Specialization
        public DynamicObject assertConstant(Object value) {
            throw new RaiseException(getContext().getCoreLibrary().runtimeError("Truffle::Primitive.assert_constant can only be called lexically", this));
        }

    }

    @CoreMethod(names = "assert_not_compiled", onSingleton = true)
    public abstract static class AssertNotCompiledNode extends CoreMethodArrayArgumentsNode {

        public AssertNotCompiledNode(RubyContext context, SourceSection sourceSection) {
            super(context, sourceSection);
        }

        @TruffleBoundary
        @Specialization
        public DynamicObject assertNotCompiled() {
            throw new RaiseException(getContext().getCoreLibrary().runtimeError("Truffle::Primitive.assert_not_compiled can only be called lexically", this));
        }

    }

    @CoreMethod(names = "java_class_of", onSingleton = true, required = 1)
    public abstract static class JavaClassOfNode extends CoreMethodArrayArgumentsNode {

        public JavaClassOfNode(RubyContext context, SourceSection sourceSection) {
            super(context, sourceSection);
        }

        @Specialization
        public DynamicObject javaClassOf(Object value) {
            return createString(StringOperations.encodeByteList(value.getClass().getSimpleName(), UTF8Encoding.INSTANCE));
        }

    }

    @CoreMethod(names = "dump_string", onSingleton = true, required = 1)
    public abstract static class DumpStringNode extends CoreMethodArrayArgumentsNode {

        public DumpStringNode(RubyContext context, SourceSection sourceSection) {
            super(context, sourceSection);
        }

        @TruffleBoundary
        @Specialization(guards = "isRubyString(string)")
        public DynamicObject dumpString(DynamicObject string) {
            final StringBuilder builder = new StringBuilder();

            final ByteList byteList = StringOperations.getByteList(string);

            for (int i = 0; i < byteList.length(); i++) {
                builder.append(String.format("\\x%02x", byteList.get(i)));
            }

            return createString(StringOperations.encodeByteList(builder.toString(), UTF8Encoding.INSTANCE));
        }

    }

    @CoreMethod(names = "graal?", onSingleton = true)
    public abstract static class GraalNode extends CoreMethodArrayArgumentsNode {

        public GraalNode(RubyContext context, SourceSection sourceSection) {
            super(context, sourceSection);
        }

        @TruffleBoundary
        @Specialization
        public boolean graal() {
            return Truffle.getRuntime().getName().toLowerCase(Locale.ENGLISH).contains("graal");
        }

    }

    @CoreMethod(names = "substrate?", onSingleton = true)
    public abstract static class SubstrateNode extends CoreMethodArrayArgumentsNode {

        public SubstrateNode(RubyContext context, SourceSection sourceSection) {
            super(context, sourceSection);
        }

        @Specialization
        public boolean substrate() {
            return Ruby.isSubstrateVM();
        }

    }

    @CoreMethod(names = "graal_version", onSingleton = true)
    public abstract static class GraalVersionNode extends CoreMethodArrayArgumentsNode {

        public GraalVersionNode(RubyContext context, SourceSection sourceSection) {
            super(context, sourceSection);
        }

        @TruffleBoundary
        @Specialization
        public DynamicObject graalVersion() {
            return createString(StringOperations.encodeByteList(System.getProperty("graal.version", "unknown"), UTF8Encoding.INSTANCE));
        }

    }

    @CoreMethod(names = "simple_shell", onSingleton = true)
    public abstract static class SimpleShellNode extends CoreMethodArrayArgumentsNode {

        public SimpleShellNode(RubyContext context, SourceSection sourceSection) {
            super(context, sourceSection);
        }

        @TruffleBoundary
        @Specialization
        public DynamicObject simpleShell() {
            new SimpleShell(getContext()).run(RubyCallStack.getCallerFrame(getContext()).getFrame(FrameInstance.FrameAccess.MATERIALIZE, true).materialize(), this);
            return nil();
        }

    }

    @CoreMethod(names = "coverage_result", onSingleton = true)
    public abstract static class CoverageResultNode extends CoreMethodArrayArgumentsNode {

        public CoverageResultNode(RubyContext context, SourceSection sourceSection) {
            super(context, sourceSection);
        }

        @TruffleBoundary
        @Specialization
        public DynamicObject coverageResult() {
            if (getContext().getCoverageTracker() == null) {
                throw new UnsupportedOperationException("coverage is disabled");
            }

            final Map<Object, Object> converted = new HashMap<>();

            for (Map.Entry<Source, Long[]> source : getContext().getCoverageTracker().getCounts().entrySet()) {
                final Object[] store = lineCountsStore(source.getValue());
                final DynamicObject array = Layouts.ARRAY.createArray(getContext().getCoreLibrary().getArrayFactory(), store, store.length);
                converted.put(createString(StringOperations.encodeByteList(source.getKey().getPath(), UTF8Encoding.INSTANCE)), array);
            }

            return BucketsStrategy.create(getContext(), converted.entrySet(), false);
        }

        private Object[] lineCountsStore(Long[] array) {
            final Object[] store = new Object[array.length];

            for (int n = 0; n < array.length; n++) {
                if (array[n] == null) {
                    store[n] = getContext().getCoreLibrary().getNilObject();
                } else {
                    store[n] = array[n];
                }
            }

            return store;
        }

    }

    @CoreMethod(names = "coverage_start", onSingleton = true)
    public abstract static class CoverageStartNode extends CoreMethodArrayArgumentsNode {

        public CoverageStartNode(RubyContext context, SourceSection sourceSection) {
            super(context, sourceSection);
        }

        @Specialization
        public DynamicObject coverageStart() {
            if (getContext().getCoverageTracker() == null) {
                throw new UnsupportedOperationException("coverage is disabled");
            }

            getContext().getEnv().instrumenter().install(getContext().getCoverageTracker());
            return getContext().getCoreLibrary().getNilObject();
        }

    }

    @CoreMethod(names = "attach", onSingleton = true, required = 2, needsBlock = true)
    public abstract static class AttachNode extends CoreMethodArrayArgumentsNode {

        public AttachNode(RubyContext context, SourceSection sourceSection) {
            super(context, sourceSection);
        }

        @TruffleBoundary
        @Specialization(guards = "isRubyString(file)")
        public DynamicObject attach(DynamicObject file, int line, DynamicObject block) {
            getContext().getAttachmentsManager().attach(file.toString(), line, block);
            return getContext().getCoreLibrary().getNilObject();
        }

    }

    @CoreMethod(names = "detach", onSingleton = true, required = 2)
    public abstract static class DetachNode extends CoreMethodArrayArgumentsNode {

        public DetachNode(RubyContext context, SourceSection sourceSection) {
            super(context, sourceSection);
        }

        @TruffleBoundary
        @Specialization(guards = "isRubyString(file)")
        public DynamicObject detach(DynamicObject file, int line) {
            getContext().getAttachmentsManager().detach(file.toString(), line);
            return getContext().getCoreLibrary().getNilObject();
        }

    }

    @CoreMethod(names = "cext_load", onSingleton = true, needsSelf = false, required = 3)
    public abstract static class CExtLoadNode extends CoreMethodArrayArgumentsNode {

        public CExtLoadNode(RubyContext context, SourceSection sourceSection) {
            super(context, sourceSection);
        }

        @TruffleBoundary
        @Specialization(guards = { "isRubyArray(initFunctions)", "isRubyArray(cFlags)", "isRubyArray(files)" })
        public boolean cExtLoad(DynamicObject initFunctions, DynamicObject cFlags, DynamicObject files) {
            final CExtSubsystem subsystem = CExtManager.getSubsystem();

            if (subsystem == null) {
                throw new UnsupportedOperationException();
            }

            subsystem.load(toStrings(initFunctions), toStrings(cFlags), toStrings(files));

            return true;
        }

        private String[] toStrings(DynamicObject array) {
            assert RubyGuards.isRubyArray(array);

            final String[] strings = new String[Layouts.ARRAY.getSize(array)];

            int n = 0;

            for (Object object : ArrayOperations.toIterable(array)) {
                if (RubyGuards.isRubyString(object) || RubyGuards.isRubySymbol(object)) {
                    strings[n] = object.toString();
                    n++;
                } else {
                    throw new RaiseException(getContext().getCoreLibrary().typeErrorCantConvertInto(
                            getContext().getCoreLibrary().getLogicalClass(object),
                            getContext().getCoreLibrary().getStringClass(),
                            this));
                }
            }

            return strings;
        }

    }

    @CoreMethod(names = "cext_supported?", needsSelf = false, onSingleton = true)
    public abstract static class CExtSupportedNode extends CoreMethodArrayArgumentsNode {

        public CExtSupportedNode(RubyContext context, SourceSection sourceSection) {
            super(context, sourceSection);
        }

        @TruffleBoundary
        @Specialization
        public boolean cExtSupported() {
            return CExtManager.getSubsystem() != null;
        }

    }

    @CoreMethod(names = "debug_print", onSingleton = true, required = 1)
    public abstract static class DebugPrintNode extends CoreMethodArrayArgumentsNode {

        public DebugPrintNode(RubyContext context, SourceSection sourceSection) {
            super(context, sourceSection);
        }

        @TruffleBoundary
        @Specialization(guards = "isRubyString(string)")
        public DynamicObject debugPrint(DynamicObject string) {
            System.err.println(string.toString());
            return nil();
        }

    }

    @CoreMethod(names = "jruby_home_directory", onSingleton = true)
    public abstract static class JRubyHomeDirectoryNode extends CoreMethodNode {

        public JRubyHomeDirectoryNode(RubyContext context, SourceSection sourceSection) {
            super(context, sourceSection);
        }

        @TruffleBoundary
        @Specialization
        public DynamicObject jrubyHomeDirectory() {
            return createString(StringOperations.encodeByteList(getContext().getRuntime().getJRubyHome(), UTF8Encoding.INSTANCE));
        }

    }

    @CoreMethod(names = "host_os", onSingleton = true)
    public abstract static class HostOSNode extends CoreMethodNode {

        public HostOSNode(RubyContext context, SourceSection sourceSection) {
            super(context, sourceSection);
        }

        @Specialization
        public DynamicObject hostOS() {
            return createString(StringOperations.encodeByteList(RbConfigLibrary.getOSName(), UTF8Encoding.INSTANCE));
        }

    }

    @CoreMethod(names = "at_exit", isModuleFunction = true, needsBlock = true, required = 1)
    public abstract static class AtExitSystemNode extends CoreMethodArrayArgumentsNode {

        public AtExitSystemNode(RubyContext context, SourceSection sourceSection) {
            super(context, sourceSection);
        }

        @TruffleBoundary
        @Specialization
        public Object atExit(boolean always, DynamicObject block) {
            getContext().getAtExitManager().add(block, always);
            return nil();
        }
    }

    @CoreMethod(names = "install_rubinius_primitive", isModuleFunction = true, required = 1)
    public abstract static class InstallRubiniusPrimitiveNode extends CoreMethodArrayArgumentsNode {

        public InstallRubiniusPrimitiveNode(RubyContext context, SourceSection sourceSection) {
            super(context, sourceSection);
        }

        @Specialization(guards = "isRubyMethod(rubyMethod)")
        public Object installRubiniusPrimitive(DynamicObject rubyMethod) {
            String name = Layouts.METHOD.getMethod(rubyMethod).getName();
            getContext().getRubiniusPrimitiveManager().installPrimitive(name, rubyMethod);
            return nil();
        }
    }

    @CoreMethod(names = "fixnum_lower", isModuleFunction = true, required = 1)
    public abstract static class FixnumLowerPrimitiveNode extends UnaryCoreMethodNode {

        public FixnumLowerPrimitiveNode(RubyContext context, SourceSection sourceSection) {
            super(context, sourceSection);
        }

        @Specialization
        public int lower(int value) {
            return value;
        }

        @Specialization(guards = "canLower(value)")
        public int lower(long value) {
            return (int) value;
        }

        @Specialization(guards = "!canLower(value)")
        public long lowerFails(long value) {
            return value;
        }

        protected static boolean canLower(long value) {
            return CoreLibrary.fitsIntoInteger(value);
        }

    }

    @CoreMethod(names = "synchronized", isModuleFunction = true, required = 1, needsBlock = true)
    public abstract static class SynchronizedPrimitiveNode extends YieldingCoreMethodNode {

        public SynchronizedPrimitiveNode(RubyContext context, SourceSection sourceSection) {
            super(context, sourceSection);
        }

        // We must not allow to synchronize on boxed primitives.
        @Specialization
        public Object synchronize(VirtualFrame frame, DynamicObject self, DynamicObject block) {
            synchronized (self) {
                return yield(frame, block);
            }
        }
    }

    @CoreMethod(names = "print_backtrace", onSingleton = true)
    public abstract static class PrintBacktraceNode extends CoreMethodNode {

        public PrintBacktraceNode(RubyContext context, SourceSection sourceSection) {
            super(context, sourceSection);
        }

        @TruffleBoundary
        @Specialization
        public DynamicObject printBacktrace() {
            final List<String> rubyBacktrace = BacktraceFormatter.createDefaultFormatter(getContext())
                    .formatBacktrace(null, RubyCallStack.getBacktrace(this));

            for (String line : rubyBacktrace) {
                System.err.println(line);
            }

            return nil();
        }

    }

    @CoreMethod(names = "print_interleaved_backtrace", onSingleton = true)
    public abstract static class PrintInterleavedBacktraceNode extends CoreMethodNode {

        public PrintInterleavedBacktraceNode(RubyContext context, SourceSection sourceSection) {
            super(context, sourceSection);
        }

        @TruffleBoundary
        @Specialization
        public DynamicObject printInterleavedBacktrace() {
            final List<String> rubyBacktrace = BacktraceFormatter.createDefaultFormatter(getContext())
                    .formatBacktrace(null, RubyCallStack.getBacktrace(this));

            final StackTraceElement[] javaStacktrace = new Exception().getStackTrace();

            for (String line : BacktraceInterleaver.interleave(rubyBacktrace, javaStacktrace)) {
                System.err.println(line);
            }

            return nil();
        }

    }

    @CoreMethod(names = "ast", onSingleton = true, required = 1)
    public abstract static class ASTNode extends CoreMethodArrayArgumentsNode {

        public ASTNode(RubyContext context, SourceSection sourceSection) {
            super(context, sourceSection);
        }

        @Specialization(guards = "isRubyMethod(method)")
        public DynamicObject astMethod(DynamicObject method) {
            return ast(Layouts.METHOD.getMethod(method));
        }

        @Specialization(guards = "isRubyUnboundMethod(method)")
        public DynamicObject astUnboundMethod(DynamicObject method) {
            return ast(Layouts.UNBOUND_METHOD.getMethod(method));
        }

        @Specialization(guards = "isRubyProc(proc)")
        public DynamicObject astProc(DynamicObject proc) {
            return ast(Layouts.PROC.getMethod(proc));
        }

        @TruffleBoundary
        private DynamicObject ast(InternalMethod method) {
            if (method.getCallTarget() instanceof RootCallTarget) {
                return ast(((RootCallTarget) method.getCallTarget()).getRootNode());
            } else {
                return nil();
            }
        }

        private DynamicObject ast(Node node) {
            if (node == null) {
                return nil();
            }

            final List<Object> array = new ArrayList<>();

            array.add(getSymbol(node.getClass().getSimpleName()));

            for (Node child : node.getChildren()) {
                array.add(ast(child));
            }

            return Layouts.ARRAY.createArray(getContext().getCoreLibrary().getArrayFactory(), array.toArray(), array.size());
        }

    }

    @CoreMethod(names = "object_type_of", onSingleton = true, required = 1)
    public abstract static class ObjectTypeOfNode extends CoreMethodArrayArgumentsNode {

        public ObjectTypeOfNode(RubyContext context, SourceSection sourceSection) {
            super(context, sourceSection);
        }

        @Specialization
        public DynamicObject objectTypeOf(DynamicObject value) {
            return getSymbol(value.getShape().getObjectType().getClass().getSimpleName());
        }
    }

    @CoreMethod(names = "spawn_process", onSingleton = true, required = 3)
    public abstract static class SpawnProcessNode extends CoreMethodArrayArgumentsNode {

        public SpawnProcessNode(RubyContext context, SourceSection sourceSection) {
            super(context, sourceSection);
        }

        @Specialization(guards = {
                "isRubyString(command)",
                "isRubyArray(arguments)",
                "isRubyArray(environmentVariables)" })
        public int spawn(DynamicObject command,
                         DynamicObject arguments,
                         DynamicObject environmentVariables) {

            final long longPid = call(
                    StringOperations.getString(getContext(), command),
                    toStringArray(arguments),
                    toStringArray(environmentVariables));
            assert longPid <= Integer.MAX_VALUE;
            // VMWaitPidPrimitiveNode accepts only int
            final int pid = (int) longPid;

            if (pid == -1) {
                // TODO (pitr 07-Sep-2015): needs compatibility improvements
                throw new RaiseException(getContext().getCoreLibrary().errnoError(getContext().getPosix().errno(), this));
            }

            return pid;
        }

        private String[] toStringArray(DynamicObject rubyStrings) {
            final int size = Layouts.ARRAY.getSize(rubyStrings);
            final Object[] unconvertedStrings = ArrayOperations.toObjectArray(rubyStrings);
            final String[] strings = new String[size];

            for (int i = 0; i < size; i++) {
                assert Layouts.STRING.isString(unconvertedStrings[i]);
                strings[i] = StringOperations.getString(getContext(), (DynamicObject) unconvertedStrings[i]);
            }

            return strings;
        }

        @TruffleBoundary
        private long call(String command, String[] arguments, String[] environmentVariables) {
            // TODO (pitr 04-Sep-2015): only simple implementation, does not support file actions or other options
            return getContext().getPosix().posix_spawnp(
                    command,
                    Collections.<SpawnFileAction>emptyList(),
                    Arrays.asList(arguments),
                    Arrays.asList(environmentVariables));

        }
    }

<<<<<<< HEAD
    @CoreMethod(names = "context", onSingleton = true)
    public abstract static class ContextNode extends CoreMethodArrayArgumentsNode {

        public ContextNode(RubyContext context, SourceSection sourceSection) {
            super(context, sourceSection);
        }

        @Specialization
        public RubyContext context() {
            return getContext();
        }
    }

=======
    @CoreMethod(names = "load", isModuleFunction = true, required = 1, optional = 1)
    public abstract static class LoadNode extends CoreMethodArrayArgumentsNode {

        public LoadNode(RubyContext context, SourceSection sourceSection) {
            super(context, sourceSection);
        }

        @TruffleBoundary
        @Specialization(guards = "isRubyString(file)")
        public boolean load(DynamicObject file, boolean wrap) {
            if (wrap) {
                throw new UnsupportedOperationException();
            }

            try {
                getContext().loadFile(file.toString(), this);
            } catch (IOException e) {
                throw new RaiseException(getContext().getCoreLibrary().loadErrorCannotLoad(file.toString(), this));
            }

            return true;
        }

        @Specialization(guards = "isRubyString(file)")
        public boolean load(DynamicObject file, NotProvided wrap) {
            return load(file, false);
        }
    }


>>>>>>> cc467981
}<|MERGE_RESOLUTION|>--- conflicted
+++ resolved
@@ -707,7 +707,6 @@
         }
     }
 
-<<<<<<< HEAD
     @CoreMethod(names = "context", onSingleton = true)
     public abstract static class ContextNode extends CoreMethodArrayArgumentsNode {
 
@@ -721,7 +720,6 @@
         }
     }
 
-=======
     @CoreMethod(names = "load", isModuleFunction = true, required = 1, optional = 1)
     public abstract static class LoadNode extends CoreMethodArrayArgumentsNode {
 
@@ -752,5 +750,4 @@
     }
 
 
->>>>>>> cc467981
 }