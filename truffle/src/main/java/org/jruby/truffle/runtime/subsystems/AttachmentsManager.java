/*
 * Copyright (c) 2015 Oracle and/or its affiliates. All rights reserved. This
 * code is released under a tri EPL/GPL/LGPL license. You can use it,
 * redistribute it and/or modify it under the terms of the:
 *
 * Eclipse Public License version 1.0
 * GNU General Public License version 2
 * GNU Lesser General Public License version 2.1
 */

package org.jruby.truffle.runtime.subsystems;

import com.oracle.truffle.api.CompilerDirectives;
import com.oracle.truffle.api.Truffle;
import com.oracle.truffle.api.frame.VirtualFrame;
import com.oracle.truffle.api.instrument.*;
import com.oracle.truffle.api.nodes.DirectCallNode;
import com.oracle.truffle.api.nodes.Node;
import com.oracle.truffle.api.object.DynamicObject;
import com.oracle.truffle.api.source.LineLocation;
import com.oracle.truffle.api.source.Source;
<<<<<<< HEAD
import com.oracle.truffle.tools.LineToProbesMap;
=======
import com.oracle.truffle.api.tools.LineToProbesMap;

>>>>>>> 0fb04574
import org.jruby.truffle.nodes.RubyGuards;
import org.jruby.truffle.nodes.core.BindingNodes;
import org.jruby.truffle.nodes.core.ProcNodes;
import org.jruby.truffle.runtime.RubyContext;
import org.jruby.truffle.runtime.layouts.Layouts;

import java.util.ArrayList;
import java.util.HashMap;
import java.util.List;
import java.util.Map;

public class AttachmentsManager {

    private final RubyContext context;
    private final LineToProbesMap lineToProbesMap;
    private final Map<LineLocation, List<Instrument>> attachments = new HashMap<>();

    public AttachmentsManager(RubyContext context) {
        this.context = context;

        // TODO CS 28-Feb-15 this is global isn't it?

        lineToProbesMap = new LineToProbesMap();
        lineToProbesMap.install();
    }

    public synchronized void attach(String file, int line, final DynamicObject block) {
        assert RubyGuards.isRubyProc(block);

        final String info = String.format("Truffle::Primitive.attach@%s:%d", file, line);

<<<<<<< HEAD
        final Instrument instrument = Instrument.create(new AdvancedInstrumentResultListener() {
=======
            @Override
            public void enter(Probe probe, Node node, VirtualFrame frame) {
                final DynamicObject binding = Layouts.BINDING.createBinding(context.getCoreLibrary().getBindingFactory(), frame.materialize());
                ProcNodes.rootCall(block, binding);
            }
>>>>>>> 0fb04574

            @Override
            public void notifyResult(Node node, VirtualFrame virtualFrame, Object o) {
            }

            @Override
            public void notifyFailure(Node node, VirtualFrame virtualFrame, RuntimeException e) {
            }

        } , new AdvancedInstrumentRootFactory() {

            @Override
            public AdvancedInstrumentRoot createInstrumentRoot(Probe probe, Node node) {
                return new AdvancedInstrumentRoot() {

                    @Child private DirectCallNode callNode;

                    @Override
                    public Object executeRoot(Node node, VirtualFrame frame) {
                        final DynamicObject binding = Layouts.BINDING.createBinding(context.getCoreLibrary().getBindingFactory(), RubyArguments.getSelf(frame.getArguments()), frame.materialize());

                        if (callNode == null) {
                            CompilerDirectives.transferToInterpreterAndInvalidate();

                            callNode = insert(Truffle.getRuntime().createDirectCallNode(Layouts.PROC.getCallTargetForType(block)));

                            if (callNode.isCallTargetCloningAllowed()) {
                                callNode.cloneCallTarget();
                            }

                            if (callNode.isInlinable()) {
                                callNode.forceInlining();
                            }
                        }

                        callNode.call(frame, RubyArguments.pack(
                                Layouts.PROC.getMethod(block),
                                Layouts.PROC.getDeclarationFrame(block),
                                Layouts.PROC.getSelf(block),
                                Layouts.PROC.getBlock(block),
                                new Object[]{binding}));

                        return null;
                    }

                    @Override
                    public String instrumentationInfo() {
                        return info;
                    }

                };
            }

        }, null, info);

        final Source source = context.getSourceCache().getBestSourceFuzzily(file);

        final LineLocation lineLocation = source.createLineLocation(line);

        List<Instrument> instruments = attachments.get(lineLocation);

        if (instruments == null) {
            instruments = new ArrayList<>();
            attachments.put(lineLocation, instruments);
        }

        instruments.add(instrument);

        for (Probe probe : lineToProbesMap.findProbes(lineLocation)) {
            if (probe.isTaggedAs(StandardSyntaxTag.STATEMENT)) {
                probe.attach(instrument);
                return;
            }
        }

        throw new RuntimeException("couldn't find a statement!");
    }

    public synchronized void detach(String file, int line) {
        final Source source = context.getSourceCache().getBestSourceFuzzily(file);

        final LineLocation lineLocation = source.createLineLocation(line);

        final List<Instrument> instruments = attachments.remove(lineLocation);

        if (instruments != null) {
            for (Instrument instrument : instruments) {
                instrument.dispose();
            }
        }
    }

}<|MERGE_RESOLUTION|>--- conflicted
+++ resolved
@@ -19,15 +19,11 @@
 import com.oracle.truffle.api.object.DynamicObject;
 import com.oracle.truffle.api.source.LineLocation;
 import com.oracle.truffle.api.source.Source;
-<<<<<<< HEAD
+
 import com.oracle.truffle.tools.LineToProbesMap;
-=======
-import com.oracle.truffle.api.tools.LineToProbesMap;
-
->>>>>>> 0fb04574
 import org.jruby.truffle.nodes.RubyGuards;
-import org.jruby.truffle.nodes.core.BindingNodes;
 import org.jruby.truffle.nodes.core.ProcNodes;
+import org.jruby.truffle.runtime.RubyArguments;
 import org.jruby.truffle.runtime.RubyContext;
 import org.jruby.truffle.runtime.layouts.Layouts;
 
@@ -56,15 +52,7 @@
 
         final String info = String.format("Truffle::Primitive.attach@%s:%d", file, line);
 
-<<<<<<< HEAD
         final Instrument instrument = Instrument.create(new AdvancedInstrumentResultListener() {
-=======
-            @Override
-            public void enter(Probe probe, Node node, VirtualFrame frame) {
-                final DynamicObject binding = Layouts.BINDING.createBinding(context.getCoreLibrary().getBindingFactory(), frame.materialize());
-                ProcNodes.rootCall(block, binding);
-            }
->>>>>>> 0fb04574
 
             @Override
             public void notifyResult(Node node, VirtualFrame virtualFrame, Object o) {
@@ -80,11 +68,12 @@
             public AdvancedInstrumentRoot createInstrumentRoot(Probe probe, Node node) {
                 return new AdvancedInstrumentRoot() {
 
-                    @Child private DirectCallNode callNode;
+                    @Node.Child
+                    private DirectCallNode callNode;
 
                     @Override
                     public Object executeRoot(Node node, VirtualFrame frame) {
-                        final DynamicObject binding = Layouts.BINDING.createBinding(context.getCoreLibrary().getBindingFactory(), RubyArguments.getSelf(frame.getArguments()), frame.materialize());
+                        final DynamicObject binding = Layouts.BINDING.createBinding(context.getCoreLibrary().getBindingFactory(), frame.materialize());
 
                         if (callNode == null) {
                             CompilerDirectives.transferToInterpreterAndInvalidate();
