--- conflicted
+++ resolved
@@ -233,13 +233,7 @@
                     pathString = SourceLoader.JRUBY_SCHEME + pathString.substring("uri:classloader:".length());
                 }
 
-<<<<<<< HEAD
-                ArrayNodes.slowPush(loadPath, StringNodes.createString(coreLibrary.getStringClass(), pathString));
-=======
-        for (IRubyObject path : ((org.jruby.RubyArray) runtime.getLoadService().getLoadPath()).toJavaArray()) {
-            if (!excludedLibPaths.contains(path.toString())) {
-                ArrayOperations.append(loadPath, StringNodes.createString(coreLibrary.getStringClass(), new File(path.toString()).getAbsolutePath()));
->>>>>>> e6452191
+                ArrayOperations.append(loadPath, StringNodes.createString(coreLibrary.getStringClass(), pathString));
             }
         }
 
@@ -260,36 +254,21 @@
         home = home + "/";
 
         // Libraries copied unmodified from MRI
-<<<<<<< HEAD
-        ArrayNodes.slowPush(loadPath, StringNodes.createString(coreLibrary.getStringClass(), home + "lib/ruby/truffle/mri"));
+        ArrayOperations.append(loadPath, StringNodes.createString(coreLibrary.getStringClass(), home + "lib/ruby/truffle/mri"));
 
         // Our own implementations
-        ArrayNodes.slowPush(loadPath, StringNodes.createString(coreLibrary.getStringClass(), home + "lib/ruby/truffle/truffle"));
-=======
-        ArrayOperations.append(loadPath, StringNodes.createString(coreLibrary.getStringClass(), new File(home, "lib/ruby/truffle/mri").toString()));
-
-        // Our own implementations
-        ArrayOperations.append(loadPath, StringNodes.createString(coreLibrary.getStringClass(), new File(home, "lib/ruby/truffle/truffle").toString()));
->>>>>>> e6452191
+        ArrayOperations.append(loadPath, StringNodes.createString(coreLibrary.getStringClass(), home + "lib/ruby/truffle/truffle"));
 
         // Libraries from RubySL
         for (String lib : Arrays.asList("rubysl-strscan", "rubysl-stringio",
                 "rubysl-complex", "rubysl-date", "rubysl-pathname",
                 "rubysl-tempfile", "rubysl-socket", "rubysl-securerandom",
                 "rubysl-timeout", "rubysl-webrick")) {
-<<<<<<< HEAD
-            ArrayNodes.slowPush(loadPath, StringNodes.createString(coreLibrary.getStringClass(), home + "lib/ruby/truffle/rubysl/" + lib + "/lib"));
+            ArrayOperations.append(loadPath, StringNodes.createString(coreLibrary.getStringClass(), home + "lib/ruby/truffle/rubysl/" + lib + "/lib"));
         }
 
         // Shims
-        ArrayNodes.slowPush(loadPath, StringNodes.createString(coreLibrary.getStringClass(), home + "lib/ruby/truffle/shims"));
-=======
-            ArrayOperations.append(loadPath, StringNodes.createString(coreLibrary.getStringClass(), new File(home, "lib/ruby/truffle/rubysl/" + lib + "/lib").toString()));
-        }
-
-        // Shims
-        ArrayOperations.append(loadPath, StringNodes.createString(coreLibrary.getStringClass(), new File(home, "lib/ruby/truffle/shims").toString()));
->>>>>>> e6452191
+        ArrayOperations.append(loadPath, StringNodes.createString(coreLibrary.getStringClass(), home + "lib/ruby/truffle/shims"));
     }
 
     public static String checkInstanceVariableName(RubyContext context, String name, Node currentNode) {
