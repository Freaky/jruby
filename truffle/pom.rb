version = File.read( File.join( basedir, '..', 'VERSION' ) ).strip
project 'JRuby Truffle' do

  model_version '4.0.0'
  inherit 'org.jruby:jruby-parent', version
  id 'org.jruby:jruby-truffle'

  properties( 'polyglot.dump.pom' => 'pom.xml',
              'polyglot.dump.readonly' => true,

              'jruby.basedir' => '${basedir}/..' )

  jar 'org.yaml:snakeyaml:1.14'
  jar 'org.jruby:jruby-core', '${project.version}', :scope => 'provided'

  repository( :url => 'http://lafo.ssw.uni-linz.ac.at/nexus/content/repositories/snapshots/',
              :id => 'truffle' )

  truffle_version = 'a6a1efa177d2aba0b726e024755ec571b601b4d2-SNAPSHOT'
  jar 'com.oracle.truffle:truffle-api:' + truffle_version
  jar 'com.oracle.truffle:truffle-debug:' + truffle_version
  jar 'com.oracle.truffle:truffle-dsl-processor:' + truffle_version, :scope => 'provided'
  jar 'com.oracle.truffle:truffle-tck:' + truffle_version, :scope => 'test'
  jar 'junit:junit', :scope => 'test'

  plugin( :compiler,
          'encoding' => 'utf-8',
          'debug' => 'true',
          'verbose' => 'false',
          'showWarnings' => 'true',
          'showDeprecation' => 'true',
          'source' => [ '${base.java.version}', '1.7' ],
          'target' => [ '${base.javac.version}', '1.7' ],
          'useIncrementalCompilation' =>  'false' ) do
    execute_goals( 'compile',
                   :id => 'anno',
                   :phase => 'process-resources',
                   'includes' => [ 'org/jruby/truffle/om/dsl/processor/OMProcessor.java' ],
                   'compilerArgs' => [ '-XDignore.symbol.file=true',
                                       '-J-ea' ] )
    execute_goals( 'compile',
                   :id => 'default-compile',
                   :phase => 'compile',
                   'annotationProcessors' => [ 'org.jruby.truffle.om.dsl.processor.OMProcessor',
                                               'com.oracle.truffle.dsl.processor.TruffleProcessor',
<<<<<<< HEAD
                                              'com.oracle.truffle.dsl.processor.LanguageRegistrationProcessor' ],
=======
                                               'com.oracle.truffle.dsl.processor.verify.VerifyTruffleProcessor' ],
>>>>>>> 511b580b
                   'generatedSourcesDirectory' =>  'target/generated-sources',
                   'compilerArgs' => [ '-XDignore.symbol.file=true',
                                       '-J-Duser.language=en',
                                       '-J-Dfile.encoding=UTF-8',
                                       '-J-ea' ] )
  end

  plugin :shade do
    execute_goals( 'shade',
                   :id => 'create lib/jruby-truffle.jar',
                   :phase => 'package',
                   'outputFile' => '${jruby.basedir}/lib/jruby-truffle.jar' )
  end

  build do
    default_goal 'package'

    resource do
      directory 'src/main/ruby'
      includes '**/*rb'
      target_path '${project.build.directory}/classes/jruby-truffle'
    end
  end

  [ :dist, :'jruby-jars', :all, :release ].each do |name|
    profile name do
      plugin :shade do
        execute_goals( 'shade',
                       :id => 'pack jruby-truffle-complete.jar',
                       :phase => 'verify',
                       :artifactSet => { :includes => [
                          'com.oracle:truffle',
                          'com.oracle:truffle-interop' ] },
                       :outputFile => '${project.build.directory}/jruby-truffle-${project.version}-complete.jar' )
      end
    end
  end
end<|MERGE_RESOLUTION|>--- conflicted
+++ resolved
@@ -43,11 +43,8 @@
                    :phase => 'compile',
                    'annotationProcessors' => [ 'org.jruby.truffle.om.dsl.processor.OMProcessor',
                                                'com.oracle.truffle.dsl.processor.TruffleProcessor',
-<<<<<<< HEAD
-                                              'com.oracle.truffle.dsl.processor.LanguageRegistrationProcessor' ],
-=======
-                                               'com.oracle.truffle.dsl.processor.verify.VerifyTruffleProcessor' ],
->>>>>>> 511b580b
+                                               'com.oracle.truffle.dsl.processor.verify.VerifyTruffleProcessor',
+                                               'com.oracle.truffle.dsl.processor.LanguageRegistrationProcessor' ],
                    'generatedSourcesDirectory' =>  'target/generated-sources',
                    'compilerArgs' => [ '-XDignore.symbol.file=true',
                                        '-J-Duser.language=en',
