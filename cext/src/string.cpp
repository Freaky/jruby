--- conflicted
+++ resolved
@@ -193,19 +193,11 @@
     return callMethodA(str, "freeze", 0, NULL);
 }
 
-<<<<<<< HEAD
 extern "C" size_t
 rb_str_len(VALUE str) {
     return NUM2INT(callMethod(str, "length", 0, NULL));
 }
 
-extern "C" char*
-rb_str_ptr_readonly(VALUE obj)
-{
-    JLocalEnv env;
-    JString jString(env, obj);
-    return (char*)jString.c_str();
-=======
 static RubyString*
 jruby_str(VALUE v)
 {
@@ -219,8 +211,7 @@
 extern "C" char*
 rb_str_ptr_readonly(VALUE v)
 {
-    return jruby_str(v)->toRString(true)->as.heap.ptr;
->>>>>>> 9bde6415
+    return jruby_str(v)->toRString(true)->as.heap.ptr;    
 }
 
 extern "C" char*
