--- conflicted
+++ resolved
@@ -3817,20 +3817,7 @@
         return ChannelDescriptor.getNewFileno();
     }
 
-<<<<<<< HEAD
-=======
-<<<<<<< HEAD
     @Deprecated
-=======
->>>>>>> 8eb76d0c
-    /**
-     * @deprecated
-     * @return
-     */
-<<<<<<< HEAD
-=======
->>>>>>> Move fields and deprecated methods to bottom of RubyIO.java.
->>>>>>> 8eb76d0c
     public boolean writeDataBuffered() {
         return openFile.getMainStream().writeDataBuffered();
     }
