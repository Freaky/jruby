#!/usr/bin/env bash
# -----------------------------------------------------------------------------
# jruby.bash - Start Script for the JRuby interpreter
#
# Environment Variable Prequisites
#
#   JRUBY_OPTS    (Optional) Default JRuby command line args
#   JRUBY_SHELL   Where/What is system shell
#
#   JAVA_HOME     Must point at your Java Development Kit installation.
#
# -----------------------------------------------------------------------------

cygwin=false

# ----- Identify OS we are running under --------------------------------------
case "`uname`" in
  CYGWIN*) cygwin=true;;
  Darwin) darwin=true;;
  MINGW*) jruby.exe "$@"; exit $?;;
esac

# ----- Verify and Set Required Environment Variables -------------------------
if [ -z "$JAVA_VM" ]; then
  JAVA_VM=-client
fi

# get the absolute path of the executable
SELF_PATH=$(builtin cd -P -- "$(dirname -- "$0")" >/dev/null && pwd -P) && SELF_PATH=$SELF_PATH/$(basename -- "$0")

# resolve symlinks
while [ -h "$SELF_PATH" ]; do
    # 1) cd to directory of the symlink
    # 2) cd to the directory of where the symlink points
    # 3) get the pwd
    # 4) append the basename
    DIR=$(dirname -- "$SELF_PATH")
    SYM=$(readlink "$SELF_PATH")
    SELF_PATH=$(cd "$DIR" && cd $(dirname -- "$SYM") && pwd)/$(basename -- "$SYM")
done

PRG=$SELF_PATH

JRUBY_HOME_1=`dirname "$PRG"`           # the ./bin dir
if [ "$JRUBY_HOME_1" = '.' ] ; then
  cwd=`pwd`
  JRUBY_HOME=`dirname $cwd` # JRUBY-2699
else
  JRUBY_HOME=`dirname "$JRUBY_HOME_1"`  # the . dir
fi

if [ -z "$JRUBY_OPTS" ] ; then
  JRUBY_OPTS=""
fi

JRUBY_OPTS_SPECIAL="--ng" # space-separated list of special flags
unset JRUBY_OPTS_TEMP
function process_special_opts {
    case $1 in
        --ng) nailgun_client=true;;
        *) break;;
    esac
}
for opt in ${JRUBY_OPTS[@]}; do
    for special in ${JRUBY_OPTS_SPECIAL[@]}; do
        if [ $opt != $special ]; then
            JRUBY_OPTS_TEMP="${JRUBY_OPTS_TEMP} $opt"
        else
            # make sure flags listed in JRUBY_OPTS_SPECIAL are processed
            case "$opt" in
            --ng)
                process_special_opts $opt;;
            esac
        fi
    done
    if [ $opt == "-server" ]; then # JRUBY-4204
        JAVA_VM="-server"
    fi
done
JRUBY_OPTS=${JRUBY_OPTS_TEMP}

if [ -z "$JAVACMD" ] ; then
  if [ -z "$JAVA_HOME" ] ; then
    JAVACMD='java'
  else
    if $cygwin; then
      JAVACMD="`cygpath -u "$JAVA_HOME"`/bin/java"
    else
      JAVACMD="$JAVA_HOME/bin/java"
    fi
  fi
fi

if [ -z "$JAVA_MEM" ] ; then
  JAVA_MEM=-Xmx500m
fi

if [ -z "$JAVA_STACK" ] ; then
  JAVA_STACK=-Xss2048k
fi

# process JAVA_OPTS
unset JAVA_OPTS_TEMP
JAVA_OPTS_TEMP=""
for opt in ${JAVA_OPTS[@]}; do
  case $opt in
    -server)
      JAVA_VM="-server";;
    -Xmx*)
      JAVA_MEM=$opt;;
    -Xms*)
      JAVA_MEM_MIN=$opt;;
    -Xss*)
      JAVA_STACK=$opt;;
    *)
      JAVA_OPTS_TEMP="${JAVA_OPTS_TEMP} $opt";;
  esac
done

JAVA_OPTS=$JAVA_OPTS_TEMP


# If you're seeing odd exceptions, you may have a bad JVM install.
# Uncomment this and report the version to the JRuby team along with error.
#$JAVACMD -version

JRUBY_SHELL=/bin/sh

# ----- Set Up The Boot Classpath -------------------------------------------

CP_DELIMITER=":"

# add main jruby jar to the bootclasspath
for j in "$JRUBY_HOME"/lib/jruby.jar "$JRUBY_HOME"/lib/jruby-complete.jar; do
    if [ ! -e "$j" ]; then
      continue
    fi
    if [ "$JRUBY_CP" ]; then
        JRUBY_CP="$JRUBY_CP$CP_DELIMITER$j"
        else
        JRUBY_CP="$j"
    fi
    if [ $JRUBY_ALREADY_ADDED ]; then
        echo "WARNING: more than one JRuby JAR found in lib directory"
    fi
    JRUBY_ALREADY_ADDED=true
done

# The Truffle jar always needs to be on the boot classpath so that the VM can
# substitute classes. We add it even if the jar isn't necessarily available,
# but this doesn't cause any problems.
<<<<<<< HEAD
JRUBY_CP="$JRUBY_CP$CP_DELIMITER$JRUBY_HOME/lib/jruby-truffle.jar"
=======
if [ -e "$JRUBY_HOME/lib/jruby-truffle.jar" ]; then
  JRUBY_CP="$JRUBY_CP$CP_DELIMITER$JRUBY_HOME/lib/jruby-truffle.jar"
fi
>>>>>>> 2ad052fc

if $cygwin; then
    JRUBY_CP=`cygpath -p -w "$JRUBY_CP"`
fi

# ----- Set Up The System Classpath -------------------------------------------

if [ "$JRUBY_PARENT_CLASSPATH" != "" ]; then
    # Use same classpath propagated from parent jruby
    CP=$JRUBY_PARENT_CLASSPATH
else
    # add other jars in lib to CP for command-line execution
    for j in "$JRUBY_HOME"/lib/*.jar; do
        if [ "$j" == "$JRUBY_HOME"/lib/jruby.jar ]; then
          continue
        fi
        if [ "$j" == "$JRUBY_HOME"/lib/jruby-complete.jar ]; then
          continue
        fi
        if [ "$CP" ]; then
            CP="$CP$CP_DELIMITER$j"
            else
            CP="$j"
        fi
    done

    if [ "$CP" != "" ] && $cygwin; then
        CP=`cygpath -p -w "$CP"`
    fi
fi

if $cygwin; then
    # switch delimiter only after building Unix style classpaths
    CP_DELIMITER=";"
fi

# ----- Execute The Requested Command -----------------------------------------
JAVA_ENCODING=""

declare -a java_args
declare -a ruby_args
mode=""

JAVA_CLASS_JRUBY_MAIN=org.jruby.Main
java_class=$JAVA_CLASS_JRUBY_MAIN
JAVA_CLASS_NGSERVER=org.jruby.main.NailServerMain

# Split out any -J argument for passing to the JVM.
# Scanning for args is aborted by '--'.
set -- $JRUBY_OPTS "$@"
while [ $# -gt 0 ]
do
    case "$1" in
    # Stuff after '-J' in this argument goes to JVM
    -J*)
        val=${1:2}
        if [ "${val:0:4}" = "-Xmx" ]; then
            JAVA_MEM=$val
        elif [ "${val:0:4}" = "-Xms" ]; then
            JAVA_MEM_MIN=$val
        elif [ "${val:0:4}" = "-Xss" ]; then
            JAVA_STACK=$val
        elif [ "${val}" = "" ]; then
            $JAVACMD -help
            echo "(Prepend -J in front of these options when using 'jruby' command)" 
            exit
        elif [ "${val}" = "-X" ]; then
            $JAVACMD -X
            echo "(Prepend -J in front of these options when using 'jruby' command)" 
            exit
        elif [ "${val}" = "-classpath" ]; then
            CP="$CP$CP_DELIMITER$2"
            CLASSPATH=""
            shift
        elif [ "${val}" = "-cp" ]; then
            CP="$CP$CP_DELIMITER$2"
            CLASSPATH=""
            shift
        else
            if [ "${val:0:3}" = "-ea" ]; then
                VERIFY_JRUBY="yes"
            elif [ "${val:0:16}" = "-Dfile.encoding=" ]; then
                JAVA_ENCODING=$val
            fi
            java_args=("${java_args[@]}" "${1:2}")
        fi
        ;;
     # Pass -X... and -X? search options through
     -X*\.\.\.|-X*\?)
        ruby_args=("${ruby_args[@]}" "$1") ;;
     # Match -Xa.b.c=d to translate to -Da.b.c=d as a java option
     -X*)
        val=${1:2}
        if expr "$val" : '.*[.]' > /dev/null; then
          java_args=("${java_args[@]}" "-Djruby.${val}")
        else
          ruby_args=("${ruby_args[@]}" "-X${val}")
        fi
        ;;
     # Match switches that take an argument
     -C|-e|-I|-S) ruby_args=("${ruby_args[@]}" "$1" "$2"); shift ;;
     # Match same switches with argument stuck together
     -e*|-I*|-S*) ruby_args=("${ruby_args[@]}" "$1" ) ;;
     # Run with JMX management enabled
     --manage)
        java_args=("${java_args[@]}" "-Dcom.sun.management.jmxremote")
        java_args=("${java_args[@]}" "-Djruby.management.enabled=true") ;;
     # Don't launch a GUI window, no matter what
     --headless)
        java_args=("${java_args[@]}" "-Djava.awt.headless=true") ;;
     # Run under JDB
     --jdb)
        if [ -z "$JAVA_HOME" ] ; then
          JAVACMD='jdb'
        else
          if $cygwin; then
            JAVACMD="`cygpath -u "$JAVA_HOME"`/bin/jdb"
          else
            JAVACMD="$JAVA_HOME/bin/jdb"
          fi
        fi 
        java_args=("${java_args[@]}" "-sourcepath" "$JRUBY_HOME/lib/ruby/1.9:.")
        JRUBY_OPTS=("${JRUBY_OPTS[@]}" "-X+C") ;;
     --client)
        JAVA_VM=-client ;;
     --server)
        JAVA_VM=-server ;;
     --dev)
        JAVA_VM=-client
        JAVA_OPTS="$JAVA_OPTS -XX:+TieredCompilation -XX:TieredStopAtLevel=1 -Djruby.compile.mode=OFF -Djruby.compile.invokedynamic=false" ;;
     --noclient)         # JRUBY-4296
        unset JAVA_VM ;; # For IBM JVM, neither '-client' nor '-server' is applicable
     --sample)
        java_args=("${java_args[@]}" "-Xprof") ;;
     --ng-server)
        # Start up as Nailgun server
        java_class=$JAVA_CLASS_NGSERVER
        VERIFY_JRUBY=true ;;
     --ng)
        # Use native Nailgun client to toss commands to server
        process_special_opts "--ng" ;;
     # warn but ignore
     --1.8) echo "warning: --1.8 ignored" ;;
     # warn but ignore
     --1.9) echo "warning: --1.9 ignored" ;;
     # warn but ignore
     --2.0) echo "warning: --1.9 ignored" ;;
     # Abort processing on the double dash
     --) break ;;
     # Other opts go to ruby
     -*) ruby_args=("${ruby_args[@]}" "$1") ;;
     # Abort processing on first non-opt arg
     *) break ;;
    esac
    shift
done

# Force file.encoding to UTF-8 when on Mac, since Apple JDK defaults to MacRoman (JRUBY-3576)
if [[ $darwin && -z "$JAVA_ENCODING" ]]; then
  java_args=("${java_args[@]}" "-Dfile.encoding=UTF-8")
fi

# Append the rest of the arguments
ruby_args=("${ruby_args[@]}" "$@")

# Put the ruby_args back into the position arguments $1, $2 etc
set -- "${ruby_args[@]}"

JAVA_OPTS="$JAVA_OPTS $JAVA_MEM $JAVA_MEM_MIN $JAVA_STACK"

JFFI_OPTS="-Djffi.boot.library.path=$JRUBY_HOME/lib/jni"

if $cygwin; then
  JRUBY_HOME=`cygpath --mixed "$JRUBY_HOME"`
  JRUBY_SHELL=`cygpath --mixed "$JRUBY_SHELL"`

  if [[ ( "${1:0:1}" = "/" ) && ( ( -f "$1" ) || ( -d "$1" )) ]]; then
    win_arg=`cygpath -w "$1"`
    shift
    win_args=("$win_arg" "$@")
    set -- "${win_args[@]}"
  fi

  # fix JLine to use UnixTerminal
  stty -icanon min 1 -echo > /dev/null 2>&1
  if [ $? = 0 ]; then
    JAVA_OPTS="$JAVA_OPTS -Djline.terminal=jline.UnixTerminal"
  fi

fi

if [ "$nailgun_client" != "" ]; then
  if [ -f $JRUBY_HOME/tool/nailgun/ng ]; then
    exec $JRUBY_HOME/tool/nailgun/ng org.jruby.util.NailMain $mode "$@"
  else
    echo "error: ng executable not found; run 'make' in ${JRUBY_HOME}/tool/nailgun"
    exit 1
  fi
else
if [ "$VERIFY_JRUBY" != "" ]; then
  if [ "$PROFILE_ARGS" != "" ]; then
      echo "Running with instrumented profiler"
  fi

  if [[ "${java_class:-}" == "${JAVA_CLASS_NGSERVER:-}" && -n "${JRUBY_OPTS:-}" ]]; then
    echo "warning: starting a nailgun server; discarding JRUBY_OPTS: ${JRUBY_OPTS}"
    JRUBY_OPTS=''
  fi

  "$JAVACMD" $PROFILE_ARGS $JAVA_OPTS "$JFFI_OPTS" "${java_args[@]}" -classpath "$JRUBY_CP$CP_DELIMITER$CP$CP_DELIMITER$CLASSPATH" \
    "-Djruby.home=$JRUBY_HOME" \
    "-Djruby.lib=$JRUBY_HOME/lib" -Djruby.script=jruby \
    "-Djruby.shell=$JRUBY_SHELL" \
    $java_class $JRUBY_OPTS "$@"

  # Record the exit status immediately, or it will be overridden.
  JRUBY_STATUS=$?

  if [ "$PROFILE_ARGS" != "" ]; then
      echo "Profiling results:"
      cat profile.txt
      rm profile.txt
  fi

  if $cygwin; then
    stty icanon echo > /dev/null 2>&1
  fi

  exit $JRUBY_STATUS
else
  if $cygwin; then
    # exec doed not work correctly with cygwin bash
    "$JAVACMD" $JAVA_OPTS "$JFFI_OPTS" "${java_args[@]}" -Xbootclasspath/a:"$JRUBY_CP" -classpath "$CP$CP_DELIMITER$CLASSPATH" \
      "-Djruby.home=$JRUBY_HOME" \
      "-Djruby.lib=$JRUBY_HOME/lib" -Djruby.script=jruby \
      "-Djruby.shell=$JRUBY_SHELL" \
      $java_class $mode "$@"

    # Record the exit status immediately, or it will be overridden.
    JRUBY_STATUS=$?

    stty icanon echo > /dev/null 2>&1

    exit $JRUBY_STATUS
  else
    exec "$JAVACMD" $JAVA_OPTS "$JFFI_OPTS" "${java_args[@]}" -Xbootclasspath/a:"$JRUBY_CP" -classpath "$CP$CP_DELIMITER$CLASSPATH" \
      "-Djruby.home=$JRUBY_HOME" \
      "-Djruby.lib=$JRUBY_HOME/lib" -Djruby.script=jruby \
      "-Djruby.shell=$JRUBY_SHELL" \
      $java_class $mode "$@"
  fi
fi
fi

# Be careful adding code down here, you might override the exit
# status of the jruby invocation.<|MERGE_RESOLUTION|>--- conflicted
+++ resolved
@@ -149,13 +149,9 @@
 # The Truffle jar always needs to be on the boot classpath so that the VM can
 # substitute classes. We add it even if the jar isn't necessarily available,
 # but this doesn't cause any problems.
-<<<<<<< HEAD
-JRUBY_CP="$JRUBY_CP$CP_DELIMITER$JRUBY_HOME/lib/jruby-truffle.jar"
-=======
 if [ -e "$JRUBY_HOME/lib/jruby-truffle.jar" ]; then
   JRUBY_CP="$JRUBY_CP$CP_DELIMITER$JRUBY_HOME/lib/jruby-truffle.jar"
 fi
->>>>>>> 2ad052fc
 
 if $cygwin; then
     JRUBY_CP=`cygpath -p -w "$JRUBY_CP"`
