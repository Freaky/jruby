--- conflicted
+++ resolved
@@ -20,23 +20,6 @@
       ruby-maven (>= 3.1.1.0.6, < 3.1.2)
     maven-tools (1.0.8)
       virtus (~> 1.0)
-<<<<<<< HEAD
-    rake (10.4.2)
-    rspec (2.99.0)
-      rspec-core (~> 2.99.0)
-      rspec-expectations (~> 2.99.0)
-      rspec-mocks (~> 2.99.0)
-    rspec-core (2.99.2)
-    rspec-expectations (2.99.2)
-      diff-lcs (>= 1.1.3, < 2.0)
-    rspec-mocks (2.99.3)
-    ruby-maven (3.1.1.0.11)
-      maven-tools (~> 1.0.8)
-      ruby-maven-libs (= 3.1.1)
-    ruby-maven-libs (3.1.1)
-    thread_safe (0.3.5-java)
-    virtus (1.0.5)
-=======
     rake (10.3.2)
     rspec (3.3.0)
       rspec-core (~> 3.3.0)
@@ -58,7 +41,6 @@
     thread_safe (0.3.4)
     thread_safe (0.3.4-java)
     virtus (1.0.3)
->>>>>>> 114a39e9
       axiom-types (~> 0.1)
       coercible (~> 1.0)
       descendants_tracker (~> 0.0, >= 0.0.3)
@@ -70,12 +52,7 @@
 DEPENDENCIES
   jbundler (= 0.7.1)
   rake (~> 10.3)
-<<<<<<< HEAD
-  rspec (~> 2.14)
-  ruby-maven (= 3.1.1.0.11)
-=======
   rspec (~> 3.0)
 
 BUNDLED WITH
-   1.10.4
->>>>>>> 114a39e9
+   1.10.4