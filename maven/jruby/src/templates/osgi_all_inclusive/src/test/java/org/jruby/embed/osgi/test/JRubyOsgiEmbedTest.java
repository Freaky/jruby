--- conflicted
+++ resolved
@@ -87,16 +87,9 @@
         loaded = (Boolean) jruby.runScriptlet( "JRuby.runtime.posix.is_native" );
         assertEquals(true, loaded);
 
-<<<<<<< HEAD
-        // ensure we can load ffi
-        loaded = (Boolean) jruby.runScriptlet( "require 'ffi'" );
-	// false is good enough, i.e. it is already loaded
-        assertEquals(false, loaded);
-=======
         // ensure we can load openssl (with its bouncy-castle jars)
         loaded = (Boolean) jruby.runScriptlet( "require 'openssl'" );
         assertEquals(true, loaded);
->>>>>>> 81879f19
 
         String gemPath = (String) jruby.runScriptlet( "Gem::Specification.dirs.inspect" );
         gemPath = gemPath.replaceAll( "bundle[^:]*://[^/]*", "bundle:/" );
