--- conflicted
+++ resolved
@@ -15,15 +15,6 @@
   <description>JRuby is the effort to recreate the Ruby (http://www.ruby-lang.org) interpreter in Java.</description>
   <url>https://github.com/jruby/jruby</url>
   <inceptionYear>2001</inceptionYear>
-<<<<<<< HEAD
-=======
-
-  <organization>
-    <name>JRuby</name>
-    <url>http://jruby.org</url>
-  </organization>
-
->>>>>>> ee7a3ea0
   <developers>
     <developer>
       <id>headius</id>
@@ -63,11 +54,7 @@
   </developers>
   <mailingLists>
     <mailingList>
-<<<<<<< HEAD
       <name>jruby-user</name>
-=======
-      <name>jruby</name>
->>>>>>> ee7a3ea0
       <archive>http://markmail.org/search/list:org.codehaus.jruby.user</archive>
     </mailingList>
     <mailingList>
@@ -79,21 +66,12 @@
       <archive>http://markmail.org/search/list:org.codehaus.jruby.scm</archive>
     </mailingList>
     <mailingList>
-<<<<<<< HEAD
       <name>jruby-annouce</name>
       <archive>http://markmail.org/search/list:org.codehaus.jruby.annouce</archive>
-=======
-      <name>jruby-announce</name>
-      <archive>http://markmail.org/search/list:org.codehaus.jruby.announce</archive>
->>>>>>> ee7a3ea0
     </mailingList>
   </mailingLists>
   <modules>
     <module>core</module>
-<<<<<<< HEAD
-=======
-    <module>ext</module>
->>>>>>> ee7a3ea0
     <module>lib</module>
   </modules>
   <scm>
@@ -134,11 +112,7 @@
     <base.java.version>1.7</base.java.version>
     <tesla.dump.readonly>true</tesla.dump.readonly>
     <rspec-mocks.version>2.14.1</rspec-mocks.version>
-<<<<<<< HEAD
     <jruby.plugins.version>1.0.0-rc3</jruby.plugins.version>
-=======
-    <jruby.plugins.version>1.0.0-SNAPSHOT</jruby.plugins.version>
->>>>>>> ee7a3ea0
     <json.version>1.8.0</json.version>
     <invoker.skip>true</invoker.skip>
     <version.jruby>${project.version}</version.jruby>
@@ -170,8 +144,6 @@
       <id>sonatype</id>
       <url>https://oss.sonatype.org/content/repositories/snapshots/</url>
     </repository>
-<<<<<<< HEAD
-=======
     <repository>
       <releases>
         <enabled>true</enabled>
@@ -182,7 +154,6 @@
       <id>truffle</id>
       <url>http://lafo.ssw.uni-linz.ac.at/nexus/content/repositories/releases/</url>
     </repository>
->>>>>>> ee7a3ea0
   </repositories>
   <build>
     <defaultGoal>package</defaultGoal>
@@ -574,55 +545,34 @@
       </modules>
     </profile>
     <profile>
-<<<<<<< HEAD
       <id>jruby-jars</id>
-=======
+      <modules>
+        <module>maven</module>
+      </modules>
+    </profile>
+    <profile>
       <id>main</id>
-      <build>
-        <defaultGoal>install</defaultGoal>
-      </build>
->>>>>>> ee7a3ea0
-      <modules>
-        <module>maven</module>
-      </modules>
-    </profile>
-    <profile>
-      <id>main</id>
       <modules>
         <module>maven</module>
       </modules>
     </profile>
     <profile>
       <id>complete</id>
-      <build>
-        <defaultGoal>install</defaultGoal>
-      </build>
-      <modules>
-        <module>maven</module>
-      </modules>
-    </profile>
-    <profile>
-<<<<<<< HEAD
+      <modules>
+        <module>maven</module>
+      </modules>
+    </profile>
+    <profile>
       <id>dist</id>
-=======
+      <modules>
+        <module>maven</module>
+      </modules>
+    </profile>
+    <profile>
       <id>rake-plugin</id>
       <build>
         <defaultGoal>install</defaultGoal>
       </build>
->>>>>>> ee7a3ea0
-      <modules>
-        <module>maven</module>
-      </modules>
-    </profile>
-    <profile>
-<<<<<<< HEAD
-      <id>rake-plugin</id>
-=======
-      <id>dist</id>
->>>>>>> ee7a3ea0
-      <build>
-        <defaultGoal>install</defaultGoal>
-      </build>
       <modules>
         <module>maven</module>
       </modules>
@@ -637,7 +587,6 @@
         <module>docs</module>
         <module>maven</module>
       </modules>
-<<<<<<< HEAD
     </profile>
     <profile>
       <id>clean</id>
@@ -649,8 +598,6 @@
         <module>docs</module>
         <module>maven</module>
       </modules>
-=======
->>>>>>> ee7a3ea0
     </profile>
     <profile>
       <id>release</id>
