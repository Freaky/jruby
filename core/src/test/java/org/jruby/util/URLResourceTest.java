--- conflicted
+++ resolved
@@ -6,33 +6,23 @@
 
 import junit.framework.TestCase;
 
-import org.jruby.Ruby;
+public class URLResourceTest extends TestCase {
 
-public class URLResourceTest extends TestCase {
-    
-    public void testDirectory(){        
+    public void testDirectory(){
         String uri = Thread.currentThread().getContextClassLoader().getResource( "somedir" ).toExternalForm();
-<<<<<<< HEAD
-        FileResource resource = URLResource.create(Ruby.getGlobalRuntime(), "uri:" + uri, false);
-=======
-        FileResource resource = URLResource.create((Ruby) null, "uri:" + uri);
->>>>>>> 967ca406
-        
+        FileResource resource = URLResource.create((Ruby) null, "uri:" + uri, false);
+
         assertNotNull(resource );
         assertFalse(resource.isFile());
         assertTrue(resource.isDirectory());
         assertTrue(resource.exists());
-        assertEquals(Arrays.asList(resource.list()), 
+        assertEquals(Arrays.asList(resource.list()),
                      Arrays.asList(new String[] {".", "dir_without_listing", "dir_with_listing"}));
     }
 
     public void testNoneDirectory(){
         String uri = Thread.currentThread().getContextClassLoader().getResource( "somedir/dir_without_listing" ).toExternalForm();
-<<<<<<< HEAD
-        FileResource resource = URLResource.create(Ruby.getGlobalRuntime(), "uri:" + uri, false);
-=======
-        FileResource resource = URLResource.create((Ruby) null, "uri:" + uri);
->>>>>>> 967ca406
+        FileResource resource = URLResource.create((Ruby) null, "uri:" + uri, false);
 
         assertNotNull(resource );
         // you can open streams on file-system directories
@@ -44,12 +34,8 @@
 
     public void testFile(){
         String uri = Thread.currentThread().getContextClassLoader().getResource( "somedir/.jrubydir" ).toExternalForm();
-<<<<<<< HEAD
-        FileResource resource = URLResource.create(Ruby.getGlobalRuntime(), "uri:" + uri, false);
-=======
-        FileResource resource = URLResource.create((Ruby) null, "uri:" + uri);
->>>>>>> 967ca406
-        
+        FileResource resource = URLResource.create((Ruby) null, "uri:" + uri, false);
+
         assertNotNull(resource );
         // you can open streams on file-system directories
         assertTrue(resource.isFile());
@@ -57,15 +43,11 @@
         assertFalse(resource.isDirectory());
         assertNull(resource.list());
     }
-    
+
     public void testNonExistingFile(){
         String uri = Thread.currentThread().getContextClassLoader().getResource( "somedir" ).toExternalForm();
-<<<<<<< HEAD
-        FileResource resource = URLResource.create(Ruby.getGlobalRuntime(), "uri:" + uri + "/not_there", false);
-=======
-        FileResource resource = URLResource.create((Ruby) null, "uri:" + uri + "/not_there");
->>>>>>> 967ca406
-        
+        FileResource resource = URLResource.create((Ruby) null, "uri:" + uri + "/not_there", false);
+
         assertNotNull(resource );
         assertFalse(resource.isFile());
         assertFalse(resource.exists());
@@ -75,12 +57,8 @@
 
     public void testDirectoryClassloader()
     {
-<<<<<<< HEAD
-        FileResource resource = URLResource.create(Ruby.getGlobalRuntime(),
+        FileResource resource = URLResource.create((Ruby) null,
                 "uri:classloader:/somedir", false);
-=======
-        FileResource resource = URLResource.create((Ruby) null, "uri:classloader:/somedir");
->>>>>>> 967ca406
 
         assertNotNull( resource );
         assertFalse( resource.isFile() );
@@ -93,12 +71,8 @@
 
     public void testNoneDirectoryClassloader()
     {
-<<<<<<< HEAD
-        FileResource resource = URLResource.create(Ruby.getGlobalRuntime(), 
+        FileResource resource = URLResource.create((Ruby) null,
                 "uri:classloader:/somedir/dir_without_listing", false);
-=======
-        FileResource resource = URLResource.create((Ruby) null, "uri:classloader:/somedir/dir_without_listing");
->>>>>>> 967ca406
 
         assertNotNull( resource );
         // you can open streams on file-system directories
@@ -110,12 +84,8 @@
 
     public void testFileClassloader()
     {
-<<<<<<< HEAD
-        FileResource resource = URLResource.create(Ruby.getGlobalRuntime(),
+        FileResource resource = URLResource.create((Ruby) null,
                 "uri:classloader:/somedir/.jrubydir", false );
-=======
-        FileResource resource = URLResource.create((Ruby) null, "uri:classloader:/somedir/.jrubydir" );
->>>>>>> 967ca406
 
         assertNotNull( resource );
         // you can open streams on file-system directories
@@ -127,12 +97,8 @@
 
     public void testNonExistingFileClassloader()
     {
-<<<<<<< HEAD
-        FileResource resource = URLResource.create(Ruby.getGlobalRuntime(),
+        FileResource resource = URLResource.create((Ruby) null,
                 "uri:classloader:/somedir/not_there", false );
-=======
-        FileResource resource = URLResource.create((Ruby) null, "uri:classloader:/somedir/not_there" );
->>>>>>> 967ca406
 
         assertNotNull( resource );
         assertFalse( resource.isFile() );
