--- conflicted
+++ resolved
@@ -66,16 +66,12 @@
         suite.addTestSuite(TestJavaClass.class);
         suite.addTestSuite(TestKernel.class);
         suite.addTestSuite(TestRubyArray.class);
-<<<<<<< HEAD
         suite.addTestSuite(TestRubyClass.class);
         suite.addTestSuite(TestRubyException.class);
         suite.addTestSuite(TestRubyFixnum.class);
         suite.addTestSuite(TestRubyFloat.class);
-=======
-        suite.addTestSuite(TestRubyCollect.class);
         suite.addTestSuite(TestRubyException.class);
         suite.addTestSuite(TestRubyFixnum.class);
->>>>>>> 2fd985f2
         suite.addTestSuite(TestRubyHash.class);
         suite.addTestSuite(TestRubyObject.class);
         suite.addTestSuite(TestRubyRational.class);
