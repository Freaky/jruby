--- conflicted
+++ resolved
@@ -22,12 +22,6 @@
     @Override
     public RubyModule initialize(RubyModule proxy) {
         final State state = new State(runtime, null);
-
-<<<<<<< HEAD
-        runtime.getJavaSupport().getUnfinishedProxyClassCache().get(javaClass).set(proxy);
-=======
-        super.initializeBase(proxy);
->>>>>>> f7d09d01
 
         Field[] fields = JavaClass.getDeclaredFields(javaClass);
 
