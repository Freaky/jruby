/*
 ***** BEGIN LICENSE BLOCK *****
 * Version: EPL 1.0/GPL 2.0/LGPL 2.1
 *
 * The contents of this file are subject to the Eclipse Public
 * License Version 1.0 (the "License"); you may not use this file
 * except in compliance with the License. You may obtain a copy of
 * the License at http://www.eclipse.org/legal/epl-v10.html
 *
 * Software distributed under the License is distributed on an "AS
 * IS" basis, WITHOUT WARRANTY OF ANY KIND, either express or
 * implied. See the License for the specific language governing
 * rights and limitations under the License.
 * 
 * Alternatively, the contents of this file may be used under the terms of
 * either of the GNU General Public License Version 2 or later (the "GPL"),
 * or the GNU Lesser General Public License Version 2.1 or later (the "LGPL"),
 * in which case the provisions of the GPL or the LGPL are applicable instead
 * of those above. If you wish to allow use of your version of this file only
 * under the terms of either the GPL or the LGPL, and not to allow others to
 * use your version of this file under the terms of the EPL, indicate your
 * decision by deleting the provisions above and replace them with the notice
 * and other provisions required by the GPL or the LGPL. If you do not delete
 * the provisions above, a recipient may use your version of this file under
 * the terms of any one of the EPL, the GPL or the LGPL.
 ***** END LICENSE BLOCK *****/
package org.jruby.util;

import org.jruby.Ruby;
import org.jruby.RubyBasicObject;
import org.jruby.RubyArray;
import org.jruby.RubyBignum;
import org.jruby.RubyBoolean;
import org.jruby.RubyClass;
import org.jruby.RubyEncoding;
import org.jruby.RubyFixnum;
import org.jruby.RubyFloat;
import org.jruby.RubyIO;
import org.jruby.RubyInteger;
import org.jruby.RubyModule;
import org.jruby.RubyNumeric;
import org.jruby.RubyString;
import org.jruby.exceptions.RaiseException;
import org.jruby.runtime.ClassIndex;
import org.jruby.RubyNil;
import org.jruby.runtime.ThreadContext;
import org.jruby.runtime.builtin.IRubyObject;

public class TypeConverter {
    /**
     * Converts this object to type 'target' using 'convertMethod' method (MRI: convert_type).
     *
     * @param obj the object to convert
     * @param target is the type we are trying to convert to
<<<<<<< HEAD
=======
     * @param convertMethodIndex the fast index to use for calling the method
     * @param convertMethod is the method to be called to try and convert to targeType
     * @param raise will throw an Error if conversion does not work
     * @return the converted value
     */
    @Deprecated
    public static final IRubyObject convertToType(IRubyObject obj, RubyClass target, int convertMethodIndex, String convertMethod, boolean raise) {
        if (!obj.respondsTo(convertMethod)) return handleUncoercibleObject(raise, obj, target);

        return obj.callMethod(obj.getRuntime().getCurrentContext(), convertMethod);
    }

    /**
     * Converts this object to type 'target' using 'convertMethod' method (MRI: convert_type).
     *
     * @param obj the object to convert
     * @param target is the type we are trying to convert to
>>>>>>> 1f13c082
     * @param convertMethod is the method to be called to try and convert to targeType
     * @param raise will throw an Error if conversion does not work
     * @return the converted value
     */
    public static IRubyObject convertToType(IRubyObject obj, RubyClass target, String convertMethod, boolean raise) {
        if (!obj.respondsTo(convertMethod)) return handleUncoercibleObject(raise, obj, target);
        
        return obj.callMethod(obj.getRuntime().getCurrentContext(), convertMethod);
    }

    /**
     * Converts this object to type 'target' using 'convertMethod' method (MRI: convert_type 1.9).
     *
     * @param obj the object to convert
     * @param target is the type we are trying to convert to
     * @param convertMethod is the method to be called to try and convert to targeType
     * @param raise will throw an Error if conversion does not work
     * @return the converted value
     */
    public static IRubyObject convertToType19(IRubyObject obj, RubyClass target, String convertMethod, boolean raise) {
        IRubyObject r = obj.checkCallMethod(obj.getRuntime().getCurrentContext(), convertMethod);
        
        return r == null ? handleUncoercibleObject(raise, obj, target) : r;
    }

    /**
     * Converts this object to type 'target' using 'convertMethod' method and raises TypeError exception on failure (MRI: rb_convert_type).
     *
     * @param obj the object to convert
     * @param target is the type we are trying to convert to
<<<<<<< HEAD
=======
     * @param convertMethodIndex the fast index to use for calling the method
     * @param convertMethod is the method to be called to try and convert to targeType
     * @return the converted value
     */
    @Deprecated
    public static final IRubyObject convertToType(IRubyObject obj, RubyClass target, int convertMethodIndex, String convertMethod) {
        if (target.isInstance(obj)) return obj;
        IRubyObject val = convertToType(obj, target, convertMethod, true);
        if (!target.isInstance(val)) throw obj.getRuntime().newTypeError(obj.getMetaClass() + "#" + convertMethod + " should return " + target.getName());
        return val;
    }

    /**
     * Converts this object to type 'target' using 'convertMethod' method and raises TypeError exception on failure (MRI: rb_convert_type).
     *
     * @param obj the object to convert
     * @param target is the type we are trying to convert to
>>>>>>> 1f13c082
     * @param convertMethod is the method to be called to try and convert to targeType
     * @return the converted value
     */
    public static IRubyObject convertToType(IRubyObject obj, RubyClass target, String convertMethod) {
        if (target.isInstance(obj)) return obj;
        IRubyObject val = convertToType(obj, target, convertMethod, true);
        if (!target.isInstance(val)) throw obj.getRuntime().newTypeError(obj.getMetaClass() + "#" + convertMethod + " should return " + target.getName());
        return val;
    }

    /**
     * Converts this object to type 'target' using 'convertMethod' method and raises TypeError exception on failure (MRI: rb_convert_type in 1.9).
     *
     * @param obj the object to convert
     * @param target is the type we are trying to convert to
     * @param convertMethod is the method to be called to try and convert to targeType
     * @return the converted value
     */
    public static IRubyObject convertToType19(IRubyObject obj, RubyClass target, String convertMethod) {
        if (target.isInstance(obj)) return obj;
        IRubyObject val = convertToType19(obj, target, convertMethod, true);
        if (!target.isInstance(val)) {
            String cname = obj.getMetaClass().toString();
            throw obj.getRuntime().newTypeError("can't convert " + cname + " to " + target.getName() + " (" + cname + "#" + convertMethod + " gives " + val.getMetaClass() + ")");
        }
        return val;
    }

    // MRI: rb_to_float 1.9
    public static RubyNumeric toFloat(Ruby runtime, IRubyObject obj) {
        RubyClass floatClass = runtime.getFloat();
        
        if (floatClass.isInstance(obj)) return (RubyNumeric) obj;
        if (!runtime.getNumeric().isInstance(obj)) throw runtime.newTypeError(obj, "Float");

        return (RubyNumeric) convertToType19(obj, floatClass, "to_f", true);
    }
    /**
     * Checks that this object is of type DATA and then returns it, otherwise raises failure (MRI: Check_Type(obj, T_DATA))
     *
     * @param obj the object to check
     * @return the converted value
     */
    public static IRubyObject checkData(IRubyObject obj) {
        if(obj instanceof org.jruby.runtime.marshal.DataType) return obj;

        throw obj.getRuntime().newTypeError("wrong argument type " + typeAsString(obj) + " (expected Data)");
    }
    
    private static String typeAsString(IRubyObject obj) {
        if (obj.isNil()) return "nil";
        if (obj instanceof RubyBoolean) return obj.isTrue() ? "true" : "false";

        return obj.getMetaClass().getRealClass().getName();
    }

    /**
     * Convert the supplied object into an internal identifier String.  Basically, symbols
     * are stored internally as raw bytes from whatever encoding they were originally sourced from.
     * When methods are stored they must also get stored in this same raw fashion so that if we
     * use symbols to look up methods or make symbols from these method names they will match up.
     */
    public static String convertToIdentifier(IRubyObject obj) {
        // Assume Symbol already returns ISO8859-1/raw bytes from asJavaString()
        // Assume all other objects cannot participate in providing raw bytes since we cannot
        // grab it's string representation without calling a method which properly encodes
        // the string.
        if (obj instanceof RubyString) {
            return new String(ByteList.plain(((RubyString) obj).getByteList()), RubyEncoding.ISO).intern();
        }
        
        return obj.asJavaString().intern();
    }
<<<<<<< HEAD
=======
    /**
     * Higher level conversion utility similar to convertToType but it can throw an
     * additional TypeError during conversion (MRI: rb_check_convert_type).
     *
     * @param obj the object to convert
     * @param target is the type we are trying to convert to
     * @param convertMethodIndex the fast index to use for calling the method
     * @param convertMethod is the method to be called to try and convert to targeType
     * @return the converted value
     */
    @Deprecated
    public static final IRubyObject convertToTypeWithCheck(IRubyObject obj, RubyClass target, int convertMethodIndex, String convertMethod) {  
        if (target.isInstance(obj)) return obj;
        IRubyObject val = TypeConverter.convertToType(obj, target, convertMethod, false);
        if (val.isNil()) return val;
        if (!target.isInstance(val)) throw obj.getRuntime().newTypeError(obj.getMetaClass() + "#" + convertMethod + " should return " + target.getName());
        return val;
    }
>>>>>>> 1f13c082

    /**
     * Higher level conversion utility similar to convertToType but it can throw an
     * additional TypeError during conversion (MRI: rb_check_convert_type).
     *
     * @param obj the object to convert
     * @param target is the type we are trying to convert to
     * @param convertMethod is the method to be called to try and convert to targeType
     * @return the converted value
     */
    public static IRubyObject convertToTypeWithCheck(IRubyObject obj, RubyClass target, String convertMethod) {
        if (target.isInstance(obj)) return obj;
        IRubyObject val = TypeConverter.convertToType(obj, target, convertMethod, false);
        if (val.isNil()) return val;
        if (!target.isInstance(val)) throw obj.getRuntime().newTypeError(obj.getMetaClass() + "#" + convertMethod + " should return " + target.getName());
        return val;
    }

    /**
     * Higher level conversion utility similar to convertToType but it can throw an
     * additional TypeError during conversion (MRI: rb_check_convert_type).
     *
     * @param obj the object to convert
     * @param target is the type we are trying to convert to
     * @param convertMethod is the method to be called to try and convert to targeType
     * @return the converted value
     */
    public static IRubyObject convertToTypeWithCheck19(IRubyObject obj, RubyClass target, String convertMethod) {
        if (target.isInstance(obj)) return obj;
        IRubyObject val = TypeConverter.convertToType19(obj, target, convertMethod, false);
        if (val.isNil()) return val;
        if (!target.isInstance(val)) {
            String cname = obj.getMetaClass().getName();
            throw obj.getRuntime().newTypeError("can't convert " + cname + " to " + target.getName() + " (" + cname + "#" + convertMethod + " gives " + val.getMetaClass().getName() + ")");
        }
        return val;
    }

    /**
     * Higher level conversion utility similar to convertToType but it can throw an
     * additional TypeError during conversion (MRI: rb_check_convert_type).
     *
     * @param obj the object to convert
     * @param target is the type we are trying to convert to
     * @param convertMethod is the method to be called to try and convert to targeType
     * @return the converted value
     */
    public static IRubyObject convertToTypeOrRaise(IRubyObject obj, RubyClass target, String convertMethod) {
        if (target.isInstance(obj)) return obj;
        IRubyObject val = TypeConverter.convertToType(obj, target, convertMethod, true);
        if (val.isNil()) return val;
        if (!target.isInstance(val)) throw obj.getRuntime().newTypeError(obj.getMetaClass() + "#" + convertMethod + " should return " + target.getName());
        return val;
    }

    // rb_check_to_integer
    public static IRubyObject checkIntegerType(Ruby runtime, IRubyObject obj, String method) {
        if (obj instanceof RubyFixnum) return obj;

        IRubyObject conv = TypeConverter.convertToType(obj, runtime.getInteger(), method, false);
        return conv instanceof RubyInteger ? conv : runtime.getNil();
    }

    // rb_check_to_float
    public static IRubyObject checkFloatType(Ruby runtime, IRubyObject obj) {
        if (obj instanceof RubyFloat) return obj;
        if (!(obj instanceof RubyNumeric)) return runtime.getNil();

        return TypeConverter.convertToTypeWithCheck(obj, runtime.getFloat(), "to_f");
    }

    // rb_check_hash_type
    public static IRubyObject checkHashType(Ruby runtime, IRubyObject obj) {
        return TypeConverter.convertToTypeWithCheck(obj, runtime.getHash(), "to_hash");
    }

    // rb_check_string_type
    public static IRubyObject checkStringType(Ruby runtime, IRubyObject obj) {
        return TypeConverter.convertToTypeWithCheck(obj, runtime.getString(), "to_str");
    }

    // rb_check_array_type
    public static IRubyObject checkArrayType(Ruby runtime, IRubyObject obj) {
        return TypeConverter.convertToTypeWithCheck(obj, runtime.getArray(), "to_ary");
    }

    // rb_io_check_io
    public static IRubyObject ioCheckIO(Ruby runtime, IRubyObject obj) {
        return TypeConverter.convertToTypeWithCheck(obj, runtime.getIO(), "to_io");
    }

    // rb_io_get_io
    public static RubyIO ioGetIO(Ruby runtime, IRubyObject obj) {
        return (RubyIO)convertToType(obj, runtime.getIO(), "to_io");
    }

    // MRI: rb_check_array_type
    public static IRubyObject checkArrayType(IRubyObject self) {
        return TypeConverter.convertToTypeWithCheck19(self, self.getRuntime().getArray(), "to_ary");
    }

    public static IRubyObject handleUncoercibleObject(boolean raise, IRubyObject obj, RubyClass target) throws RaiseException {
        if (raise) throw obj.getRuntime().newTypeError("can't convert " + typeAsString(obj) + " into " + target);

        return obj.getRuntime().getNil();
    }

    // rb_check_type and Check_Type
    public static void checkType(ThreadContext context, IRubyObject x, RubyModule t) {
        ClassIndex xt;

        if (x == RubyBasicObject.UNDEF) {
            throw context.runtime.newRuntimeError("bug: undef leaked to the Ruby space");
        }

        xt = x.getMetaClass().getNativeClassIndex();

        // MISSING: special error for T_DATA of a certain type
        if (xt != t.getClassIndex()) {
            String tname = t.getBaseName();
            if (tname != null) {
                throw context.runtime.newArgumentError("wrong argument type " + xt + " (expected " + t.getClassIndex());
            }
            throw context.runtime.newRuntimeError("bug: unknown type " + t.getClassIndex() + " (" + xt + " given)");
        }
    }

    // rb_convert_to_integer
    public static IRubyObject convertToInteger(ThreadContext context, IRubyObject val, int base) {
        Ruby runtime = context.runtime;
        IRubyObject tmp;

        for (;;) {
            if (val instanceof RubyFloat) {
                if (base != 0) raiseIntegerBaseError(context);
                double value = ((RubyFloat)val).getValue();
                if (value <= RubyFixnum.MAX ||
                        value >= RubyFixnum.MIN) {
                    return RubyNumeric.dbl2num(context.runtime, value);
                }
            } else if (val instanceof RubyFixnum || val instanceof RubyBignum) {
                if (base != 0) raiseIntegerBaseError(context);
                return val;
            } else if (val instanceof RubyString) {
                return RubyNumeric.str2inum(context.runtime, (RubyString)val, base, true);
            } else if (val instanceof RubyNil) {
                if (base != 0) raiseIntegerBaseError(context);
                throw context.runtime.newTypeError("can't convert nil into Integer");
            }

            if (base != 0) {
                tmp = TypeConverter.checkStringType(context.runtime, val);
                if (!tmp.isNil()) {
                    continue;
                }
                raiseIntegerBaseError(context);
            }

            break;
        }

        tmp = TypeConverter.convertToType19(val, runtime.getString(), "to_int", false);
        if (tmp.isNil()) {
            return val.convertToInteger("to_i");
        }
        return tmp;
    }

    // MRI: rb_Array
    public static RubyArray rb_Array(ThreadContext context, IRubyObject val) {
        IRubyObject tmp = checkArrayType(val);

        if (tmp.isNil()) {
            tmp = convertToTypeWithCheck19(val, context.runtime.getArray(), "to_a");
            if (tmp.isNil()) {
                return context.runtime.newArray(val);
            }
        }
        return (RubyArray)tmp;
    }

    // MRI: to_ary
    public static RubyArray to_ary(ThreadContext context, IRubyObject ary) {
        return (RubyArray)convertToType19(ary, context.runtime.getArray(), "to_ary");
    }

    private static void raiseIntegerBaseError(ThreadContext context) {
        throw context.runtime.newArgumentError("base specified for non string value");
    }

    @Deprecated
    public static IRubyObject convertToType(IRubyObject obj, RubyClass target, int convertMethodIndex, String convertMethod, boolean raise) {
        if (!obj.respondsTo(convertMethod)) return handleUncoercibleObject(raise, obj, target);

        return obj.callMethod(obj.getRuntime().getCurrentContext(), convertMethod);
    }

    @Deprecated
    public static IRubyObject convertToType(IRubyObject obj, RubyClass target, int convertMethodIndex, String convertMethod) {
        if (target.isInstance(obj)) return obj;
        IRubyObject val = convertToType(obj, target, convertMethod, true);
        if (!target.isInstance(val)) throw obj.getRuntime().newTypeError(obj.getMetaClass() + "#" + convertMethod + " should return " + target.getName());
        return val;
    }

    @Deprecated
    public static IRubyObject convertToTypeWithCheck(IRubyObject obj, RubyClass target, int convertMethodIndex, String convertMethod) {
        if (target.isInstance(obj)) return obj;
        IRubyObject val = TypeConverter.convertToType(obj, target, convertMethod, false);
        if (val.isNil()) return val;
        if (!target.isInstance(val)) throw obj.getRuntime().newTypeError(obj.getMetaClass() + "#" + convertMethod + " should return " + target.getName());
        return val;
    }
}<|MERGE_RESOLUTION|>--- conflicted
+++ resolved
@@ -48,30 +48,10 @@
 
 public class TypeConverter {
     /**
-     * Converts this object to type 'target' using 'convertMethod' method (MRI: convert_type).
-     *
-     * @param obj the object to convert
-     * @param target is the type we are trying to convert to
-<<<<<<< HEAD
-=======
-     * @param convertMethodIndex the fast index to use for calling the method
-     * @param convertMethod is the method to be called to try and convert to targeType
-     * @param raise will throw an Error if conversion does not work
-     * @return the converted value
-     */
-    @Deprecated
-    public static final IRubyObject convertToType(IRubyObject obj, RubyClass target, int convertMethodIndex, String convertMethod, boolean raise) {
-        if (!obj.respondsTo(convertMethod)) return handleUncoercibleObject(raise, obj, target);
-
-        return obj.callMethod(obj.getRuntime().getCurrentContext(), convertMethod);
-    }
-
-    /**
-     * Converts this object to type 'target' using 'convertMethod' method (MRI: convert_type).
-     *
-     * @param obj the object to convert
-     * @param target is the type we are trying to convert to
->>>>>>> 1f13c082
+     * Converts this object to type 'targetType' using 'convertMethod' method (MRI: convert_type).
+     *
+     * @param obj the object to convert
+     * @param target is the type we are trying to convert to
      * @param convertMethod is the method to be called to try and convert to targeType
      * @param raise will throw an Error if conversion does not work
      * @return the converted value
@@ -83,7 +63,7 @@
     }
 
     /**
-     * Converts this object to type 'target' using 'convertMethod' method (MRI: convert_type 1.9).
+     * Converts this object to type 'targetType' using 'convertMethod' method (MRI: convert_type 1.9).
      *
      * @param obj the object to convert
      * @param target is the type we are trying to convert to
@@ -98,18 +78,14 @@
     }
 
     /**
-     * Converts this object to type 'target' using 'convertMethod' method and raises TypeError exception on failure (MRI: rb_convert_type).
-     *
-     * @param obj the object to convert
-     * @param target is the type we are trying to convert to
-<<<<<<< HEAD
-=======
-     * @param convertMethodIndex the fast index to use for calling the method
-     * @param convertMethod is the method to be called to try and convert to targeType
-     * @return the converted value
-     */
-    @Deprecated
-    public static final IRubyObject convertToType(IRubyObject obj, RubyClass target, int convertMethodIndex, String convertMethod) {
+     * Converts this object to type 'targetType' using 'convertMethod' method and raises TypeError exception on failure (MRI: rb_convert_type).
+     *
+     * @param obj the object to convert
+     * @param target is the type we are trying to convert to
+     * @param convertMethod is the method to be called to try and convert to targeType
+     * @return the converted value
+     */
+    public static IRubyObject convertToType(IRubyObject obj, RubyClass target, String convertMethod) {
         if (target.isInstance(obj)) return obj;
         IRubyObject val = convertToType(obj, target, convertMethod, true);
         if (!target.isInstance(val)) throw obj.getRuntime().newTypeError(obj.getMetaClass() + "#" + convertMethod + " should return " + target.getName());
@@ -117,23 +93,7 @@
     }
 
     /**
-     * Converts this object to type 'target' using 'convertMethod' method and raises TypeError exception on failure (MRI: rb_convert_type).
-     *
-     * @param obj the object to convert
-     * @param target is the type we are trying to convert to
->>>>>>> 1f13c082
-     * @param convertMethod is the method to be called to try and convert to targeType
-     * @return the converted value
-     */
-    public static IRubyObject convertToType(IRubyObject obj, RubyClass target, String convertMethod) {
-        if (target.isInstance(obj)) return obj;
-        IRubyObject val = convertToType(obj, target, convertMethod, true);
-        if (!target.isInstance(val)) throw obj.getRuntime().newTypeError(obj.getMetaClass() + "#" + convertMethod + " should return " + target.getName());
-        return val;
-    }
-
-    /**
-     * Converts this object to type 'target' using 'convertMethod' method and raises TypeError exception on failure (MRI: rb_convert_type in 1.9).
+     * Converts this object to type 'targetType' using 'convertMethod' method and raises TypeError exception on failure (MRI: rb_convert_type in 1.9).
      *
      * @param obj the object to convert
      * @param target is the type we are trying to convert to
@@ -195,27 +155,6 @@
         
         return obj.asJavaString().intern();
     }
-<<<<<<< HEAD
-=======
-    /**
-     * Higher level conversion utility similar to convertToType but it can throw an
-     * additional TypeError during conversion (MRI: rb_check_convert_type).
-     *
-     * @param obj the object to convert
-     * @param target is the type we are trying to convert to
-     * @param convertMethodIndex the fast index to use for calling the method
-     * @param convertMethod is the method to be called to try and convert to targeType
-     * @return the converted value
-     */
-    @Deprecated
-    public static final IRubyObject convertToTypeWithCheck(IRubyObject obj, RubyClass target, int convertMethodIndex, String convertMethod) {  
-        if (target.isInstance(obj)) return obj;
-        IRubyObject val = TypeConverter.convertToType(obj, target, convertMethod, false);
-        if (val.isNil()) return val;
-        if (!target.isInstance(val)) throw obj.getRuntime().newTypeError(obj.getMetaClass() + "#" + convertMethod + " should return " + target.getName());
-        return val;
-    }
->>>>>>> 1f13c082
 
     /**
      * Higher level conversion utility similar to convertToType but it can throw an
