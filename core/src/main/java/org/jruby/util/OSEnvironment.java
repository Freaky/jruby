--- conflicted
+++ resolved
@@ -28,26 +28,15 @@
 
 package org.jruby.util;
 
-<<<<<<< HEAD
-import org.jcodings.Encoding;
-import org.jruby.Ruby;
-
-import jnr.posix.util.Platform;
-
-=======
 import java.util.Collections;
->>>>>>> 5df54918
 import java.util.HashMap;
 import java.util.Map;
 import java.util.Map.Entry;
 import java.util.Properties;
-<<<<<<< HEAD
 
-=======
 import jnr.posix.util.Platform;
 import org.jcodings.Encoding;
 import org.jruby.Ruby;
->>>>>>> 5df54918
 import org.jruby.RubyString;
 
 public class OSEnvironment {
@@ -57,51 +46,19 @@
      *
      * @param runtime
      */
-<<<<<<< HEAD
-    public Map<RubyString, RubyString> getEnvironmentVariableMap(Ruby runtime) {
-        if (runtime.getInstanceConfig().getEnvironment() != null) {
-            return getAsMapOfRubyStrings(runtime, runtime.getInstanceConfig().getEnvironment());
-        }
-=======
     public static Map<RubyString, RubyString> environmentVariableMap(Ruby runtime) {
         @SuppressWarnings("unchecked")
         Map<String, String> env = runtime.getInstanceConfig().getEnvironment();
         if ( env != null ) return asMapOfRubyStrings(runtime, env);
->>>>>>> 5df54918
 
-        final Map<RubyString, RubyString> envs;
-        // fall back on empty env when security disallows environment var access (like in an applet)
-<<<<<<< HEAD
-        if (Ruby.isSecurityRestricted()) {
-            envs = new HashMap<RubyString, RubyString>();
-        } else {
-            Map<String, String> variables = System.getenv();
-            envs = getAsMapOfRubyStrings(runtime, variables);
-        }
-=======
         if ( Ruby.isSecurityRestricted() ) return Collections.emptyMap();
->>>>>>> 5df54918
 
         return asMapOfRubyStrings(runtime, System.getenv());
     }
 
-    public Map getEnvironmentVariableMap(Ruby runtime) {
+    public Map<RubyString, RubyString> getEnvironmentVariableMap(Ruby runtime) {
         Map envMap = OSEnvironment.environmentVariableMap(runtime);
         return envMap == Collections.EMPTY_MAP ? new HashMap(4) : envMap;
-    }
-
-    /**
-    * Returns java system properties as a Map<RubyString,RubyString>.
-     * @param runtime
-     * @return the java system properties as a Map<RubyString,RubyString>.
-     */
-<<<<<<< HEAD
-    public Map<RubyString, RubyString> getSystemPropertiesMap(Ruby runtime) {
-        if (Ruby.isSecurityRestricted()) {
-            return new HashMap<RubyString, RubyString>();
-        } else {
-            return getAsMapOfRubyStrings(runtime, propertiesToStringMap(System.getProperties()));
-        }
     }
 
     public static Map<String, String> propertiesToStringMap(Properties properties) {
@@ -114,15 +71,17 @@
         return map;
     }
 
-    private static Map<RubyString, RubyString> getAsMapOfRubyStrings(Ruby runtime, Map<String, String> map) {
-        Map<RubyString, RubyString> envs = new HashMap<RubyString, RubyString>();
-=======
+    /**
+    * Returns java system properties as a Map<RubyString,RubyString>.
+     * @param runtime
+     * @return the java system properties as a Map<RubyString,RubyString>.
+     */
     public static Map<RubyString, RubyString> systemPropertiesMap(Ruby runtime) {
         if ( Ruby.isSecurityRestricted() ) return Collections.emptyMap();
         return asMapOfRubyStrings(runtime, (Properties) System.getProperties().clone());
     }
 
-    public Map getSystemPropertiesMap(Ruby runtime) {
+    public Map<RubyString, RubyString> getSystemPropertiesMap(Ruby runtime) {
         Map sysMap = OSEnvironment.systemPropertiesMap(runtime);
         return sysMap == Collections.EMPTY_MAP ? new HashMap(4) : sysMap;
     }
@@ -130,7 +89,6 @@
     private static Map<RubyString, RubyString> asMapOfRubyStrings(final Ruby runtime, final Map<?, ?> map) {
         @SuppressWarnings("unchecked")
         final Map<RubyString, RubyString> rubyMap = new HashMap(map.size() + 2);
->>>>>>> 5df54918
         Encoding encoding = runtime.getEncodingService().getLocaleEncoding();
 
         // On Windows, map doesn't have corresponding keys for these
@@ -142,21 +100,12 @@
             putRubyKeyValuePair(runtime, rubyMap, "USER", user == null ? "" : user, encoding);
         }
 
-<<<<<<< HEAD
-        for (Entry<String, String> entry : map.entrySet()) {
-            Object tmp = entry.getKey();
-            
-            if (!(tmp instanceof String)) continue; // Java devs can stuff non-string objects into env
-            String key = (String) tmp;
-            
-=======
         for (Map.Entry<?, ?> entry : map.entrySet()) {
             Object val = entry.getKey();
 
             if ( ! (val instanceof String) ) continue; // Java devs can stuff non-string objects into env
             final String key = (String) val;
 
->>>>>>> 5df54918
             if (Platform.IS_WINDOWS && key.startsWith("=")) continue;
 
             val = entry.getValue();
@@ -167,15 +116,10 @@
 
         return rubyMap;
     }
-<<<<<<< HEAD
-    
-    private static void addRubyKeyValuePair(Ruby runtime, Map<RubyString, RubyString> map, String key, String value, Encoding encoding) {
-=======
 
     private static void putRubyKeyValuePair(Ruby runtime,
         final Map<RubyString, RubyString> map,
         String key, String value, Encoding encoding) {
->>>>>>> 5df54918
         ByteList keyBytes = new ByteList(key.getBytes(), encoding);
         ByteList valueBytes = new ByteList(value.getBytes(), encoding);
 
@@ -187,5 +131,5 @@
 
         map.put(keyString, valueString);
     }
-    
+
 }