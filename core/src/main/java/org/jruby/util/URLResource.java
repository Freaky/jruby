package org.jruby.util;

import java.io.BufferedReader;
import java.io.IOException;
import java.io.InputStream;
import java.io.InputStreamReader;
import java.net.MalformedURLException;
import java.net.URL;
<<<<<<< HEAD
import java.nio.channels.Channel;
=======
import java.util.LinkedList;
import java.util.List;
>>>>>>> c04c50f6

import jnr.posix.FileStat;
import jnr.posix.POSIX;

import org.jruby.util.io.ChannelDescriptor;
import org.jruby.util.io.ModeFlags;

class URLResource implements FileResource {

    private final String uri;

    private final String[] list;

    private final InputStream is;

    private final JarFileStat fileStat;

    URLResource(String uri, InputStream is, String[] files) {
        this.uri = uri;
        this.list = files;
        this.is = is;
        this.fileStat = new JarFileStat(this);
    }
    
    @Override
    public String absolutePath()
    {
        return uri;
    }

    @Override
    public boolean exists()
    {
        return true;
    }

    @Override
    public boolean isDirectory()
    {
        return list != null;
    }

    @Override
    public boolean isFile()
    {
        return list == null;
    }

    @Override
    public long lastModified()
    {
        // TODO Auto-generated method stub
        return 0;
    }

    @Override
    public long length()
    {
        // TODO Auto-generated method stub
        return 0;
    }

    @Override
    public boolean canRead()
    {
        return true;
    }

    @Override
    public boolean canWrite()
    {
        return false;
    }

    @Override
    public String[] list()
    {
        return list;
    }

    @Override
    public boolean isSymLink()
    {
        return false;
    }

    @Override
    public FileStat stat(POSIX posix) {
        return fileStat;
    }

    @Override
    public FileStat lstat(POSIX posix) {
      // jars don't have symbolic links, so lstat is no different than regular stat
      return stat(posix);
    }
 
    @Override
    public JRubyFile hackyGetJRubyFile()
    {
        return null;
    }

    @Override
    public InputStream getInputStream()
    {
        return is;
    }

    @Override
    public ChannelDescriptor openDescriptor(ModeFlags flags, POSIX posix, int perm)
            throws ResourceException
    {
        return null;
    }

    @Override
    public Channel openChannel( ModeFlags flags, POSIX posix, int perm )
            throws ResourceException
    {
        // TODO Auto-generated method stub
        return null;
    }

    public static FileResource create(String pathname)
    {
        URL url;
        try
        {
            pathname = pathname.replaceAll("([^:])//", "$1/");
            url = new URL(pathname);
            // we do not want to deal with those url here like this though they are valid url/uri
            if (url.getProtocol().startsWith("http") || url.getProtocol().equals("file")|| url.getProtocol().equals("jar")){
                return null;
            }   
        }
        catch (IOException e)
        {
            return null;
        }
<<<<<<< HEAD
    }    
=======
        String[] files = listFiles(pathname);
        if (files != null) {
            return new URLResource(pathname, null, files);
        }
        try
        {
            return new URLResource(pathname, url.openStream(), null);
        }
        catch (IOException e)
        {
            return null;
        }
    }

    public static String[] listFilesFromURL(URL url) {
        BufferedReader reader = null;
        try {
            List<String> files = new LinkedList<String>();
            reader = new BufferedReader( new InputStreamReader( url.openStream() ) );
            String line = reader.readLine();
            while (line != null) {
                files.add( line );
                line = reader.readLine();
            }
            return files.toArray( new String[ files.size() ] );
        }
        catch (IOException e) {
            return null;
        }
        finally {
            if (reader != null) {
                try
                {
                    reader.close();
                }
                catch (IOException ignored)
                {
                }
            }
        }
    }
    
    private static String[] listFiles(String pathname) {
        try
        {
            return listFilesFromURL(new URL(pathname + ".jrubydir"));
        }
        catch (MalformedURLException e)
        {
            return null;
        }
    }
>>>>>>> c04c50f6
}<|MERGE_RESOLUTION|>--- conflicted
+++ resolved
@@ -6,12 +6,9 @@
 import java.io.InputStreamReader;
 import java.net.MalformedURLException;
 import java.net.URL;
-<<<<<<< HEAD
 import java.nio.channels.Channel;
-=======
 import java.util.LinkedList;
 import java.util.List;
->>>>>>> c04c50f6
 
 import jnr.posix.FileStat;
 import jnr.posix.POSIX;
@@ -152,9 +149,6 @@
         {
             return null;
         }
-<<<<<<< HEAD
-    }    
-=======
         String[] files = listFiles(pathname);
         if (files != null) {
             return new URLResource(pathname, null, files);
@@ -207,5 +201,4 @@
             return null;
         }
     }
->>>>>>> c04c50f6
 }