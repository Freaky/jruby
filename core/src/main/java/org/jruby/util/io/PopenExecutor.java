--- conflicted
+++ resolved
@@ -1580,19 +1580,7 @@
                 break;
 
             default:
-<<<<<<< HEAD
                 checkExecRedirectDefault(runtime, key, val, eargp);
-=======
-                tmp = val;
-                val = TypeConverter.ioCheckIO(runtime, tmp);
-                if (!val.isNil()) {
-                    val = checkExecRedirectFd(runtime, val, false);
-                    param = val;
-                    eargp.fd_dup2 = checkExecRedirect1(runtime, eargp.fd_dup2, key, param);
-                    break;
-                }
-                throw runtime.newArgumentError("wrong exec redirect action");
->>>>>>> fb427623
         }
 
     }
