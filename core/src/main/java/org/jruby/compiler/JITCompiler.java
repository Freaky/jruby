--- conflicted
+++ resolved
@@ -13,7 +13,7 @@
  *
  * Copyright (C) 2006-2008 Charles O Nutter <headius@headius.com>
  * Copyright (C) 2008 Thomas E Enebo <enebo@acm.org>
- * 
+ *
  * Alternatively, the contents of this file may be used under the terms of
  * either of the GNU General Public License Version 2 or later (the "GPL"),
  * or the GNU Lesser General Public License Version 2.1 or later (the "LGPL"),
@@ -84,10 +84,10 @@
 
     private final JITCounts counts = new JITCounts();
     private final ExecutorService executor;
-    
+
     private final Ruby runtime;
     private final RubyInstanceConfig config;
-    
+
     public JITCompiler(Ruby runtime) {
         this.runtime = runtime;
         this.config = runtime.getInstanceConfig();
@@ -120,19 +120,19 @@
     public long getAbandonCount() {
         return counts.abandonCount.get();
     }
-    
+
     public long getCodeSize() {
         return counts.codeSize.get();
     }
-    
+
     public long getAverageCodeSize() {
         return counts.averageCodeSize.get();
     }
-    
+
     public long getAverageCompileTime() {
         return counts.averageCompileTime.get() / 1000;
     }
-    
+
     public long getLargestCodeSize() {
         return counts.largestCodeSize.get();
     }
@@ -334,7 +334,7 @@
             throw new RuntimeException(nsae);
         }
     }
-    
+
     public static class JITClassGenerator {
         public JITClassGenerator(String className, String methodName, String key, Ruby ruby, MixedModeIRMethod method, JVMVisitor visitor) {
             this.packageName = JITCompiler.RUBY_JIT_PREFIX;
@@ -345,7 +345,7 @@
                 // Also, invokedynamic forces us to make jitted bytecode unique to each runtime, since the call sites cache
                 // at class level rather than at our runtime level. This makes it impossible to share jitted bytecode
                 // across runtimes.
-                
+
                 digestString = key + Math.abs(ruby.hashCode());
             } else {
                 digestString = key;
@@ -356,11 +356,11 @@
             this.method = method;
             this.visitor = visitor;
         }
-        
+
         @SuppressWarnings("unchecked")
         protected void compile() {
             if (bytecode != null) return;
-            
+
             // Time the compilation
             long start = System.nanoTime();
 
@@ -371,7 +371,6 @@
                 // methods with more than our limit of basic blocks are likely too large to JIT, so bail out
                 throw new NotCompilableException("Could not compile " + method + "; instruction count " + insnCount + " exceeds threshold of " + Options.JIT_MAXSIZE.load());
             }
-<<<<<<< HEAD
 
             // This may not be ok since we'll end up running passes specific to JIT
             // CON FIXME: Really should clone scope before passes in any case
@@ -381,9 +380,6 @@
         }
 
         void updateCounters(JITCounts counts) {
-=======
-            
->>>>>>> 83c47ba3
             counts.compiledCount.incrementAndGet();
             counts.compileTime.addAndGet(compileTime);
             counts.codeSize.addAndGet(bytecode.length);
@@ -399,7 +395,7 @@
         public void generate() {
             compile();
         }
-        
+
         public byte[] bytecode() {
             return bytecode;
         }
@@ -433,7 +429,7 @@
         name = isBlock ? "" : "." + name;
 
         StringBuilder builder = new StringBuilder(message + ":" + className + name + " at " + file + ":" + line);
-        
+
         if (reason.length > 0) {
             builder.append(" because of: \"");
             for (int i = 0; i < reason.length; i++) {
@@ -441,7 +437,7 @@
             }
             builder.append('"');
         }
-        
+
         LOG.info(builder.toString());
     }
 }