/*
 * Copyright (c) 2014, 2015 Oracle and/or its affiliates. All rights reserved. This
 * code is released under a tri EPL/GPL/LGPL license. You can use it,
 * redistribute it and/or modify it under the terms of the:
 *
 * Eclipse Public License version 1.0
 * GNU General Public License version 2
 * GNU Lesser General Public License version 2.1
 */
package org.jruby.truffle.nodes.dispatch;

import com.oracle.truffle.api.Assumption;
import com.oracle.truffle.api.CompilerDirectives;
import com.oracle.truffle.api.Truffle;
import com.oracle.truffle.api.dsl.Specialization;
import com.oracle.truffle.api.frame.VirtualFrame;
import com.oracle.truffle.api.nodes.DirectCallNode;
import com.oracle.truffle.api.nodes.IndirectCallNode;
import com.oracle.truffle.api.nodes.InvalidAssumptionException;
import org.jruby.truffle.runtime.DebugOperations;
import org.jruby.truffle.runtime.RubyArguments;
import org.jruby.truffle.runtime.RubyContext;
import org.jruby.truffle.runtime.core.RubyBasicObject;
import org.jruby.truffle.runtime.core.RubyClass;
import org.jruby.truffle.runtime.core.RubyProc;
import org.jruby.truffle.runtime.methods.InternalMethod;

public class CachedBoxedDispatchNode extends CachedDispatchNode {

    private final RubyClass expectedClass;
    private final Assumption unmodifiedAssumption;

    private final Object value;

    private final InternalMethod method;
    @Child private DirectCallNode callNode;
    @Child private IndirectCallNode indirectCallNode;

    public CachedBoxedDispatchNode(
            RubyContext context,
            Object cachedName,
            DispatchNode next,
            RubyClass expectedClass,
            Object value,
            InternalMethod method,
            boolean indirect,
            DispatchAction dispatchAction) {
        this(
                context,
                cachedName,
                next,
                expectedClass,
                expectedClass.getUnmodifiedAssumption(),
                value,
                method,
                indirect,
                dispatchAction);
    }

    /**
     * Allows to give the assumption, which is different than the expectedClass assumption for constant lookup.
     */
    public CachedBoxedDispatchNode(
            RubyContext context,
            Object cachedName,
            DispatchNode next,
            RubyClass expectedClass,
            Assumption unmodifiedAssumption,
            Object value,
            InternalMethod method,
            boolean indirect,
            DispatchAction dispatchAction) {
        super(context, cachedName, next, indirect, dispatchAction);

        this.expectedClass = expectedClass;
        this.unmodifiedAssumption = unmodifiedAssumption;
        this.next = next;
        this.value = value;
        this.method = method;

        if (method != null) {
            if (indirect) {
                indirectCallNode = Truffle.getRuntime().createIndirectCallNode();
            } else {
                callNode = Truffle.getRuntime().createDirectCallNode(method.getCallTarget());

                if (callNode.isCallTargetCloningAllowed() && method.getSharedMethodInfo().shouldAlwaysSplit()) {
                    insert(callNode);
                    callNode.cloneCallTarget();
                }
            }
        }
    }

    @Override
    public Object executeDispatch(
            VirtualFrame frame,
            Object receiverObject,
            Object methodName,
            Object blockObject,
            Object argumentsObjects) {
        if (!guardName(methodName) || !(receiverObject instanceof RubyBasicObject) || ((RubyBasicObject) receiverObject).getMetaClass() != expectedClass) {
            return next.executeDispatch(
                    frame,
                    receiverObject,
                    methodName,
                    blockObject,
                    argumentsObjects);
        }

        // Check the class has not been modified

        try {
            unmodifiedAssumption.check();
        } catch (InvalidAssumptionException e) {
            return resetAndDispatch(
                    frame,
                    receiverObject,
                    methodName,
                    CompilerDirectives.unsafeCast(blockObject, RubyProc.class, true, false),
                    argumentsObjects,
                    "class modified");
        }

        switch (getDispatchAction()) {
            case CALL_METHOD: {
                if (isIndirect()) {
                    return indirectCallNode.call(
                            frame,
                            method.getCallTarget(),
                            RubyArguments.pack(
                                    method,
                                    method.getDeclarationFrame(),
                                    receiverObject,
                                    CompilerDirectives.unsafeCast(blockObject, RubyProc.class, true, false),
                                    CompilerDirectives.unsafeCast(argumentsObjects, Object[].class, true)));
                } else {
                    return callNode.call(
                            frame,
                            RubyArguments.pack(
                                    method,
                                    method.getDeclarationFrame(),
                                    receiverObject,
                                    CompilerDirectives.unsafeCast(blockObject, RubyProc.class, true, false),
                                    CompilerDirectives.unsafeCast(argumentsObjects, Object[].class, true)));
                }
            }

<<<<<<< HEAD
=======
            case RESPOND_TO_METHOD:
                return true;

            case READ_CONSTANT:
                return value;

            default:
                throw new UnsupportedOperationException();
        }
    }

>>>>>>> 65ce1ebb
    @Override
    public String toString() {
        return String.format("CachedBoxedDispatchNode(:%s, %s@%x, %s, %s)",
                getCachedNameAsSymbol().toString(),
                expectedClass.getName(), expectedClass.hashCode(),
                value == null ? "null" : DebugOperations.inspect(getContext(), value),
                method == null ? "null" : method.toString());
    }

}<|MERGE_RESOLUTION|>--- conflicted
+++ resolved
@@ -146,8 +146,6 @@
                 }
             }
 
-<<<<<<< HEAD
-=======
             case RESPOND_TO_METHOD:
                 return true;
 
@@ -159,7 +157,6 @@
         }
     }
 
->>>>>>> 65ce1ebb
     @Override
     public String toString() {
         return String.format("CachedBoxedDispatchNode(:%s, %s@%x, %s, %s)",
