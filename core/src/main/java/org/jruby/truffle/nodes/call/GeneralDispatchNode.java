/*
 * Copyright (c) 2013 Oracle and/or its affiliates. All rights reserved. This
 * code is released under a tri EPL/GPL/LGPL license. You can use it,
 * redistribute it and/or modify it under the terms of the:
 *
 * Eclipse Public License version 1.0
 * GNU General Public License version 2
 * GNU Lesser General Public License version 2.1
 */
package org.jruby.truffle.nodes.call;

import com.oracle.truffle.api.*;
import com.oracle.truffle.api.frame.*;
import com.oracle.truffle.api.nodes.IndirectCallNode;
import com.oracle.truffle.api.nodes.NodeCost;
import com.oracle.truffle.api.nodes.NodeInfo;
import com.oracle.truffle.api.source.NullSourceSection;
import com.oracle.truffle.api.source.SourceSection;
import org.jruby.common.IRubyWarnings;
import org.jruby.truffle.runtime.*;
import org.jruby.truffle.runtime.control.RaiseException;
import org.jruby.truffle.runtime.core.*;
import org.jruby.truffle.runtime.lookup.LookupNode;
import org.jruby.truffle.runtime.methods.*;
import org.jruby.util.cli.Options;

import java.util.HashMap;
import java.util.Map;

@NodeInfo(cost = NodeCost.MEGAMORPHIC)
public class GeneralDispatchNode extends BoxedDispatchNode {

    private final String name;
    private final Map<LookupNode, MethodCacheEntry> cache = new HashMap<>();
    @CompilerDirectives.CompilationFinal private boolean hasAnyMethodsMissing = false;

    @Child protected IndirectCallNode callNode;

    public GeneralDispatchNode(RubyContext context, boolean ignoreVisibility, String name) {
        super(context, ignoreVisibility);
        assert name != null;
        this.name = name;
        callNode = Truffle.getRuntime().createIndirectCallNode();
    }

    @Override
    public Object dispatch(VirtualFrame frame, RubyBasicObject boxedCallingSelf, RubyBasicObject receiverObject, RubyProc blockObject, Object[] argumentsObjects) {
        MethodCacheEntry entry = lookupInCache(receiverObject.getLookupNode());

        if (entry == null) {
            CompilerDirectives.transferToInterpreterAndInvalidate();

            try {
                entry = new MethodCacheEntry(lookup(boxedCallingSelf, receiverObject, name), false);
            } catch (UseMethodMissingException e) {
                try {
                    entry = new MethodCacheEntry(lookup(boxedCallingSelf, receiverObject, "method_missing"), true);
                } catch (UseMethodMissingException e2) {
                    throw new RaiseException(getContext().getCoreLibrary().runtimeError(receiverObject.toString() + " didn't have a #method_missing", this));
                }
            }

            if (entry.isMethodMissing()) {
                hasAnyMethodsMissing = true;
            }

<<<<<<< HEAD
            cache.put(receiverObject.getLookupNode(), entry);

            if (cache.size() > RubyContext.GENERAL_DISPATCH_SIZE_WARNING_THRESHOLD) {
                final SourceSection sourceSection = getEncapsulatingSourceSection();

                // TODO(CS): figure out why we don't have proper source sections here

                if (sourceSection instanceof NullSourceSection) {
                    getContext().getRuntime().getWarnings().warn(IRubyWarnings.ID.TRUFFLE, "(unknown)", 0, "general call node cache has " + cache.size() + " entries");
                } else {
                    getContext().getRuntime().getWarnings().warn(IRubyWarnings.ID.TRUFFLE, getEncapsulatingSourceSection().getSource().getName(), getEncapsulatingSourceSection().getStartLine(), "general call node cache has " + cache.size() + " entries");
                }
=======
            if (cache.size() <= Options.TRUFFLE_DISPATCH_MEGAMORPHIC_MAX.load()) {
                cache.put(receiverObject.getLookupNode(), entry);
>>>>>>> 5945cb10
            }
        }

        final Object[] argumentsToUse;

        if (hasAnyMethodsMissing && entry.isMethodMissing()) {
            final Object[] modifiedArgumentsObjects = new Object[1 + argumentsObjects.length];
            modifiedArgumentsObjects[0] = getContext().newSymbol(name);
            System.arraycopy(argumentsObjects, 0, modifiedArgumentsObjects, 1, argumentsObjects.length);
            argumentsToUse = modifiedArgumentsObjects;
        } else {
            argumentsToUse = argumentsObjects;
        }

        return callNode.call(frame, entry.getMethod().getCallTarget(), RubyArguments.pack(entry.getMethod(), entry.getMethod().getDeclarationFrame(), receiverObject, blockObject, argumentsToUse));
    }

    @Override
    public boolean doesRespondTo(VirtualFrame frame, RubyBasicObject receiverObject) {
        // TODO(CS): copy-and-paste of the above - needs to be factored out

        MethodCacheEntry entry = lookupInCache(receiverObject.getLookupNode());

        if (entry == null) {
            CompilerDirectives.transferToInterpreterAndInvalidate();

            final RubyBasicObject boxedCallingSelf = getContext().getCoreLibrary().box(RubyArguments.getSelf(frame.getArguments()));

            try {
                entry = new MethodCacheEntry(lookup(boxedCallingSelf, receiverObject, name), false);
            } catch (UseMethodMissingException e) {
                try {
                    entry = new MethodCacheEntry(lookup(boxedCallingSelf, receiverObject, "method_missing"), true);
                } catch (UseMethodMissingException e2) {
                    throw new RaiseException(getContext().getCoreLibrary().runtimeError(receiverObject.toString() + " didn't have a #method_missing", this));
                }
            }

            if (entry.isMethodMissing()) {
                hasAnyMethodsMissing = true;
            }

            if (cache.size() <= Options.TRUFFLE_DISPATCH_MEGAMORPHIC_MAX.load()) {
                cache.put(receiverObject.getLookupNode(), entry);
            }
        }

        return !entry.isMethodMissing();
    }

    @CompilerDirectives.SlowPath
    public MethodCacheEntry lookupInCache(LookupNode lookupNode) {
        return cache.get(lookupNode);
    }

    private class MethodCacheEntry {

        private final RubyMethod method;
        private final boolean methodMissing;

        private MethodCacheEntry(RubyMethod method, boolean methodMissing) {
            assert method != null;
            this.method = method;
            this.methodMissing = methodMissing;
        }

        public RubyMethod getMethod() {
            return method;
        }

        public boolean isMethodMissing() {
            return methodMissing;
        }
    }

}<|MERGE_RESOLUTION|>--- conflicted
+++ resolved
@@ -14,9 +14,6 @@
 import com.oracle.truffle.api.nodes.IndirectCallNode;
 import com.oracle.truffle.api.nodes.NodeCost;
 import com.oracle.truffle.api.nodes.NodeInfo;
-import com.oracle.truffle.api.source.NullSourceSection;
-import com.oracle.truffle.api.source.SourceSection;
-import org.jruby.common.IRubyWarnings;
 import org.jruby.truffle.runtime.*;
 import org.jruby.truffle.runtime.control.RaiseException;
 import org.jruby.truffle.runtime.core.*;
@@ -64,23 +61,8 @@
                 hasAnyMethodsMissing = true;
             }
 
-<<<<<<< HEAD
-            cache.put(receiverObject.getLookupNode(), entry);
-
-            if (cache.size() > RubyContext.GENERAL_DISPATCH_SIZE_WARNING_THRESHOLD) {
-                final SourceSection sourceSection = getEncapsulatingSourceSection();
-
-                // TODO(CS): figure out why we don't have proper source sections here
-
-                if (sourceSection instanceof NullSourceSection) {
-                    getContext().getRuntime().getWarnings().warn(IRubyWarnings.ID.TRUFFLE, "(unknown)", 0, "general call node cache has " + cache.size() + " entries");
-                } else {
-                    getContext().getRuntime().getWarnings().warn(IRubyWarnings.ID.TRUFFLE, getEncapsulatingSourceSection().getSource().getName(), getEncapsulatingSourceSection().getStartLine(), "general call node cache has " + cache.size() + " entries");
-                }
-=======
             if (cache.size() <= Options.TRUFFLE_DISPATCH_MEGAMORPHIC_MAX.load()) {
                 cache.put(receiverObject.getLookupNode(), entry);
->>>>>>> 5945cb10
             }
         }
 
