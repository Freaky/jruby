--- conflicted
+++ resolved
@@ -80,10 +80,7 @@
     public RubySymbol getName() {
         return name;
     }
-<<<<<<< HEAD
 
-=======
->>>>>>> f0059e69
     /**
      * Gets the receiverNode.
      * receiverNode is the object on which the method is being called
