--- conflicted
+++ resolved
@@ -38,21 +38,8 @@
  ***** END LICENSE BLOCK *****/
 package org.jruby;
 
-<<<<<<< HEAD
-=======
 import static org.jruby.RubyEnumerator.enumeratorize;
 
-import java.io.IOException;
-import java.util.AbstractCollection;
-import java.util.AbstractSet;
-import java.util.Collection;
-import java.util.Map;
-import java.util.HashMap;
-import java.util.NoSuchElementException;
-import java.util.Iterator;
-import java.util.Set;
-import java.util.concurrent.atomic.AtomicIntegerFieldUpdater;
->>>>>>> 78d80b54
 import org.jcodings.specific.USASCIIEncoding;
 import org.jruby.anno.JRubyClass;
 import org.jruby.anno.JRubyMethod;
@@ -1128,11 +1115,9 @@
     /** rb_hash_hash
      * 
      */
+    // FIXME: 
     @Override
     public RubyFixnum hash() {
-<<<<<<< HEAD
-        return hash19();
-=======
         final Ruby runtime = getRuntime();
         final ThreadContext context = runtime.getCurrentContext();
         if (size == 0 || runtime.isInspecting(this)) return RubyFixnum.zero(runtime);
@@ -1149,7 +1134,6 @@
             runtime.unregisterInspecting(this);
         }
         return RubyFixnum.newFixnum(runtime, hash[0]);
->>>>>>> 78d80b54
     }
 
     /** rb_hash_hash
