--- conflicted
+++ resolved
@@ -477,72 +477,7 @@
         return true;
     }
 
-<<<<<<< HEAD
-=======
-    public static ObjectAllocator EXCEPTION_ALLOCATOR = new ObjectAllocator() {
-        @Override
-        public IRubyObject allocate(Ruby runtime, RubyClass klass) {
-            RubyException instance = new RubyException(runtime, klass);
-
-            // for future compatibility as constructors move toward not accepting metaclass?
-            instance.setMetaClass(klass);
-
-            return instance;
-        }
-    };
-
-    private static final ObjectMarshal EXCEPTION_MARSHAL = new ObjectMarshal() {
-        @Override
-        public void marshalTo(Ruby runtime, Object obj, RubyClass type,
-                              MarshalStream marshalStream) throws IOException {
-            RubyException exc = (RubyException)obj;
-
-            marshalStream.registerLinkTarget(exc);
-            List<Variable<Object>> attrs = exc.getVariableList();
-            marshalStream.dumpVariables(attrs);
-        }
-
-        @Override
-        public Object unmarshalFrom(Ruby runtime, RubyClass type,
-                                    UnmarshalStream unmarshalStream) throws IOException {
-            RubyException exc = (RubyException)type.allocate();
-
-            unmarshalStream.registerLinkTarget(exc);
-            // FIXME: Can't just pull these off the wire directly? Or maybe we should
-            // just use real vars all the time for these?
-            unmarshalStream.defaultVariablesUnmarshal(exc);
-
-            exc.setMessage((IRubyObject)exc.removeInternalVariable("mesg"));
-            exc.set_backtrace((IRubyObject)exc.removeInternalVariable("bt"));
-
-            return exc;
-        }
-    };
-
-    public static RubyClass createExceptionClass(Ruby runtime) {
-        RubyClass exceptionClass = runtime.defineClass("Exception", runtime.getObject(), EXCEPTION_ALLOCATOR);
-        runtime.setException(exceptionClass);
-
-        exceptionClass.setClassIndex(ClassIndex.EXCEPTION);
-        exceptionClass.setReifiedClass(RubyException.class);
-
-        exceptionClass.setMarshal(EXCEPTION_MARSHAL);
-        exceptionClass.defineAnnotatedMethods(RubyException.class);
-
-        return exceptionClass;
-    }
-
-    public static RubyException newException(Ruby runtime, RubyClass excptnClass, String msg) {
-        return new RubyException(runtime, excptnClass, msg);
-    }
-
-    // rb_exc_new3
-    public static IRubyObject newException(ThreadContext context, RubyClass exceptionClass, IRubyObject message) {
-        return exceptionClass.callMethod(context, "new", message.convertToString());
-    }
-
->>>>>>> 8713a0d5
-    /**
+     /**
      * @return error message if provided or nil
      */
     public IRubyObject getMessage() {
@@ -561,9 +496,6 @@
         final IRubyObject msg = getMessage();
         return msg.isNil() ? null : msg.toString();
     }
-<<<<<<< HEAD
-=======
-
 
     // Note: we override this because we do not use traditional internal variables (concurrency complications)
     // for a few fields but MRI does.  Both marshal and oj (native extensions) expect to see these.
@@ -577,16 +509,4 @@
 
         return attrs;
     }
-
-    private BacktraceData backtraceData;
-    private IRubyObject backtrace;
-    private RubyArray backtraceLocations;
-    IRubyObject message;
-    IRubyObject cause;
-
-    public static final int TRACE_HEAD = 8;
-    public static final int TRACE_TAIL = 4;
-    public static final int TRACE_MAX = TRACE_HEAD + TRACE_TAIL + 6;
-
->>>>>>> 8713a0d5
 }