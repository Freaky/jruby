/*
 ***** BEGIN LICENSE BLOCK *****
 * Version: EPL 1.0/GPL 2.0/LGPL 2.1
 *
 * The contents of this file are subject to the Eclipse Public
 * License Version 1.0 (the "License"); you may not use this file
 * except in compliance with the License. You may obtain a copy of
 * the License at http://www.eclipse.org/legal/epl-v10.html
 *
 * Software distributed under the License is distributed on an "AS
 * IS" basis, WITHOUT WARRANTY OF ANY KIND, either express or
 * implied. See the License for the specific language governing
 * rights and limitations under the License.
 *
 * Copyright (C) 2002-2004 Anders Bengtsson <ndrsbngtssn@yahoo.se>
 * Copyright (C) 2002-2004 Jan Arne Petersen <jpetersen@uni-bonn.de>
 * Copyright (C) 2004 Thomas E Enebo <enebo@acm.org>
 * Copyright (C) 2004 Joey Gibson <joey@joeygibson.com>
 * Copyright (C) 2004 Charles O Nutter <headius@headius.com>
 * Copyright (C) 2004 Stefan Matthias Aust <sma@3plus4.de>
 *
 * Alternatively, the contents of this file may be used under the terms of
 * either of the GNU General Public License Version 2 or later (the "GPL"),
 * or the GNU Lesser General Public License Version 2.1 or later (the "LGPL"),
 * in which case the provisions of the GPL or the LGPL are applicable instead
 * of those above. If you wish to allow use of your version of this file only
 * under the terms of either the GPL or the LGPL, and not to allow others to
 * use your version of this file under the terms of the EPL, indicate your
 * decision by deleting the provisions above and replace them with the notice
 * and other provisions required by the GPL or the LGPL. If you do not delete
 * the provisions above, a recipient may use your version of this file under
 * the terms of any one of the EPL, the GPL or the LGPL.
 ***** END LICENSE BLOCK *****/
package org.jruby;

import java.io.FileDescriptor;
import java.io.IOException;

import org.jruby.anno.JRubyClass;
import org.jruby.anno.JRubyMethod;
import jnr.posix.FileStat;
import jnr.posix.POSIX;
import jnr.posix.util.Platform;
import org.jruby.runtime.Block;
import org.jruby.runtime.ObjectAllocator;
import org.jruby.runtime.ThreadContext;
import org.jruby.runtime.Visibility;
import org.jruby.runtime.builtin.IRubyObject;
import org.jruby.util.FileResource;
import org.jruby.util.JRubyFile;
import org.jruby.util.JRubyNonExistentFile;

/**
 * Implements File::Stat
 */
@JRubyClass(name="File::Stat", include="Comparable")
public class RubyFileStat extends RubyObject {
    private static final long serialVersionUID = 1L;

    private static final int S_IRUGO = (FileStat.S_IRUSR | FileStat.S_IRGRP | FileStat.S_IROTH);
    private static final int S_IWUGO = (FileStat.S_IWUSR | FileStat.S_IWGRP | FileStat.S_IWOTH);
    private static final int S_IXUGO = (FileStat.S_IXUSR | FileStat.S_IXGRP | FileStat.S_IXOTH);

    private FileResource file;
    private FileStat stat;

    private static ObjectAllocator ALLOCATOR = new ObjectAllocator() {
        @Override
        public IRubyObject allocate(Ruby runtime, RubyClass klass) {
            return new RubyFileStat(runtime, klass);
        }
    };

    public static RubyClass createFileStatClass(Ruby runtime) {
        // TODO: NOT_ALLOCATABLE_ALLOCATOR is probably ok here. Confirm. JRUBY-415
        final RubyClass fileStatClass = runtime.getFile().defineClassUnder("Stat",runtime.getObject(), ALLOCATOR);
        runtime.setFileStat(fileStatClass);

        fileStatClass.includeModule(runtime.getModule("Comparable"));
        fileStatClass.defineAnnotatedMethods(RubyFileStat.class);

        return fileStatClass;
    }

    protected RubyFileStat(Ruby runtime, RubyClass clazz) {
        super(runtime, clazz);

    }
    
    public static RubyFileStat newFileStat(Ruby runtime, String filename, boolean lstat) {
        RubyFileStat stat = new RubyFileStat(runtime, runtime.getFileStat());

        stat.setup(filename, lstat);
        
        return stat;
    }

    public static RubyFileStat newFileStat(Ruby runtime, FileDescriptor descriptor) {
        RubyFileStat stat = new RubyFileStat(runtime, runtime.getFileStat());
        
        stat.setup(descriptor);
        
        return stat;
    }

    private void setup(FileDescriptor descriptor) {
        stat = getRuntime().getPosix().fstat(descriptor);
    }
    
    private void setup(String filename, boolean lstat) {
        if (Platform.IS_WINDOWS && filename.length() == 2
                && filename.charAt(1) == ':' && Character.isLetter(filename.charAt(0))) {
            filename += "/";
        }

        file = JRubyFile.createResource(getRuntime().getCurrentDirectory(), filename);

        if (!file.exists()) {
            throw getRuntime().newErrnoENOENTError("No such file or directory - " + filename);
        }

<<<<<<< HEAD
        if (lstat) {
            stat = getRuntime().getPosix().lstat(file.getAbsolutePath());
        } else {
            stat = getRuntime().getPosix().stat(file.getAbsolutePath());
        }
    }

    public static class ZipFileStat implements FileStat {
        private final ZipEntry zipEntry;

        public ZipFileStat(ZipEntry zipEntry) {
            this.zipEntry = zipEntry;
        }
        
        @Override
        public long atime() {
            return zipEntry.getTime();
        }

        @Override
        public long blocks() {
            return zipEntry.getSize();
        }

        @Override
        public long blockSize() {
            return 1L;
        }

        @Override
        public long ctime() {
            return zipEntry.getTime();
        }

        @Override
        public long dev() {
            return -1;
        }

        @Override
        public String ftype() {
            return "zip file entry";
        }

        @Override
        public int gid() {
            return -1;
        }

        @Override
        public boolean groupMember(int i) {
            return false;
        }

        @Override
        public long ino() {
            return -1;
        }

        @Override
        public boolean isBlockDev() {
            return false;
        }

        @Override
        public boolean isCharDev() {
            return false;
        }

        @Override
        public boolean isDirectory() {
            return zipEntry.isDirectory();
        }

        @Override
        public boolean isEmpty() {
            return zipEntry.getSize() == 0;
        }

        @Override
        public boolean isExecutable() {
            return false;
        }

        @Override
        public boolean isExecutableReal() {
            return false;
        }

        @Override
        public boolean isFifo() {
            return false;
        }

        @Override
        public boolean isFile() {
            return !zipEntry.isDirectory();
        }

        @Override
        public boolean isGroupOwned() {
            return false;
        }

        @Override
        public boolean isIdentical(FileStat fs) {
            return fs instanceof ZipFileStat && ((ZipFileStat)fs).zipEntry.equals(zipEntry);
        }

        @Override
        public boolean isNamedPipe() {
            return false;
        }

        @Override
        public boolean isOwned() {
            return false;
        }

        @Override
        public boolean isROwned() {
            return false;
        }

        @Override
        public boolean isReadable() {
            return true;
        }

        @Override
        public boolean isReadableReal() {
            return true;
        }

        @Override
        public boolean isWritable() {
            return false;
        }

        @Override
        public boolean isWritableReal() {
            return false;
        }

        @Override
        public boolean isSetgid() {
            return false;
        }

        @Override
        public boolean isSetuid() {
            return false;
        }

        @Override
        public boolean isSocket() {
            return false;
        }

        @Override
        public boolean isSticky() {
            return false;
        }

        @Override
        public boolean isSymlink() {
            return false;
        }

        @Override
        public int major(long l) {
            return -1;
        }

        @Override
        public int minor(long l) {
            return -1;
        }

        @Override
        public int mode() {
            return -1;
        }

        @Override
        public long mtime() {
            return zipEntry.getTime();
        }

        @Override
        public int nlink() {
            return -1;
        }

        @Override
        public long rdev() {
            return -1;
        }

        @Override
        public long st_size() {
            return zipEntry.getSize();
        }

        @Override
        public int uid() {
            return 0;
        }

=======
        POSIX posix = getRuntime().getPosix();
        stat = lstat ? file.lstat(posix) : file.stat(posix);
>>>>>>> ebca8f61
    }

    public IRubyObject initialize(IRubyObject fname, Block unusedBlock) {
        return initialize19(fname, unusedBlock);
    }

    @JRubyMethod(name = "initialize", required = 1, visibility = Visibility.PRIVATE)
    public IRubyObject initialize19(IRubyObject fname, Block unusedBlock) {
        setup(RubyFile.get_path(getRuntime().getCurrentContext(), fname).convertToString().toString(), false);

        return this;    
    }
    
    @JRubyMethod(name = "atime")
    public IRubyObject atime() {
        return getRuntime().newTime(stat.atime() * 1000);
    }
    
    @JRubyMethod(name = "blksize")
    public RubyFixnum blksize() {
        return getRuntime().newFixnum(stat.blockSize());
    }

    @JRubyMethod(name = "blockdev?")
    public IRubyObject blockdev_p() {
        return getRuntime().newBoolean(stat.isBlockDev());
    }

    @JRubyMethod(name = "blocks")
    public IRubyObject blocks() {
        return getRuntime().newFixnum(stat.blocks());
    }

    @JRubyMethod(name = "chardev?")
    public IRubyObject chardev_p() {
        return getRuntime().newBoolean(stat.isCharDev());
    }

    @JRubyMethod(name = "<=>", required = 1)
    public IRubyObject cmp(IRubyObject other) {
        if (!(other instanceof RubyFileStat)) return getRuntime().getNil();
        
        long time1 = stat.mtime();
        long time2 = ((RubyFileStat) other).stat.mtime();
        
        if (time1 == time2) {
            return getRuntime().newFixnum(0);
        } else if (time1 < time2) {
            return getRuntime().newFixnum(-1);
        } 

        return getRuntime().newFixnum(1);
    }

    @JRubyMethod(name = "ctime")
    public IRubyObject ctime() {
        return getRuntime().newTime(stat.ctime() * 1000);
    }

    @JRubyMethod(name = "dev")
    public IRubyObject dev() {
        return getRuntime().newFixnum(stat.dev());
    }
    
    @JRubyMethod(name = "dev_major")
    public IRubyObject devMajor() {
        return getRuntime().newFixnum(stat.major(stat.dev()));
    }

    @JRubyMethod(name = "dev_minor")
    public IRubyObject devMinor() {
        return getRuntime().newFixnum(stat.minor(stat.dev()));
    }

    @JRubyMethod(name = "directory?")
    public RubyBoolean directory_p() {
        return getRuntime().newBoolean(stat.isDirectory());
    }

    @JRubyMethod(name = "executable?")
    public IRubyObject executable_p() {
        return getRuntime().newBoolean(stat.isExecutable());
    }

    @JRubyMethod(name = "executable_real?")
    public IRubyObject executableReal_p() {
        return getRuntime().newBoolean(stat.isExecutableReal());
    }

    @JRubyMethod(name = "file?")
    public RubyBoolean file_p() {
        return getRuntime().newBoolean(stat.isFile());
    }

    @JRubyMethod(name = "ftype")
    public RubyString ftype() {
        return getRuntime().newString(stat.ftype());
    }

    @JRubyMethod(name = "gid")
    public IRubyObject gid() {
        return getRuntime().newFixnum(stat.gid());
    }
    
    @JRubyMethod(name = "grpowned?")
    public IRubyObject group_owned_p() {
        return getRuntime().newBoolean(stat.isGroupOwned());
    }
    
    @JRubyMethod(name = "initialize_copy", required = 1)
    @Override
    public IRubyObject initialize_copy(IRubyObject original) {
        if (!(original instanceof RubyFileStat)) {
            throw getRuntime().newTypeError("wrong argument class");
        }
        
        RubyFileStat originalFileStat = (RubyFileStat) original;
        
        file = originalFileStat.file;
        stat = originalFileStat.stat;
        
        return this;
    }
    
    @JRubyMethod(name = "ino")
    public IRubyObject ino() {
        return getRuntime().newFixnum(stat.ino());
    }

    @JRubyMethod(name = "inspect")
    @Override
    public IRubyObject inspect() {
        StringBuilder buf = new StringBuilder("#<");
        buf.append(getMetaClass().getRealClass().getName());
        buf.append(" ");
        // FIXME: Obvious issue that not all platforms can display all attributes.  Ugly hacks.
        // Using generic posix library makes pushing inspect behavior into specific system impls
        // rather painful.
        try { buf.append("dev=0x").append(Long.toHexString(stat.dev())); } catch (Exception e) {} finally { buf.append(", "); }
        try { buf.append("ino=").append(stat.ino()); } catch (Exception e) {} finally { buf.append(", "); }
        buf.append("mode=0").append(Integer.toOctalString(stat.mode())).append(", "); 
        try { buf.append("nlink=").append(stat.nlink()); } catch (Exception e) {} finally { buf.append(", "); }
        try { buf.append("uid=").append(stat.uid()); } catch (Exception e) {} finally { buf.append(", "); }
        try { buf.append("gid=").append(stat.gid()); } catch (Exception e) {} finally { buf.append(", "); }
        try { buf.append("rdev=0x").append(Long.toHexString(stat.rdev())); } catch (Exception e) {} finally { buf.append(", "); }
        buf.append("size=").append(sizeInternal()).append(", ");
        try { buf.append("blksize=").append(stat.blockSize()); } catch (Exception e) {} finally { buf.append(", "); }
        try { buf.append("blocks=").append(stat.blocks()); } catch (Exception e) {} finally { buf.append(", "); }
        
        buf.append("atime=").append(atime()).append(", ");
        buf.append("mtime=").append(mtime()).append(", ");
        buf.append("ctime=").append(ctime());
        buf.append(">");
        
        return getRuntime().newString(buf.toString());
    }

    @JRubyMethod(name = "uid")
    public IRubyObject uid() {
        return getRuntime().newFixnum(stat.uid());
    }
    
    @JRubyMethod(name = "mode")
    public IRubyObject mode() {
        return getRuntime().newFixnum(stat.mode());
    }

    @JRubyMethod(name = "mtime")
    public IRubyObject mtime() {
        return getRuntime().newTime(stat.mtime() * 1000);
    }
    
    public IRubyObject mtimeEquals(IRubyObject other) {
        return getRuntime().newBoolean(stat.mtime() == newFileStat(getRuntime(), other.convertToString().toString(), false).stat.mtime()); 
    }

    public IRubyObject mtimeGreaterThan(IRubyObject other) {
        return getRuntime().newBoolean(stat.mtime() > newFileStat(getRuntime(), other.convertToString().toString(), false).stat.mtime()); 
    }

    public IRubyObject mtimeLessThan(IRubyObject other) {
        return getRuntime().newBoolean(stat.mtime() < newFileStat(getRuntime(), other.convertToString().toString(), false).stat.mtime()); 
    }

    @JRubyMethod(name = "nlink")
    public IRubyObject nlink() {
        return getRuntime().newFixnum(stat.nlink());
    }

    @JRubyMethod(name = "owned?")
    public IRubyObject owned_p() {
        return getRuntime().newBoolean(stat.isOwned());
    }

    @JRubyMethod(name = "pipe?")
    public IRubyObject pipe_p() {
        return getRuntime().newBoolean(stat.isNamedPipe());
    }

    @JRubyMethod(name = "rdev")
    public IRubyObject rdev() {
        return getRuntime().newFixnum(stat.rdev());
    }
    
    @JRubyMethod(name = "rdev_major")
    public IRubyObject rdevMajor() {
        return getRuntime().newFixnum(stat.major(stat.rdev()));
    }

    @JRubyMethod(name = "rdev_minor")
    public IRubyObject rdevMinor() {
        return getRuntime().newFixnum(stat.minor(stat.rdev()));
    }

    @JRubyMethod(name = "readable?")
    public IRubyObject readable_p() {
        return getRuntime().newBoolean(stat.isReadable());
    }

    @JRubyMethod(name = "readable_real?")
    public IRubyObject readableReal_p() {
        return getRuntime().newBoolean(stat.isReadableReal());
    }

    @JRubyMethod(name = "setgid?")
    public IRubyObject setgid_p() {
        return getRuntime().newBoolean(stat.isSetgid());
    }

    @JRubyMethod(name = "setuid?")
    public IRubyObject setuid_p() {
        return getRuntime().newBoolean(stat.isSetuid());
    }

    private long sizeInternal() {
        // Workaround for JRUBY-4149
        if (Platform.IS_WINDOWS && file != null) {
            try {
                return file.length();
            } catch (SecurityException ex) {
                return 0L;
            }
        } else {
            return stat.st_size();
        }
    }

    @JRubyMethod(name = "size")
    public IRubyObject size() {
        return getRuntime().newFixnum(sizeInternal());
    }
    
    @JRubyMethod(name = "size?")
    public IRubyObject size_p() {
        long size = sizeInternal();
        
        if (size == 0) return getRuntime().getNil();
        
        return getRuntime().newFixnum(size);
    }

    @JRubyMethod(name = "socket?")
    public IRubyObject socket_p() {
        return getRuntime().newBoolean(stat.isSocket());
    }
    
    @JRubyMethod(name = "sticky?")
    public IRubyObject sticky_p() {
        Ruby runtime = getRuntime();
        
        if (runtime.getPosix().isNative()) {
            return runtime.newBoolean(stat.isSticky());
        }
        
        return runtime.getNil();
    }

    @JRubyMethod(name = "symlink?")
    public IRubyObject symlink_p() {
        return getRuntime().newBoolean(stat.isSymlink());
    }

    @JRubyMethod(name = "writable?")
    public IRubyObject writable_p() {
    	return getRuntime().newBoolean(stat.isWritable());
    }
    
    @JRubyMethod(name = "writable_real?")
    public IRubyObject writableReal_p() {
        return getRuntime().newBoolean(stat.isWritableReal());
    }
    
    @JRubyMethod(name = "zero?")
    public IRubyObject zero_p() {
        return getRuntime().newBoolean(stat.isEmpty());
    }

    @JRubyMethod(name = "world_readable?")
    public IRubyObject worldReadable(ThreadContext context) {
        return getWorldMode(context, FileStat.S_IROTH);
    }

    @JRubyMethod(name = "world_writable?")
    public IRubyObject worldWritable(ThreadContext context) {
        return getWorldMode(context, FileStat.S_IWOTH);
    }

    private IRubyObject getWorldMode(ThreadContext context, int mode) {
        if ((stat.mode() & mode) == mode) {
            return RubyNumeric.int2fix(context.runtime,
                    (stat.mode() & (S_IRUGO | S_IWUGO | S_IXUGO) ));
        }
        return context.runtime.getNil();
    }
}<|MERGE_RESOLUTION|>--- conflicted
+++ resolved
@@ -119,220 +119,8 @@
             throw getRuntime().newErrnoENOENTError("No such file or directory - " + filename);
         }
 
-<<<<<<< HEAD
-        if (lstat) {
-            stat = getRuntime().getPosix().lstat(file.getAbsolutePath());
-        } else {
-            stat = getRuntime().getPosix().stat(file.getAbsolutePath());
-        }
-    }
-
-    public static class ZipFileStat implements FileStat {
-        private final ZipEntry zipEntry;
-
-        public ZipFileStat(ZipEntry zipEntry) {
-            this.zipEntry = zipEntry;
-        }
-        
-        @Override
-        public long atime() {
-            return zipEntry.getTime();
-        }
-
-        @Override
-        public long blocks() {
-            return zipEntry.getSize();
-        }
-
-        @Override
-        public long blockSize() {
-            return 1L;
-        }
-
-        @Override
-        public long ctime() {
-            return zipEntry.getTime();
-        }
-
-        @Override
-        public long dev() {
-            return -1;
-        }
-
-        @Override
-        public String ftype() {
-            return "zip file entry";
-        }
-
-        @Override
-        public int gid() {
-            return -1;
-        }
-
-        @Override
-        public boolean groupMember(int i) {
-            return false;
-        }
-
-        @Override
-        public long ino() {
-            return -1;
-        }
-
-        @Override
-        public boolean isBlockDev() {
-            return false;
-        }
-
-        @Override
-        public boolean isCharDev() {
-            return false;
-        }
-
-        @Override
-        public boolean isDirectory() {
-            return zipEntry.isDirectory();
-        }
-
-        @Override
-        public boolean isEmpty() {
-            return zipEntry.getSize() == 0;
-        }
-
-        @Override
-        public boolean isExecutable() {
-            return false;
-        }
-
-        @Override
-        public boolean isExecutableReal() {
-            return false;
-        }
-
-        @Override
-        public boolean isFifo() {
-            return false;
-        }
-
-        @Override
-        public boolean isFile() {
-            return !zipEntry.isDirectory();
-        }
-
-        @Override
-        public boolean isGroupOwned() {
-            return false;
-        }
-
-        @Override
-        public boolean isIdentical(FileStat fs) {
-            return fs instanceof ZipFileStat && ((ZipFileStat)fs).zipEntry.equals(zipEntry);
-        }
-
-        @Override
-        public boolean isNamedPipe() {
-            return false;
-        }
-
-        @Override
-        public boolean isOwned() {
-            return false;
-        }
-
-        @Override
-        public boolean isROwned() {
-            return false;
-        }
-
-        @Override
-        public boolean isReadable() {
-            return true;
-        }
-
-        @Override
-        public boolean isReadableReal() {
-            return true;
-        }
-
-        @Override
-        public boolean isWritable() {
-            return false;
-        }
-
-        @Override
-        public boolean isWritableReal() {
-            return false;
-        }
-
-        @Override
-        public boolean isSetgid() {
-            return false;
-        }
-
-        @Override
-        public boolean isSetuid() {
-            return false;
-        }
-
-        @Override
-        public boolean isSocket() {
-            return false;
-        }
-
-        @Override
-        public boolean isSticky() {
-            return false;
-        }
-
-        @Override
-        public boolean isSymlink() {
-            return false;
-        }
-
-        @Override
-        public int major(long l) {
-            return -1;
-        }
-
-        @Override
-        public int minor(long l) {
-            return -1;
-        }
-
-        @Override
-        public int mode() {
-            return -1;
-        }
-
-        @Override
-        public long mtime() {
-            return zipEntry.getTime();
-        }
-
-        @Override
-        public int nlink() {
-            return -1;
-        }
-
-        @Override
-        public long rdev() {
-            return -1;
-        }
-
-        @Override
-        public long st_size() {
-            return zipEntry.getSize();
-        }
-
-        @Override
-        public int uid() {
-            return 0;
-        }
-
-=======
         POSIX posix = getRuntime().getPosix();
         stat = lstat ? file.lstat(posix) : file.stat(posix);
->>>>>>> ebca8f61
     }
 
     public IRubyObject initialize(IRubyObject fname, Block unusedBlock) {
