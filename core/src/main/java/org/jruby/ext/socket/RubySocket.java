--- conflicted
+++ resolved
@@ -163,19 +163,11 @@
         }
     }
 
-<<<<<<< HEAD
-=======
-    @JRubyMethod(compat = CompatVersion.RUBY1_8, visibility = Visibility.PRIVATE)
->>>>>>> 78d80b54
     public IRubyObject initialize(ThreadContext context, IRubyObject domain, IRubyObject type, IRubyObject protocol) {
         return initialize(context, domain, type, protocol);
     }
 
-<<<<<<< HEAD
     @JRubyMethod(name = "initialize", visibility = Visibility.PRIVATE)
-=======
-    @JRubyMethod(name = "initialize", compat = CompatVersion.RUBY1_9, visibility = Visibility.PRIVATE)
->>>>>>> 78d80b54
     public IRubyObject initialize19(ThreadContext context, IRubyObject domain, IRubyObject type) {
         Ruby runtime = context.runtime;
 
@@ -188,11 +180,7 @@
         return this;
     }
 
-<<<<<<< HEAD
     @JRubyMethod(name = "initialize", visibility = Visibility.PRIVATE)
-=======
-    @JRubyMethod(name = "initialize", compat = CompatVersion.RUBY1_9, visibility = Visibility.PRIVATE)
->>>>>>> 78d80b54
     public IRubyObject initialize19(ThreadContext context, IRubyObject domain, IRubyObject type, IRubyObject protocol) {
         Ruby runtime = context.runtime;
 
