--- conflicted
+++ resolved
@@ -217,7 +217,6 @@
             openFile.setPath(null);
             tmpname = context.nil;
         } else {
-<<<<<<< HEAD
             // JRUBY-6688: delete when closed, warn otherwise
             if (isClosed()) {
                 // the user intends to delete the file immediately, so do it
@@ -227,12 +226,8 @@
                 }
             } else {
                 // else, no-op, since we can't unlink the file without breaking stat et al
-                runtime.getWarnings().warn("Tempfile#unlink or delete called on open file; ignoring");
-            }
-=======
-            // else, no-op, since we can't unlink the file without breaking stat et al
-            context.runtime.getWarnings().warning("Tempfile#unlink or delete called on open file; ignoring");
->>>>>>> 81879f19
+                context.runtime.getWarnings().warn("Tempfile#unlink or delete called on open file; ignoring");
+            }
         }
         return context.nil;
     }
