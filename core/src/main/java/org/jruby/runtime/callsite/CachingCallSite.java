--- conflicted
+++ resolved
@@ -82,18 +82,9 @@
         return cacheAndCall(caller, selfType, block, args, context, self);
     }
 
-<<<<<<< HEAD
-    @Override
-    public IRubyObject call(ThreadContext context, IRubyObject caller, IRubyObject self, IRubyObject[] args, Block block) {
-        return callBlock(context, caller, self, args, block);
-    }
-
     @Override
     public final IRubyObject callIter(ThreadContext context, IRubyObject caller, IRubyObject self,
         IRubyObject[] args, Block block) {
-=======
-    public IRubyObject callIter(ThreadContext context, IRubyObject caller, IRubyObject self, IRubyObject[] args, Block block) {
->>>>>>> 7e7a8f3a
         try {
             return call(context, caller, self, args, block);
         } finally {
@@ -158,18 +149,9 @@
         return cacheAndCall(caller, selfType, block, context, self);
     }
 
-<<<<<<< HEAD
-    @Override
-    public IRubyObject call(ThreadContext context, IRubyObject caller, IRubyObject self, Block block) {
-        return callBlock(context, caller, self, block);
-    }
-
     @Override
     public final IRubyObject callIter(ThreadContext context, IRubyObject caller, IRubyObject self,
         Block block) {
-=======
-    public IRubyObject callIter(ThreadContext context, IRubyObject caller, IRubyObject self, Block block) {
->>>>>>> 7e7a8f3a
         try {
             return call(context, caller, self, block);
         } finally {
@@ -198,18 +180,9 @@
         return cacheAndCall(caller, selfType, block, context, self, arg1);
     }
 
-<<<<<<< HEAD
-    @Override
-    public IRubyObject call(ThreadContext context, IRubyObject caller, IRubyObject self, IRubyObject arg1, Block block) {
-        return callBlock(context, caller, self, arg1, block);
-    }
-
     @Override
     public final IRubyObject callIter(ThreadContext context, IRubyObject caller, IRubyObject self,
         IRubyObject arg1, Block block) {
-=======
-    public IRubyObject callIter(ThreadContext context, IRubyObject caller, IRubyObject self, IRubyObject arg1, Block block) {
->>>>>>> 7e7a8f3a
         try {
             return call(context, caller, self, arg1, block);
         } finally {
@@ -238,18 +211,9 @@
         return cacheAndCall(caller, selfType, block, context, self, arg1, arg2);
     }
 
-<<<<<<< HEAD
-    @Override
-    public IRubyObject call(ThreadContext context, IRubyObject caller, IRubyObject self, IRubyObject arg1, IRubyObject arg2, Block block) {
-        return callBlock(context, caller, self, arg1, arg2, block);
-    }
-
     @Override
     public final IRubyObject callIter(ThreadContext context, IRubyObject caller, IRubyObject self,
         IRubyObject arg1, IRubyObject arg2, Block block) {
-=======
-    public IRubyObject callIter(ThreadContext context, IRubyObject caller, IRubyObject self, IRubyObject arg1, IRubyObject arg2, Block block) {
->>>>>>> 7e7a8f3a
         try {
             return call(context, caller, self, arg1, arg2, block);
         } finally {
@@ -278,18 +242,9 @@
         return cacheAndCall(caller, selfType, block, context, self, arg1, arg2, arg3);
     }
 
-<<<<<<< HEAD
-    @Override
-    public IRubyObject call(ThreadContext context, IRubyObject caller, IRubyObject self, IRubyObject arg1, IRubyObject arg2, IRubyObject arg3, Block block) {
-        return callBlock(context, caller, self, arg1, arg2, arg3, block);
-    }
-
     @Override
     public final IRubyObject callIter(ThreadContext context, IRubyObject caller, IRubyObject self,
         IRubyObject arg1, IRubyObject arg2, IRubyObject arg3, Block block) {
-=======
-    public IRubyObject callIter(ThreadContext context, IRubyObject caller, IRubyObject self, IRubyObject arg1, IRubyObject arg2, IRubyObject arg3, Block block) {
->>>>>>> 7e7a8f3a
         try {
             return call(context, caller, self, arg1, arg2, arg3, block);
         } finally {
