--- conflicted
+++ resolved
@@ -29,7 +29,6 @@
 
 import org.jcodings.Encoding;
 import org.jruby.ir.interpreter.Interpreter;
-import org.jruby.runtime.Arity;
 import org.jruby.runtime.ivars.VariableAccessor;
 import java.io.IOException;
 import java.io.ObjectInputStream;
@@ -589,60 +588,8 @@
      */
     @Override
     public final boolean respondsTo(String name) {
-<<<<<<< HEAD
-        Ruby runtime = getRuntime();
-
-        DynamicMethod respondTo = getMetaClass().searchMethod("respond_to?");
-        DynamicMethod respondToMissing = getMetaClass().searchMethod("respond_to_missing?");
-
-        if(respondTo.equals(runtime.getRespondToMethod()) && respondToMissing.equals(runtime.getRespondToMissingMethod())) {
-            // fastest path; builtin respond_to? which just does isMethodBound
-            return getMetaClass().isMethodBound(name, false);
-        } else if (!(respondTo.isUndefined() && respondToMissing.isUndefined())) {
-            // medium path, invoke user's respond_to?/respond_to_missing? if defined
-            DynamicMethod method;
-            String methodName;
-            if (respondTo.isUndefined()) {
-                method = respondToMissing;
-                methodName = "respond_to_missing?";
-            } else {
-                method = respondTo;
-                methodName = "respond_to?";
-            }
-
-            // We have to check and enforce arity
-            Arity arity = method.getArity();
-            ThreadContext context = runtime.getCurrentContext();
-            if (arity.isFixed() && arity.required() == 1) {
-                return method.call(context, this, metaClass, methodName, runtime.newSymbol(name)).isTrue();
-            } else if (arity.isFixed() && arity.required() != 2) {
-                throw runtime.newArgumentError(methodName + " must accept 1 or 2 arguments (requires " + arity.getValue() + ")");
-            }
-
-            return method.call(context, this, metaClass, methodName, runtime.newSymbol(name), runtime.newBoolean(true)).isTrue();
-        } else {
-            // slowest path, full callMethod to hit method_missing if present, or produce error
-            return callMethod(runtime.getCurrentContext(), "respond_to?", runtime.newSymbol(name)).isTrue();
-=======
         final Ruby runtime = getRuntime();
-        if ( runtime.is1_9() ) return respondsTo19(runtime, name);
-
-        final DynamicMethod method = getMetaClass().searchMethod("respond_to?");
-        if ( method.equals(runtime.getRespondToMethod()) ) {
-            // fastest path; builtin respond_to? which just does isMethodBound
-            return getMetaClass().isMethodBound(name, false);
-        }
-        final RubySymbol mname = runtime.newSymbol(name);
-        if ( ! method.isUndefined() ) {
-            // medium path, invoke user's respond_to? if defined
-            return method.call(runtime.getCurrentContext(), this, metaClass, "respond_to?", mname).isTrue();
->>>>>>> e2372012
-        }
-        // slowest path, full callMethod to hit method_missing if present, or produce error
-        return callMethod(runtime.getCurrentContext(), "respond_to?", mname).isTrue();
-    }
-
-    private boolean respondsTo19(final Ruby runtime, final String name) {
+
         final DynamicMethod respondTo = getMetaClass().searchMethod("respond_to?");
         final DynamicMethod respondToMissing = getMetaClass().searchMethod("respond_to_missing?");
 
@@ -669,9 +616,9 @@
                 if ( arity.required() == 1 ) {
                     return method.call(context, this, metaClass, respondName, mname).isTrue();
                 }
-                //if ( arity.required() != 2 ) {
-                //    throw runtime.newArgumentError(respondName + " must accept 1 or 2 arguments (requires " + arity.getValue() + ")");
-                //}
+                if ( arity.required() != 2 ) {
+                    throw runtime.newArgumentError(respondName + " must accept 1 or 2 arguments (requires " + arity.getValue() + ")");
+                }
             }
             return method.call(context, this, metaClass, respondName, mname, runtime.getTrue()).isTrue();
         }
@@ -691,12 +638,8 @@
     /**
      * Does this object respond to the specified message via "method_missing?"
      */
-<<<<<<< HEAD
-    @Override
-    public final boolean respondsToMissing(String name, boolean priv) {
-=======
+    @Override
     public final boolean respondsToMissing(String name, boolean incPrivate) {
->>>>>>> e2372012
         DynamicMethod method = getMetaClass().searchMethod("respond_to_missing?");
         // perhaps should try a smart version as for respondsTo above?
         if ( method.isUndefined() ) return false;
@@ -1607,7 +1550,7 @@
     public final int getNativeTypeIndex() {
         return getNativeClassIndex().ordinal();
     }
-    
+
     @Override
     public ClassIndex getNativeClassIndex() {
         return ClassIndex.BASICOBJECT;
