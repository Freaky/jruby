--- conflicted
+++ resolved
@@ -3426,20 +3426,13 @@
         if (value != null) { // found it!
             invalidateConstantCache(id);
 
-            if (value == UNDEF) {  // autoload entry
-                removeAutoload(id);
-                return context.nil;
-            }
-<<<<<<< HEAD
-=======
-            removeAutoload(name);
+            if (value != UNDEF) return value;
+
+            // autoload entry
+            removeAutoload(id);
             // FIXME: I'm not sure this is right, but the old code returned
             // the undef, which definitely isn't right...
             return context.nil;
-        }
->>>>>>> 2f4cb26b
-
-            return value;
         }
 
         if (hasConstantInHierarchy(id)) throw cannotRemoveError(id);
