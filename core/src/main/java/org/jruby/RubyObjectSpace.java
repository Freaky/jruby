/***** BEGIN LICENSE BLOCK *****
 * Version: EPL 2.0/GPL 2.0/LGPL 2.1
 *
 * The contents of this file are subject to the Eclipse Public
 * License Version 2.0 (the "License"); you may not use this file
 * except in compliance with the License. You may obtain a copy of
 * the License at http://www.eclipse.org/legal/epl-v10.html
 *
 * Software distributed under the License is distributed on an "AS
 * IS" basis, WITHOUT WARRANTY OF ANY KIND, either express or
 * implied. See the License for the specific language governing
 * rights and limitations under the License.
 *
 * Copyright (C) 2001 Alan Moore <alan_moore@gmx.net>
 * Copyright (C) 2001-2004 Jan Arne Petersen <jpetersen@uni-bonn.de>
 * Copyright (C) 2002-2004 Anders Bengtsson <ndrsbngtssn@yahoo.se>
 * Copyright (C) 2004 Thomas E Enebo <enebo@acm.org>
 * Copyright (C) 2004 Stefan Matthias Aust <sma@3plus4.de>
 *
 * Alternatively, the contents of this file may be used under the terms of
 * either of the GNU General Public License Version 2 or later (the "GPL"),
 * or the GNU Lesser General Public License Version 2.1 or later (the "LGPL"),
 * in which case the provisions of the GPL or the LGPL are applicable instead
 * of those above. If you wish to allow use of your version of this file only
 * under the terms of either the GPL or the LGPL, and not to allow others to
 * use your version of this file under the terms of the EPL, indicate your
 * decision by deleting the provisions above and replace them with the notice
 * and other provisions required by the GPL or the LGPL. If you do not delete
 * the provisions above, a recipient may use your version of this file under
 * the terms of any one of the EPL, the GPL or the LGPL.
 ***** END LICENSE BLOCK *****/
package org.jruby;

import java.util.ArrayList;
import static org.jruby.RubyEnumerator.enumeratorize;

import java.util.Iterator;

import org.jruby.anno.JRubyMethod;
import org.jruby.anno.JRubyModule;
import org.jruby.runtime.Block;
import org.jruby.runtime.ObjectAllocator;
import org.jruby.runtime.ThreadContext;
import static org.jruby.runtime.Visibility.*;
import org.jruby.runtime.builtin.IRubyObject;
import org.jruby.util.collections.WeakValuedIdentityMap;
import org.jruby.util.func.Function1;

@JRubyModule(name="ObjectSpace")
public class RubyObjectSpace {

    /** Create the ObjectSpace module and add it to the Ruby runtime.
     *
     */
    public static RubyModule createObjectSpaceModule(Ruby runtime) {
        RubyModule objectSpaceModule = runtime.defineModule("ObjectSpace");
        runtime.setObjectSpaceModule(objectSpaceModule);

        objectSpaceModule.defineAnnotatedMethods(RubyObjectSpace.class);

        WeakMap.createWeakMap(runtime);

        return objectSpaceModule;
    }

    @JRubyMethod(required = 1, optional = 1, module = true, visibility = PRIVATE)
    public static IRubyObject define_finalizer(IRubyObject recv, IRubyObject[] args, Block block) {
        Ruby runtime = recv.getRuntime();
        IRubyObject finalizer;
        if (args.length == 2) {
            finalizer = args[1];
            if (!finalizer.respondsTo("call")) {
                throw runtime.newArgumentError("wrong type argument " + finalizer.getType() + " (should be callable)");
            }
        } else {
            finalizer = runtime.newProc(Block.Type.PROC, block);
        }
        IRubyObject obj = args[0];
        runtime.getObjectSpace().addFinalizer(obj, finalizer);
        return runtime.newArray(RubyFixnum.zero(runtime), finalizer);
    }

    @JRubyMethod(required = 1, module = true, visibility = PRIVATE)
    public static IRubyObject undefine_finalizer(IRubyObject recv, IRubyObject obj, Block block) {
        recv.getRuntime().getObjectSpace().removeFinalizers(RubyNumeric.fix2long(obj.id()));
        return recv;
    }

    @JRubyMethod(name = "_id2ref", required = 1, module = true, visibility = PRIVATE)
    public static IRubyObject id2ref(IRubyObject recv, IRubyObject id) {
        final Ruby runtime = id.getRuntime();
        if (!(id instanceof RubyFixnum)) {
            throw runtime.newTypeError(id, runtime.getFixnum());
        }
        long longId = ((RubyFixnum) id).getLongValue();
        if (longId == 0) {
            return runtime.getFalse();
        } else if (longId == 20) {
            return runtime.getTrue();
        } else if (longId == 8) {
            return runtime.getNil();
        } else if (longId % 2 != 0) {
            // odd
            return runtime.newFixnum((longId - 1) / 2);
        } else {
            if (runtime.isObjectSpaceEnabled()) {
                IRubyObject object = runtime.getObjectSpace().id2ref(longId);
                if (object == null) {
                    return runtime.getNil();
                }
                return object;
            } else {
                runtime.getWarnings().warn("ObjectSpace is disabled; _id2ref only supports immediates, pass -X+O to enable");
                throw runtime.newRangeError(String.format("0x%016x is not id value", longId));
            }
        }
    }

    public static IRubyObject each_objectInternal(final ThreadContext context, IRubyObject recv, IRubyObject[] args, final Block block) {
        final Ruby runtime = context.runtime;
        final RubyModule rubyClass;
        if (args.length == 0) {
            rubyClass = runtime.getObject();
        } else {
            if (!(args[0] instanceof RubyModule)) throw runtime.newTypeError("class or module required");
            rubyClass = (RubyModule) args[0];
        }
        if (rubyClass == runtime.getClassClass() || rubyClass == runtime.getModule()) {

            final ArrayList<IRubyObject> modules = new ArrayList<>(96);
            runtime.eachModule(new Function1<Object, IRubyObject>() {
                public Object apply(IRubyObject arg1) {
                    if (rubyClass.isInstance(arg1)) {
                        if (arg1 instanceof IncludedModule) {
                            // do nothing for included wrappers or singleton classes
                        } else {
                            modules.add(arg1); // store the module to avoid concurrent modification exceptions
                        }
                    }
                    return null;
                }
            });

            final int count = modules.size();
            for (int i = 0; i<count; i++) {
                block.yield(context, modules.get(i));
            }
            return runtime.newFixnum(count);
        }
        if (rubyClass.getClass() == MetaClass.class) {
            // each_object(Cls.singleton_class) is basically a walk of Cls and all descendants of Cls.
            // In other words, this is walking all instances of Cls's singleton class and its subclasses.
            IRubyObject attached = ((MetaClass) args[0]).getAttached();
            block.yield(context, attached); int count = 1;
            if (attached instanceof RubyClass) {
                for (RubyClass child : ((RubyClass) attached).subclasses(true)) {
                    if (child instanceof IncludedModule) {
                        // do nothing for included wrappers or singleton classes
                    } else {
                        count++; block.yield(context, child);
                    }
                }
            }
            return runtime.newFixnum(count);
        }
        if ( ! runtime.isObjectSpaceEnabled() ) {
            throw runtime.newRuntimeError("ObjectSpace is disabled; each_object will only work with Class, pass -X+O to enable");
        }
        final Iterator iter = runtime.getObjectSpace().iterator(rubyClass);
        IRubyObject obj; int count = 0;
        while ((obj = (IRubyObject) iter.next()) != null) {
            count++; block.yield(context, obj);
        }
        return runtime.newFixnum(count);
    }

    @JRubyMethod(name = "each_object", optional = 1, module = true, visibility = PRIVATE)
    public static IRubyObject each_object(ThreadContext context, IRubyObject recv, IRubyObject[] args, Block block) {
        return block.isGiven() ? each_objectInternal(context, recv, args, block) : enumeratorize(context.runtime, recv, "each_object", args);
    }

    @JRubyMethod(name = "garbage_collect", module = true, visibility = PRIVATE)
    public static IRubyObject garbage_collect(ThreadContext context, IRubyObject recv) {
        return RubyGC.start(context, recv);
    }

    public static class WeakMap extends RubyObject {
        static void createWeakMap(Ruby runtime) {
            RubyClass weakMap = runtime.getObjectSpaceModule().defineClassUnder("WeakMap", runtime.getObject(), new ObjectAllocator() {
                public IRubyObject allocate(Ruby runtime, RubyClass klazz) {
                    return new WeakMap(runtime, klazz);
                }
            });

            weakMap.defineAnnotatedMethods(WeakMap.class);
        }

        public WeakMap(Ruby runtime, RubyClass cls) {
            super(runtime, cls);
        }

        @JRubyMethod(name = "[]")
        public IRubyObject op_aref(ThreadContext context, IRubyObject key) {
            IRubyObject value = map.get(key);
            if (value != null) return value;
            return context.nil;
        }

        @JRubyMethod(name = "[]=")
        public IRubyObject op_aref(ThreadContext context, IRubyObject key, IRubyObject value) {
            map.put(key, value);
            return context.runtime.newFixnum(System.identityHashCode(value));
        }

<<<<<<< HEAD
        private final WeakValuedIdentityMap<IRubyObject, IRubyObject> map = new WeakValuedIdentityMap<>();
=======
        @JRubyMethod(name = "key?")
        public IRubyObject key_p(ThreadContext context, IRubyObject key) {
            return context.runtime.newBoolean(map.get(key) != null);
        }

        private final WeakValuedIdentityMap<IRubyObject, IRubyObject> map = new WeakValuedIdentityMap<IRubyObject, IRubyObject>();
>>>>>>> c2d72a3b
    }
}<|MERGE_RESOLUTION|>--- conflicted
+++ resolved
@@ -212,15 +212,11 @@
             return context.runtime.newFixnum(System.identityHashCode(value));
         }
 
-<<<<<<< HEAD
-        private final WeakValuedIdentityMap<IRubyObject, IRubyObject> map = new WeakValuedIdentityMap<>();
-=======
         @JRubyMethod(name = "key?")
         public IRubyObject key_p(ThreadContext context, IRubyObject key) {
             return context.runtime.newBoolean(map.get(key) != null);
         }
 
         private final WeakValuedIdentityMap<IRubyObject, IRubyObject> map = new WeakValuedIdentityMap<IRubyObject, IRubyObject>();
->>>>>>> c2d72a3b
     }
 }