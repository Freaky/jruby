--- conflicted
+++ resolved
@@ -32,16 +32,9 @@
 import org.jruby.util.log.LoggerFactory;
 
 public class Interpreter extends IRTranslator<IRubyObject, IRubyObject> {
-<<<<<<< HEAD
-
-    static final Logger LOG = LoggerFactory.getLogger(Interpreter.class);
-
-    public static final String ROOT = "<main>";
-=======
     public static final Logger LOG = LoggerFactory.getLogger(Interpreter.class);
     public static final String ROOT = "<main>";
 
->>>>>>> 2fd985f2
     static int interpInstrsCount = 0;
 
     public static void dumpStats() {
