--- conflicted
+++ resolved
@@ -36,11 +36,7 @@
     }
 
     @Override
-<<<<<<< HEAD
-    protected ScriptAndCode execute(final Ruby runtime, final IRScope scope, JRubyClassLoader classLoader) {
-=======
-    protected Script execute(final Ruby runtime, final IRScriptBody scope, JRubyClassLoader classLoader) {
->>>>>>> 001d6170
+    protected ScriptAndCode execute(final Ruby runtime, final IRScriptBody scope, JRubyClassLoader classLoader) {
         final JVMVisitor visitor = new JVMVisitor();
         final byte[] bytecode = visitor.compileToBytecode(scope);
         final Class compiled = visitor.defineFromBytecode(scope, bytecode, classLoader);
