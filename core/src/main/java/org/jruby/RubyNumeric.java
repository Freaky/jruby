/***** BEGIN LICENSE BLOCK *****
 * Version: EPL 2.0/GPL 2.0/LGPL 2.1
 *
 * The contents of this file are subject to the Eclipse Public
 * License Version 2.0 (the "License"); you may not use this file
 * except in compliance with the License. You may obtain a copy of
 * the License at http://www.eclipse.org/legal/epl-v10.html
 *
 * Software distributed under the License is distributed on an "AS
 * IS" basis, WITHOUT WARRANTY OF ANY KIND, either express or
 * implied. See the License for the specific language governing
 * rights and limitations under the License.
 *
 * Copyright (C) 2001 Alan Moore <alan_moore@gmx.net>
 * Copyright (C) 2001-2004 Jan Arne Petersen <jpetersen@uni-bonn.de>
 * Copyright (C) 2002 Benoit Cerrina <b.cerrina@wanadoo.fr>
 * Copyright (C) 2002-2004 Anders Bengtsson <ndrsbngtssn@yahoo.se>
 * Copyright (C) 2002-2004 Thomas E Enebo <enebo@acm.org>
 * Copyright (C) 2004 Stefan Matthias Aust <sma@3plus4.de>
 * Copyright (C) 2006 Miguel Covarrubias <mlcovarrubias@gmail.com>
 * Copyright (C) 2006 Antti Karanta <Antti.Karanta@napa.fi>
 *
 * Alternatively, the contents of this file may be used under the terms of
 * either of the GNU General Public License Version 2 or later (the "GPL"),
 * or the GNU Lesser General Public License Version 2.1 or later (the "LGPL"),
 * in which case the provisions of the GPL or the LGPL are applicable instead
 * of those above. If you wish to allow use of your version of this file only
 * under the terms of either the GPL or the LGPL, and not to allow others to
 * use your version of this file under the terms of the EPL, indicate your
 * decision by deleting the provisions above and replace them with the notice
 * and other provisions required by the GPL or the LGPL. If you do not delete
 * the provisions above, a recipient may use your version of this file under
 * the terms of any one of the EPL, the GPL or the LGPL.
 ***** END LICENSE BLOCK *****/
package org.jruby;

import org.jruby.anno.JRubyClass;
import org.jruby.anno.JRubyMethod;
import org.jruby.ast.util.ArgsUtil;
import org.jruby.exceptions.RaiseException;
import org.jruby.exceptions.StandardError;
import org.jruby.javasupport.JavaUtil;
import org.jruby.runtime.Block;
import org.jruby.runtime.CallSite;
import org.jruby.runtime.ClassIndex;
import org.jruby.runtime.Helpers;
import org.jruby.runtime.JavaSites;
import org.jruby.runtime.ObjectAllocator;
import org.jruby.runtime.ThreadContext;
import org.jruby.runtime.Visibility;
import org.jruby.runtime.builtin.IRubyObject;
import org.jruby.util.ByteList;
import org.jruby.util.ConvertBytes;
import org.jruby.util.ConvertDouble;
import org.jruby.util.TypeConverter;

import java.math.BigDecimal;
import java.math.BigInteger;
import java.math.RoundingMode;

import static org.jruby.RubyEnumerator.SizeFn;
import static org.jruby.RubyEnumerator.enumeratorizeWithSize;
import static org.jruby.util.Numeric.f_abs;
import static org.jruby.util.Numeric.f_arg;
import static org.jruby.util.Numeric.f_mul;
import static org.jruby.util.Numeric.f_negative_p;
import static org.jruby.util.Numeric.f_to_r;

/**
 * Base class for all numerical types in ruby.
 */
// TODO: Numeric.new works in Ruby and it does here too.  However trying to use
//   that instance in a numeric operation should generate an ArgumentError. Doing
//   this seems so pathological I do not see the need to fix this now.
@JRubyClass(name="Numeric", include="Comparable")
public class RubyNumeric extends RubyObject {

    public static RubyClass createNumericClass(Ruby runtime) {
        RubyClass numeric = runtime.defineClass("Numeric", runtime.getObject(), NUMERIC_ALLOCATOR);
        runtime.setNumeric(numeric);

        numeric.setClassIndex(ClassIndex.NUMERIC);
        numeric.setReifiedClass(RubyNumeric.class);

        numeric.kindOf = new RubyModule.JavaClassKindOf(RubyNumeric.class);

        numeric.includeModule(runtime.getComparable());
        numeric.defineAnnotatedMethods(RubyNumeric.class);

        return numeric;
    }

    protected static final ObjectAllocator NUMERIC_ALLOCATOR = new ObjectAllocator() {
        public IRubyObject allocate(Ruby runtime, RubyClass klass) {
            return new RubyNumeric(runtime, klass);
        }
    };

    public static final double DBL_EPSILON=2.2204460492503131e-16;

    public RubyNumeric(Ruby runtime, RubyClass metaClass) {
        super(runtime, metaClass);
    }

    public RubyNumeric(RubyClass metaClass) {
        super(metaClass);
    }

    public RubyNumeric(Ruby runtime, RubyClass metaClass, boolean useObjectSpace) {
        super(runtime, metaClass, useObjectSpace);
    }

    @Deprecated
    public RubyNumeric(Ruby runtime, RubyClass metaClass, boolean useObjectSpace, boolean canBeTainted) {
        super(runtime, metaClass, useObjectSpace, canBeTainted);
    }

    public static RoundingMode getRoundingMode(ThreadContext context, IRubyObject opts) {
        IRubyObject halfArg = ArgsUtil.extractKeywordArg(context, "half", opts);

        if (halfArg.isNil()) {
            return RoundingMode.HALF_UP;
        } else if (halfArg instanceof RubySymbol) {
            String halfString = halfArg.toString();

            switch (halfString) {
                case "up":
                    return RoundingMode.HALF_UP;
                case "even":
                    return RoundingMode.HALF_EVEN;
                case "down":
                    return RoundingMode.HALF_DOWN;
            }
        }

        throw context.runtime.newArgumentError("invalid rounding mode: " + halfArg);
    }

    // The implementations of these are all bonus (see above)

    /**
     * Return the value of this numeric as a 64-bit long. If the value does not
     * fit in 64 bits, it will be truncated.
     */
    public long getLongValue() { return 0; }

    /**
     * Return the value of this numeric as a 32-bit long. If the value does not
     * fit in 32 bits, it will be truncated.
     */
    public int getIntValue() { return (int) getLongValue(); }

    public double getDoubleValue() { return getLongValue(); }

    public BigInteger getBigIntegerValue() {
        return BigInteger.valueOf(getLongValue());
    }

    public static RubyNumeric newNumeric(Ruby runtime) {
    	return new RubyNumeric(runtime, runtime.getNumeric());
    }

    /*  ================
     *  Utility Methods
     *  ================
     */

    /** rb_num2int, NUM2INT
     *
     */
    public static int num2int(IRubyObject arg) {
        long num = num2long(arg);

        checkInt(arg, num);
        return (int)num;
    }

    /** check_int
     *
     */
    public static int checkInt(final Ruby runtime, long num){
        if (num < Integer.MIN_VALUE) {
            tooSmall(runtime, num);
        } else if (num > Integer.MAX_VALUE) {
            tooBig(runtime, num);
        }
        return (int) num;
    }

    public static void checkInt(IRubyObject arg, long num){
        if (num < Integer.MIN_VALUE) {
            tooSmall(arg.getRuntime(), num);
        } else if (num > Integer.MAX_VALUE) {
            tooBig(arg.getRuntime(), num);
        }
    }

    private static void tooSmall(Ruby runtime, long num) {
        throw runtime.newRangeError("integer " + num + " too small to convert to `int'");
    }

    private static void tooBig(Ruby runtime, long num) {
        throw runtime.newRangeError("integer " + num + " too big to convert to `int'");
    }

    /**
     * NUM2CHR
     */
    public static byte num2chr(IRubyObject arg) {
        if (arg instanceof RubyString) {
            if (((RubyString) arg).size() > 0) {
                return (byte) ((RubyString) arg).getByteList().get(0);
            }
        }

        return (byte) num2int(arg);
    }

    /** rb_num2long and FIX2LONG (numeric.c)
     *
     */
    public static long num2long(IRubyObject arg) {
        return arg instanceof RubyFixnum ? ((RubyFixnum) arg).getLongValue() : other2long(arg);
    }

    private static long other2long(IRubyObject arg) throws RaiseException {
        if (arg instanceof RubyFloat) return float2long((RubyFloat) arg);
        if (arg instanceof RubyBignum) return RubyBignum.big2long((RubyBignum) arg);
        if (arg.isNil()) {
            throw arg.getRuntime().newTypeError("no implicit conversion from nil to integer");
        }
        return arg.convertToInteger().getLongValue();
    }

    public static long float2long(RubyFloat flt) {
        double aFloat = flt.getDoubleValue();
        if (aFloat <= (double) Long.MAX_VALUE && aFloat >= (double) Long.MIN_VALUE) {
            return (long) aFloat;
        }
        // TODO: number formatting here, MRI uses "%-.10g", 1.4 API is a must?
        throw flt.getRuntime().newRangeError("float " + aFloat + " out of range of integer");
    }

    /**
     * MRI: macro DBL2NUM
     */
    public static IRubyObject dbl2num(Ruby runtime, double val) {
        return RubyFloat.newFloat(runtime, val);
    }

    /**
     * MRI: macro DBL2IVAL
     */
    public static RubyInteger dbl2ival(Ruby runtime, double val) {
        // MRI: macro FIXABLE, RB_FIXABLE (inlined + adjusted) :
        if (Double.isNaN(val) || Double.isInfinite(val))  {
            throw runtime.newFloatDomainError(Double.toString(val));
        }

        final long fix = (long) val;
        if (fix == RubyFixnum.MIN || fix == RubyFixnum.MAX) {
            BigInteger big = BigDecimal.valueOf(val).toBigInteger();
            if (posFixable(big) && negFixable(big)) {
                return RubyFixnum.newFixnum(runtime, fix);
            }
        }
        else if (posFixable(val) && negFixable(val)) {
            return RubyFixnum.newFixnum(runtime, fix);
        }
        return RubyBignum.newBignorm(runtime, val);
    }

    /** rb_num2dbl and NUM2DBL
     *
     */
    public static double num2dbl(IRubyObject arg) {
        if (arg instanceof RubyFloat) {
            return ((RubyFloat) arg).getDoubleValue();
        }
        final Ruby runtime = arg.getRuntime();
        if (arg instanceof RubyFixnum && !runtime.isFixnumReopened()) {
            return ((RubyFixnum) arg).getDoubleValue();
        }
        if (arg instanceof RubyBignum && runtime.getBignum().searchMethod("to_f").isBuiltin()) {
            return ((RubyBignum) arg).getDoubleValue();
        }
        if (arg instanceof RubyRational && runtime.getRational().searchMethod("to_f").isBuiltin()) {
            return ((RubyRational) arg).getDoubleValue();
        }

        if (arg instanceof RubyBoolean || arg instanceof RubyString || arg.isNil()) {
            throw runtime.newTypeError("can't convert " + arg.inspect() + " into Float");
        }

        IRubyObject val = TypeConverter.convertToType(arg, runtime.getFloat(), "to_f");
        return ((RubyFloat) val).getDoubleValue();
    }

    /** rb_dbl_cmp (numeric.c)
     *
     */
    public static IRubyObject dbl_cmp(Ruby runtime, double a, double b) {
        if (Double.isNaN(a) || Double.isNaN(b)) return runtime.getNil();
        return a == b ? RubyFixnum.zero(runtime) : a > b ?
                RubyFixnum.one(runtime) : RubyFixnum.minus_one(runtime);
    }

    public static long fix2long(IRubyObject arg) {
        return ((RubyFixnum) arg).getLongValue();
    }

    public static int fix2int(IRubyObject arg) {
        long num = arg instanceof RubyFixnum ? fix2long(arg) : num2long(arg);
        checkInt(arg, num);
        return (int) num;
    }

    public static int fix2int(RubyFixnum arg) {
        long num = arg.getLongValue();
        checkInt(arg, num);
        return (int) num;
    }

    public static RubyInteger str2inum(Ruby runtime, RubyString str, int base) {
        return str2inum(runtime, str, base, false);
    }

    public static RubyInteger int2fix(Ruby runtime, long val) {
        return RubyFixnum.newFixnum(runtime, val);
    }

    /** rb_num2fix
     *
     */
    public static IRubyObject num2fix(IRubyObject val) {
        if (val instanceof RubyFixnum) {
            return val;
        }
        if (val instanceof RubyBignum) {
            // any BigInteger is bigger than Fixnum and we don't have FIXABLE
            throw val.getRuntime().newRangeError("integer " + val + " out of range of fixnum");
        }
        return RubyFixnum.newFixnum(val.getRuntime(), num2long(val));
    }

    /**
     * Converts a string representation of an integer to the integer value.
     * Parsing starts at the beginning of the string (after leading and
     * trailing whitespace have been removed), and stops at the end or at the
     * first character that can't be part of an integer.  Leading signs are
     * allowed. If <code>base</code> is zero, strings that begin with '0[xX]',
     * '0[bB]', or '0' (optionally preceded by a sign) will be treated as hex,
     * binary, or octal numbers, respectively.  If a non-zero base is given,
     * only the prefix (if any) that is appropriate to that base will be
     * parsed correctly.  For example, if the base is zero or 16, the string
     * "0xff" will be converted to 256, but if the base is 10, it will come out
     * as zero, since 'x' is not a valid decimal digit.  If the string fails
     * to parse as a number, zero is returned.
     *
     * @param runtime  the ruby runtime
     * @param str   the string to be converted
     * @param base  the expected base of the number (for example, 2, 8, 10, 16),
     *              or 0 if the method should determine the base automatically
     *              (defaults to 10). Values 0 and 2-36 are permitted. Any other
     *              value will result in an ArgumentError.
     * @param strict if true, enforce the strict criteria for String encoding of
     *               numeric values, as required by Integer('n'), and raise an
     *               exception when those criteria are not met. Otherwise, allow
     *               lax expression of values, as permitted by String#to_i, and
     *               return a value in almost all cases (excepting illegal radix).
     *               TODO: describe the rules/criteria
     * @return  a RubyFixnum or (if necessary) a RubyBignum representing
     *          the result of the conversion, which will be zero if the
     *          conversion failed.
     */
    public static RubyInteger str2inum(Ruby runtime, RubyString str, int base, boolean strict) {
        ByteList s = str.getByteList();
        return ConvertBytes.byteListToInum(runtime, s, base, strict);
    }

    /**
     * Same as RubyNumeric.str2fnum passing false for strict.
     *
     * @param runtime  the ruby runtime
     * @param arg   the string to be converted
     * @return  a RubyFloat representing the result of the conversion, which
     *          will be 0.0 if the conversion failed.
     */
    public static RubyFloat str2fnum(Ruby runtime, RubyString arg) {
        return str2fnum(runtime, arg, false);
    }

    /**
     * Converts a string representation of a floating-point number to the
     * numeric value.  Parsing starts at the beginning of the string (after
     * leading and trailing whitespace have been removed), and stops at the
     * end or at the first character that can't be part of a number.  If
     * the string fails to parse as a number, 0.0 is returned.
     *
     * @param runtime  the ruby runtime
     * @param arg   the string to be converted
     * @param strict if true, enforce the strict criteria for String encoding of
     *               numeric values, as required by Float('n'), and raise an
     *               exception when those criteria are not met. Otherwise, allow
     *               lax expression of values, as permitted by String#to_f, and
     *               return a value in all cases.
     *               TODO: describe the rules/criteria
     * @return  a RubyFloat representing the result of the conversion, which
     *          will be 0.0 if the conversion failed.
     */
    public static RubyFloat str2fnum(Ruby runtime, RubyString arg, boolean strict) {
        try {
            double value = ConvertDouble.byteListToDouble19(arg.getByteList(), strict);
            return RubyFloat.newFloat(runtime, value);
        }
        catch (NumberFormatException e) {
            if (strict) {
                throw runtime.newArgumentError("invalid value for Float(): "
                        + arg.callMethod(runtime.getCurrentContext(), "inspect").toString());
            }
            return RubyFloat.newFloat(runtime, 0.0);
        }
    }


    /** Numeric methods. (num_*)
     *
     */

    protected final IRubyObject[] getCoerced(ThreadContext context, IRubyObject other, boolean error) {
        final Ruby runtime = context.runtime;
        final IRubyObject $ex = context.getErrorInfo();
        final IRubyObject result;
        try {
            result = sites(context).coerce.call(context, other, other, this);
        }
        catch (RaiseException e) { // e.g. NoMethodError: undefined method `coerce'
            context.setErrorInfo($ex); // restore $!

            if (error) {
                throw runtime.newTypeError(
                        other.getMetaClass().getName() + " can't be coerced into " + getMetaClass().getName());
            }
            return null;
        }

        return coerceResult(runtime, result, true).toJavaArrayMaybeUnsafe();
    }

    protected final IRubyObject callCoerced(ThreadContext context, String method, IRubyObject other, boolean err) {
        IRubyObject[] args = getCoerced(context, other, err);
        if (args == null) return context.nil;
        return args[0].callMethod(context, method, args[1]);
    }

    public final IRubyObject callCoerced(ThreadContext context, String method, IRubyObject other) {
        return callCoerced(context, method, other, false);
    }

    protected final IRubyObject callCoerced(ThreadContext context, CallSite site, IRubyObject other, boolean err) {
        IRubyObject[] args = getCoerced(context, other, err);
        if (args == null) return context.nil;
        IRubyObject car = args[0];
        return site.call(context, car, car, args[1]);
    }

    public final IRubyObject callCoerced(ThreadContext context, CallSite site, IRubyObject other) {
        return callCoerced(context, site, other, false);
    }

    // beneath are rewritten coercions that reflect MRI logic, the aboves are used only by RubyBigDecimal

    /** coerce_body
     *
     */
    protected final IRubyObject coerceBody(ThreadContext context, IRubyObject other) {
        return sites(context).coerce.call(context, other, other, this);
    }

    /** do_coerce
     *
     */
    protected final RubyArray doCoerce(ThreadContext context, IRubyObject other, boolean err) {
        if (!sites(context).respond_to_coerce.respondsTo(context, other, other)) {
            if (err) {
                coerceFailed(context, other);
            }
            return null;
        }
        final IRubyObject $ex = context.getErrorInfo();
        final IRubyObject result;
<<<<<<< HEAD
=======
        try {
            result = coerceBody(context, other);
        } catch (StandardError e) {
            context.setErrorInfo($ex); // restore $!
            RubyWarnings warnings = context.runtime.getWarnings();
            warnings.warn("Numerical comparison operators will no more rescue exceptions of #coerce");
            warnings.warn("in the next release. Return nil in #coerce if the coercion is impossible.");
            if (err) {
                coerceFailed(context, other);
            }
            return null;
        }
>>>>>>> b5835add

        result = coerceBody(context, other);
        return coerceResult(context.runtime, result, err);
    }

    private static RubyArray coerceResult(final Ruby runtime, final IRubyObject result, final boolean err) {
        if (result instanceof RubyArray && ((RubyArray) result).getLength() == 2) return (RubyArray) result;

        if (err || !result.isNil()) throw runtime.newTypeError("coerce must return [x, y]");

        return null;
    }

    /** coerce_rescue
     *
     */
    protected final IRubyObject coerceRescue(ThreadContext context, IRubyObject other) {
        coerceFailed(context, other);
        return context.nil;
    }

    /** coerce_failed
     *
     */
    protected final void coerceFailed(ThreadContext context, IRubyObject other) {
        throw context.runtime.newTypeError(String.format("%s can't be coerced into %s",
                (other.isSpecialConst() ? other.inspect() : other.getMetaClass().getName()), getMetaClass()));
    }

    /** rb_num_coerce_bin
     *  coercion taking two arguments
     */
    @Deprecated
    protected final IRubyObject coerceBin(ThreadContext context, String method, IRubyObject other) {
        RubyArray ary = doCoerce(context, other, true);
        return (ary.eltInternal(0)).callMethod(context, method, ary.eltInternal(1));
    }

    protected final IRubyObject coerceBin(ThreadContext context, CallSite site, IRubyObject other) {
        RubyArray ary = doCoerce(context, other, true);
        IRubyObject car = ary.eltInternal(0);
        return site.call(context, car, car, ary.eltInternal(1));
    }

    /** rb_num_coerce_bit
     *  coercion taking two arguments
     */
    protected final IRubyObject coerceBit(ThreadContext context, String method, IRubyObject other) {
        if (!(other instanceof RubyFixnum) && !(other instanceof RubyBignum)) {
            RubyArray ary = doCoerce(context, other, true);
            IRubyObject x = ary.eltInternal(0);
            IRubyObject y = ary.eltInternal(1);

            if (!(x instanceof RubyFixnum) && !(x instanceof RubyBignum)
                    && !(y instanceof RubyFixnum) && !(y instanceof RubyBignum)) {
                coerceFailed(context, other);
            }
            return x.callMethod(context, method, y);
        }
        return callMethod(context, method, other);
    }

    protected final IRubyObject coerceBit(ThreadContext context, JavaSites.CheckedSites site, IRubyObject other) {
        RubyArray ary = doCoerce(context, other, true);
        final IRubyObject x = ary.eltOk(0);
        IRubyObject y = ary.eltOk(1);
        IRubyObject ret = context.safeRecurse(new ThreadContext.RecursiveFunctionEx<JavaSites.CheckedSites>() {
            @Override
            public IRubyObject call(ThreadContext context, JavaSites.CheckedSites site, IRubyObject obj, boolean recur) {
                if (recur) {
                    throw context.runtime.newNameError("recursive call to " + site.methodName, site.methodName);
                }
                return x.getMetaClass().finvokeChecked(context, x, site, obj);
            }
        }, site, y, site.methodName, true);
        if (ret == null) {
            coerceFailed(context, other);
        }
        return ret;
    }

    /** rb_num_coerce_cmp
     *  coercion used for comparisons
     */

    @Deprecated // no longer used
    protected final IRubyObject coerceCmp(ThreadContext context, String method, IRubyObject other) {
        RubyArray ary = doCoerce(context, other, false);
        if (ary == null) {
            return context.nil; // MRI does it!
        }
        return (ary.eltInternal(0)).callMethod(context, method, ary.eltInternal(1));
    }

    protected final IRubyObject coerceCmp(ThreadContext context, CallSite site, IRubyObject other) {
        RubyArray ary = doCoerce(context, other, false);
        if (ary == null) {
            return context.nil; // MRI does it!
        }
        IRubyObject car = ary.eltInternal(0);
        return site.call(context, car, car, ary.eltInternal(1));
    }

    /** rb_num_coerce_relop
     *  coercion used for relative operators
     */

    @Deprecated // no longer used
    protected final IRubyObject coerceRelOp(ThreadContext context, String method, IRubyObject other) {
        RubyArray ary = doCoerce(context, other, false);
        if (ary == null) {
            return RubyComparable.cmperr(this, other);
        }

        return unwrapCoerced(context, method, other, ary);
    }

    protected final IRubyObject coerceRelOp(ThreadContext context, CallSite site, IRubyObject other) {
        RubyArray ary = doCoerce(context, other, false);
        if (ary == null) {
            return RubyComparable.cmperr(this, other);
        }

        return unwrapCoerced(context, site, other, ary);
    }

    private IRubyObject unwrapCoerced(ThreadContext context, String method, IRubyObject other, RubyArray ary) {
        IRubyObject result = (ary.eltInternal(0)).callMethod(context, method, ary.eltInternal(1));
        if (result == context.nil) {
            return RubyComparable.cmperr(this, other);
        }
        return result;
    }

    private IRubyObject unwrapCoerced(ThreadContext context, CallSite site, IRubyObject other, RubyArray ary) {
        IRubyObject car = ary.eltInternal(0);
        IRubyObject result = site.call(context, car, car, ary.eltInternal(1));
        if (result == context.nil) {
            return RubyComparable.cmperr(this, other);
        }
        return result;
    }

    public RubyNumeric asNumeric() {
        return this;
    }

    /*  ================
     *  Instance Methods
     *  ================
     */

    /** num_sadded
     *
     */
    @JRubyMethod(name = "singleton_method_added")
    public static IRubyObject sadded(IRubyObject self, IRubyObject name) {
        throw self.getRuntime().newTypeError("can't define singleton method \"" + name + "\" for " + self.getType().getName());
    }

    /** num_init_copy
     *
     */
    @Override
    @JRubyMethod(name = "initialize_copy", visibility = Visibility.PRIVATE)
    public IRubyObject initialize_copy(IRubyObject arg) {
        throw getRuntime().newTypeError("can't copy " + getType().getName());
    }

    /** num_coerce
     *
     */
    @JRubyMethod(name = "coerce")
    public IRubyObject coerce(IRubyObject other) {
        final Ruby runtime = getRuntime();
        if (getMetaClass() == other.getMetaClass()) return runtime.newArray(other, this);

        IRubyObject cdr = RubyKernel.new_float(runtime, this);
        IRubyObject car = RubyKernel.new_float(runtime, other);

        return runtime.newArray(car, cdr);
    }

    /** num_uplus
     *
     */
    @JRubyMethod(name = "+@")
    public IRubyObject op_uplus() {
        return this;
    }

    /** num_imaginary
     *
     */
    @JRubyMethod(name = "i")
    public IRubyObject num_imaginary(ThreadContext context) {
        return RubyComplex.newComplexRaw(context.runtime, RubyFixnum.zero(context.runtime), this);
    }

    /** num_uminus
     *
     */
    @JRubyMethod(name = "-@")
    public IRubyObject op_uminus(ThreadContext context) {
        RubyArray ary = RubyFixnum.zero(context.runtime).doCoerce(context, this, true);
        IRubyObject car = ary.eltInternal(0);
        return numFuncall(context, car, sites(context).op_minus, ary.eltInternal(1));
    }

    // MRI: rb_int_plus and others, handled by polymorphism
    public IRubyObject op_plus(ThreadContext context, IRubyObject other) {
        return coerceBin(context, sites(context).op_plus, other);
    }

    /** num_cmp
     *
     */
    @JRubyMethod(name = "<=>")
    public IRubyObject op_cmp(IRubyObject other) {
        if (this == other) { // won't hurt fixnums
            return RubyFixnum.zero(getRuntime());
        }
        return getRuntime().getNil();
    }

    /** num_eql
     *
     */
    @JRubyMethod(name = "eql?")
    public IRubyObject eql_p(ThreadContext context, IRubyObject other) {
        if (getClass() != other.getClass()) return context.runtime.getFalse();
        return equalInternal(context, this, other) ? context.runtime.getTrue() : context.runtime.getFalse();
    }

    /** num_quo
     *
     */
    @JRubyMethod(name = "quo")
    public IRubyObject quo(ThreadContext context, IRubyObject other) {
        return RubyRational.numericQuo(context, this, other);
    }

    @Deprecated
    public final IRubyObject quo_19(ThreadContext context, IRubyObject other) {
        return quo(context, other);
    }

    /**
     * MRI: num_div
     */
    @JRubyMethod(name = "div")
    public IRubyObject div(ThreadContext context, IRubyObject other) {
        if (other instanceof RubyNumeric) {
            if (((RubyNumeric) other).isZero()) {
                throw context.runtime.newZeroDivisionError();
            }
        }
        IRubyObject quotient = numFuncall(context, this, sites(context).op_quo, other);
        return sites(context).floor.call(context, quotient, quotient);
    }

    /**
     * MRI: rb_int_idiv and overrides
     */
    public IRubyObject idiv(ThreadContext context, IRubyObject other) {
        return div(context, other);
    }

    public IRubyObject idiv(ThreadContext context, long other) {
        return idiv(context, RubyFixnum.newFixnum(context.runtime, other));
    }

    /** num_divmod
     *
     */
    @JRubyMethod(name = "divmod")
    public IRubyObject divmod(ThreadContext context, IRubyObject other) {
        return RubyArray.newArray(context.runtime, div(context, other), modulo(context, other));
    }

    /** num_fdiv */
    @JRubyMethod(name = "fdiv")
    public IRubyObject fdiv(ThreadContext context, IRubyObject other) {
        RubyFloat value = convertToFloat();
        return sites(context).op_quo.call(context, value, value, other);
    }

    /** num_modulo
     *
     */
    @JRubyMethod(name = {"modulo", "%"})
    public IRubyObject modulo(ThreadContext context, IRubyObject other) {
        IRubyObject div = numFuncall(context, this, sites(context).div, other);
        IRubyObject product = sites(context).op_times.call(context, other, other, div);
        return sites(context).op_minus.call(context, this, this, product);
    }

    /** num_remainder
     *
     */
    @JRubyMethod(name = "remainder")
    public IRubyObject remainder(ThreadContext context, IRubyObject y) {
        return numRemainder(context, y);
    }

    public IRubyObject numRemainder(ThreadContext context, IRubyObject y) {
        RubyNumeric x = this;
        JavaSites.NumericSites sites = sites(context);
        IRubyObject z = sites.op_mod.call(context, this, this, y);

        if ((!Helpers.rbEqual(context, z, RubyFixnum.zero(context.runtime), sites.op_equal).isTrue()) &&
                ((x.isNegative() &&
                        RubyNumeric.positiveInt(context, y)) ||
                        (x.isPositive() &&
                                RubyNumeric.negativeInt(context, y)))) {
            return sites.op_minus.call(context, z, z, y);
        }
        return z;
    }

    public static boolean positiveInt(ThreadContext context, IRubyObject num) {
        if (num instanceof RubyNumeric) {
            return ((RubyNumeric) num).isPositive();
        }

        return compareWithZero(context, num, sites(context).op_gt_checked).isTrue();
    }

    public static boolean negativeInt(ThreadContext context, IRubyObject num) {
        if (num instanceof RubyNumeric) {
            return ((RubyNumeric) num).isNegative();
        }

        return compareWithZero(context, num, sites(context).op_lt_checked).isTrue();
    }

    /** num_abs
     *
     */
    @JRubyMethod(name = "abs")
    public IRubyObject abs(ThreadContext context) {
        if (sites(context).op_lt.call(context, this, this, RubyFixnum.zero(context.runtime)).isTrue()) {
            return sites(context).op_uminus.call(context, this, this);
        }
        return this;
    }

    /** num_abs/1.9
     *
     */
    @JRubyMethod(name = "magnitude")
    public IRubyObject magnitude(ThreadContext context) {
        return abs(context);
    }

    /** num_to_int
     *
     */
    @JRubyMethod(name = "to_int")
    public IRubyObject to_int(ThreadContext context) {
        return numFuncall(context, this, sites(context).to_i);
    }

    /** num_real_p
    *
    */
    @JRubyMethod(name = "real?")
    public IRubyObject real_p(ThreadContext context) {
        return context.runtime.newBoolean(isReal());
    }

    public boolean isReal() { return true; } // only RubyComplex isn't real

    @Deprecated
    public IRubyObject scalar_p() {
        return getRuntime().newBoolean(isReal());
    }

    /** num_int_p
     *
     */
    @JRubyMethod(name = "integer?")
    public IRubyObject integer_p() {
        return getRuntime().getFalse();
    }

    /** num_zero_p
     *
     */
    @JRubyMethod(name = "zero?")
    public IRubyObject zero_p(ThreadContext context) {
        final Ruby runtime = context.runtime;
        return equalInternal(context, this, RubyFixnum.zero(runtime)) ? runtime.getTrue() : runtime.getFalse();
    }

    public boolean isZero() {
        return zero_p(getRuntime().getCurrentContext()).isTrue();
    }

    /** num_nonzero_p
     *
     */
    @JRubyMethod(name = "nonzero?")
    public IRubyObject nonzero_p(ThreadContext context) {
        if (numFuncall(context, this, sites(context).zero).isTrue()) {
            return context.nil;
        }
        return this;
    }

    /**
     * MRI: num_floor
     */
    @JRubyMethod(name = "floor")
    public IRubyObject floor(ThreadContext context) {
        return convertToFloat().floor(context);
    }

    /**
     * MRI: num_ceil
     */
    @JRubyMethod(name = "ceil")
    public IRubyObject ceil(ThreadContext context) {
        return convertToFloat().ceil(context);
    }

    /**
     * MRI: num_round
     */
    @JRubyMethod(name = "round")
    public IRubyObject round(ThreadContext context) {
        return convertToFloat().round(context);
    }

    /**
     * MRI: num_truncate
     */
    @JRubyMethod(name = "truncate")
    public IRubyObject truncate(ThreadContext context) {
        return convertToFloat().truncate(context);
    }

    // TODO: Fold kwargs into the @JRubyMethod decorator
    static final String[] validStepArgs = new String[] {"to", "by"};

    /**
     * num_step
     */
    @JRubyMethod(optional = 2)
    public IRubyObject step(ThreadContext context, IRubyObject[] args, Block block) {
        if (!block.isGiven()) {
            return enumeratorizeWithSize(context, this, "step", args, stepSizeFn(context, this, args));
        }

        IRubyObject[] scannedArgs = scanStepArgs(context, args);
        return stepCommon(context, scannedArgs[0], scannedArgs[1], block);
    }

    /** num_step_scan_args
     *
     */
    private IRubyObject[] scanStepArgs(ThreadContext context, IRubyObject[] args) {
        Ruby runtime = context.runtime;
        IRubyObject to = context.nil;
        IRubyObject step = runtime.newFixnum(1);

        if (args.length >= 1) to = args[0];
        if (args.length >= 2) step = args[1];

        // TODO: Fold kwargs into the @JRubyMethod decorator
        IRubyObject[] kwargs = ArgsUtil.extractKeywordArgs(context, args, validStepArgs);

        if (kwargs != null) {
            to = kwargs[0];
            step = kwargs[1];

            if(!to.isNil() && args.length > 1) {
                throw runtime.newArgumentError("to is given twice");
            }
            if(!step.isNil() && args.length > 2) {
                throw runtime.newArgumentError("step is given twice");
            }
        } else {
            if (step.isNil()) {
                throw runtime.newTypeError("step must be numeric");
            }
            if (RubyBasicObject.equalInternal(context, step, RubyFixnum.zero(runtime))) {
                throw runtime.newArgumentError("step can't be 0");
            }
        }

        if (step.isNil()) {
            step = RubyFixnum.one(runtime);
        }

        boolean desc = numStepNegative(runtime, context, step);
        if (to.isNil()) {
            to = desc ?
                    RubyFloat.newFloat(runtime, Double.NEGATIVE_INFINITY) :
                    RubyFloat.newFloat(runtime, Double.POSITIVE_INFINITY);
        }

        return new IRubyObject[] {to, step};
    }

    private boolean numStepNegative(Ruby runtime, ThreadContext context, IRubyObject num) {
        if (num instanceof RubyFixnum) {
            if (sites(context).op_lt.isBuiltin(runtime.getInteger())) {
                return ((RubyFixnum) num).getLongValue() < 0;
            }
        }
        else if (num instanceof RubyBignum) {
            if (sites(context).op_lt.isBuiltin(runtime.getInteger())) {
                return ((RubyBignum) num).isNegative(context).isTrue();
            }
        }

        return !stepCompareWithZero(context, num).isTrue();
    }

    private IRubyObject stepCompareWithZero(ThreadContext context, IRubyObject num) {
        IRubyObject zero = RubyFixnum.zero(context.runtime);
        return Helpers.invokeChecked(context, num, sites(context).op_gt_checked, zero);
    }

    private IRubyObject stepCommon(ThreadContext context, IRubyObject to, IRubyObject step, Block block) {
        Ruby runtime = context.runtime;
        if (this instanceof RubyFixnum && to instanceof RubyFixnum && step instanceof RubyFixnum) {
            fixnumStep(context, runtime, (RubyFixnum) this,
                                         this.getLongValue(),
                                         ((RubyFixnum)to).getLongValue(),
                                         ((RubyFixnum)step).getLongValue(),
                                          block);
        } else if (this instanceof RubyFloat || to instanceof RubyFloat || step instanceof RubyFloat) {
            floatStep(context, runtime, this, to, step, false, block);
        } else {
            duckStep(context, runtime, this, to, step, block);
        }
        return this;
    }

    private static void fixnumStep(ThreadContext context, Ruby runtime, RubyFixnum fromObj, long from, long to, long step, Block block) {
        // We must avoid integer overflows in "i += step".
        if (step == 0) {
            for (;;) {
                block.yield(context, fromObj);
            }
        } else if (step > 0) {
            long tov = Long.MAX_VALUE - step;
            if (to < tov) tov = to;
            long i;
            for (i = from; i <= tov; i += step) {
                block.yield(context, RubyFixnum.newFixnum(runtime, i));
            }
            if (i <= to) {
                block.yield(context, RubyFixnum.newFixnum(runtime, i));
            }
        } else {
            long tov = Long.MIN_VALUE - step;
            if (to > tov) tov = to;
            long i;
            for (i = from; i >= tov; i += step) {
                block.yield(context, RubyFixnum.newFixnum(runtime, i));
            }
            if (i >= to) {
                block.yield(context, RubyFixnum.newFixnum(runtime, i));
            }
        }
    }

    static void floatStep(ThreadContext context, Ruby runtime, IRubyObject from, IRubyObject to, IRubyObject step, boolean excl, Block block) {
        double beg = num2dbl(from);
        double end = num2dbl(to);
        double unit = num2dbl(step);

        double n = floatStepSize(beg, end, unit, excl);

        if (Double.isInfinite(unit)) {
            if (n != 0) block.yield(context, from);
        } else if (unit == 0) {
            while(true) {
                block.yield(context, from);
            }
        } else {
            for (long i = 0; i < n; i++){
                double d = i * unit + beg;
                if (unit >= 0 ? end < d : d < end) {
                    d = end;
                }
                block.yield(context, RubyFloat.newFloat(runtime, d));
            }
        }
    }

    private static void duckStep(ThreadContext context, Ruby runtime, IRubyObject from, IRubyObject to, IRubyObject step, Block block) {
        IRubyObject i = from;

        CallSite cmpSite = sites(context).op_gt.call(context, step, step, RubyFixnum.newFixnum(context.runtime, 0)).isTrue() ? sites(context).op_gt : sites(context).op_lt;
        if(sites(context).op_equals.call(context, step, step, RubyFixnum.newFixnum(context.runtime, 0)).isTrue()) {
            cmpSite = sites(context).op_equals;
        }

        while (true) {
            if (cmpSite.call(context, i, i, to).isTrue()) break;
            block.yield(context, i);
            i = sites(context).op_plus.call(context, i, i, step);
        }
    }

    public static RubyNumeric intervalStepSize(ThreadContext context, IRubyObject from, IRubyObject to, IRubyObject step, boolean excludeLast) {
        Ruby runtime = context.runtime;

        if (from instanceof RubyFixnum && to instanceof RubyFixnum && step instanceof RubyFixnum) {
            long diff = ((RubyFixnum) step).getLongValue();
            if (diff == 0) {
                return RubyFloat.newFloat(runtime, Double.POSITIVE_INFINITY);
            }
            long toLong = ((RubyFixnum) to).getLongValue();
            long fromLong = ((RubyFixnum) from).getLongValue();
            long delta = toLong - fromLong;
            if (!Helpers.subtractionOverflowed(toLong, fromLong, delta)) {
                if (diff < 0) {
                    diff = -diff;
                    delta = -delta;
                }
                if (excludeLast) {
                    delta--;
                }
                if (delta < 0) {
                    return runtime.newFixnum(0);
                }

                long steps = delta / diff;
                long stepSize = steps + 1;
                if (stepSize != Long.MIN_VALUE) {
                    return new RubyFixnum(runtime, delta / diff + 1);
                } else {
                    return RubyBignum.newBignum(runtime, BigInteger.valueOf(steps).add(BigInteger.ONE));
                }
            }
            // fall through to duck-typed logic
        } else if (from instanceof RubyFloat || to instanceof RubyFloat || step instanceof RubyFloat) {
            double n = floatStepSize(from.convertToFloat().getDoubleValue(), to.convertToFloat().getDoubleValue(), step.convertToFloat().getDoubleValue(), excludeLast);

            if (Double.isInfinite(n)) {
                return runtime.newFloat(n);
            } else {
                return runtime.newFloat(n).convertToInteger();
            }
        }

        JavaSites.NumericSites sites = sites(context);
        CallSite op_gt = sites.op_gt;
        CallSite op_lt = sites.op_lt;
        CallSite cmpSite = op_gt;

        RubyFixnum zero = RubyFixnum.zero(runtime);
        IRubyObject comparison = zero.coerceCmp(context, sites.op_cmp, step);

        switch (RubyComparable.cmpint(context, op_gt, op_lt, comparison, step, zero)) {
            case 0:
                return RubyFloat.newFloat(runtime, Float.POSITIVE_INFINITY);
            case 1:
                cmpSite = op_lt;
                break;
        }

        if (cmpSite.call(context, from, from, to).isTrue()) {
            return RubyFixnum.zero(runtime);
        }

        IRubyObject deltaObj = sites.op_minus.call(context, to, to, from);
        IRubyObject result = sites.div.call(context, deltaObj, deltaObj, step);
        IRubyObject timesPlus = sites.op_plus.call(context, from, from, sites.op_times.call(context, result, result, step));
        if (!excludeLast || cmpSite.call(context, timesPlus, timesPlus, to).isTrue()) {
            result = sites.op_plus.call(context, result, result, RubyFixnum.newFixnum(runtime, 1));
        }
        return (RubyNumeric) result;
    }

    private SizeFn stepSizeFn(final ThreadContext context, final IRubyObject from, final IRubyObject[] args) {
        return new SizeFn() {
            @Override
            public IRubyObject size(IRubyObject[] args) {
                IRubyObject[] scannedArgs = scanStepArgs(context, args);
                return intervalStepSize(context, from, scannedArgs[0], scannedArgs[1], false);
            }
        };
    }

    /**
     * Returns the number of unit-sized steps between the given beg and end.
     *
     * NOTE: the returned value is either Double.POSITIVE_INFINITY, or a rounded value appropriate to be cast to a long
     */
    public static double floatStepSize(double beg, double end, double unit, boolean excludeLast) {
        double n = (end - beg)/unit;
        double err = (Math.abs(beg) + Math.abs(end) + Math.abs(end - beg)) / Math.abs(unit) * DBL_EPSILON;

        if (Double.isInfinite(unit)) {
            if (unit > 0) {
                return beg <= end ? 1 : 0;
            } else {
                return end <= beg ? 1 : 0;
            }
        }

        if (unit == 0) {
            return Float.POSITIVE_INFINITY;
        }

        if (err > 0.5) err = 0.5;
        if (excludeLast) {
            if (n <= 0) {
                return 0;
            }
            if (n < 1) {
                n = 0;
            } else {
                n = Math.floor(n - err);
            }
        } else {
            if (n < 0) {
                return 0;
            }
            n = Math.floor(n + err);
        }
        return n + 1;
    }

    /** num_equal, doesn't override RubyObject.op_equal
     *
     */
    protected final IRubyObject op_num_equal(ThreadContext context, IRubyObject other) {
        // it won't hurt fixnums
        if (this == other)  return context.runtime.getTrue();

        return numFuncall(context, other, sites(context).op_equals, this);
    }

    /** numeric_numerator
     *
     */
    @JRubyMethod(name = "numerator")
    public IRubyObject numerator(ThreadContext context) {
        IRubyObject rational = f_to_r(context, this);
        return sites(context).numerator.call(context, rational, rational);
    }

    /** numeric_denominator
     *
     */
    @JRubyMethod(name = "denominator")
    public IRubyObject denominator(ThreadContext context) {
        IRubyObject rational = f_to_r(context, this);
        return sites(context).denominator.call(context, rational, rational);
    }

    public RubyRational convertToRational() {
        final ThreadContext context = getRuntime().getCurrentContext();
        return RubyRational.newRationalRaw(context.runtime, numerator(context), denominator(context));
    }

    /** numeric_to_c
     *
     */
    @JRubyMethod(name = "to_c")
    public IRubyObject to_c(ThreadContext context) {
        return RubyComplex.newComplexCanonicalize(context, this);
    }

    /** numeric_real
     *
     */
    @JRubyMethod(name = "real")
    public IRubyObject real(ThreadContext context) {
        return this;
    }

    /** numeric_image
     *
     */
    @JRubyMethod(name = {"imaginary", "imag"})
    public IRubyObject image(ThreadContext context) {
        return RubyFixnum.zero(context.runtime);
    }

    /** numeric_abs2
     *
     */
    @JRubyMethod(name = "abs2")
    public IRubyObject abs2(ThreadContext context) {
        return f_mul(context, this, this);
    }

    /** numeric_arg
     *
     */
    @JRubyMethod(name = {"arg", "angle", "phase"})
    public IRubyObject arg(ThreadContext context) {
        double value = this.getDoubleValue();
        if (Double.isNaN(value)) {
            return this;
        }
        if (f_negative_p(context, this) || (value == 0.0 && 1/value == Double.NEGATIVE_INFINITY)) {
            // negative or -0.0
            return context.runtime.getMath().getConstant("PI");
        }
        return RubyFixnum.zero(context.runtime);
    }

    /** numeric_rect
     *
     */
    @JRubyMethod(name = {"rectangular", "rect"})
    public IRubyObject rect(ThreadContext context) {
        return context.runtime.newArray(this, RubyFixnum.zero(context.runtime));
    }

    /** numeric_polar
     *
     */
    @JRubyMethod(name = "polar")
    public IRubyObject polar(ThreadContext context) {
        return context.runtime.newArray(f_abs(context, this), f_arg(context, this));
    }

    /** numeric_real
     *
     */
    @JRubyMethod(name = {"conjugate", "conj"})
    public IRubyObject conjugate(ThreadContext context) {
        return this;
    }

    @Override
    public <T> T toJava(Class<T> target) {
        return JavaUtil.getNumericConverter(target).coerce(this, target);
    }

    @Deprecated // not-used
    public static class InvalidIntegerException extends NumberFormatException {
        private static final long serialVersionUID = 55019452543252148L;

        public InvalidIntegerException() {
            super();
        }
        public InvalidIntegerException(String message) {
            super(message);
        }
        @Override
        public Throwable fillInStackTrace() {
            return this;
        }
    }

    @Deprecated // not-used
    public static class NumberTooLargeException extends NumberFormatException {
        private static final long serialVersionUID = -1835120694982699449L;
        public NumberTooLargeException() {
            super();
        }
        public NumberTooLargeException(String message) {
            super(message);
        }
        @Override
        public Throwable fillInStackTrace() {
            return this;
        }
    }

    /** num_negative_p
     *
     */
    @JRubyMethod(name = "negative?")
    public IRubyObject isNegative(ThreadContext context) {
        return compareWithZero(context, this, sites(context).op_lt_checked);
    }

    /** num_positive_p
     *
     */
    @JRubyMethod(name = "positive?")
    public IRubyObject isPositive(ThreadContext context) {
        return compareWithZero(context, this, sites(context).op_gt_checked);
    }

    public boolean isNegative() {
        return isNegative(getRuntime().getCurrentContext()).isTrue();
    }

    public boolean isPositive() {
        return isPositive(getRuntime().getCurrentContext()).isTrue();
    }

    protected static IRubyObject compareWithZero(ThreadContext context, IRubyObject num, JavaSites.CheckedSites site) {
        IRubyObject zero = RubyFixnum.zero(context.runtime);
        IRubyObject r = num.getMetaClass().finvokeChecked(context, num, site, zero);
        if (r == null) {
            RubyComparable.cmperr(num, zero);
        }
        return r;
    }

    @JRubyMethod(name = "finite?")
    public IRubyObject finite_p(ThreadContext context) {
        return context.runtime.getTrue();
    }

    @JRubyMethod(name = "infinite?")
    public IRubyObject infinite_p(ThreadContext context) {
        return context.runtime.getNil();
    }

    public static IRubyObject numFuncall(ThreadContext context, IRubyObject x, CallSite site) {
        return context.safeRecurse(new NumFuncall0(), site, x, site.methodName, true);
    }

    public static IRubyObject numFuncall(ThreadContext context, final IRubyObject x, CallSite site, final IRubyObject value) {
        return context.safeRecurse(new NumFuncall1(value), site, x, site.methodName, true);
    }

    // MRI: macro FIXABLE, RB_FIXABLE
    // Note: this does additional checks for inf and nan
    public static boolean fixable(Ruby runtime, double f) {
        if (Double.isNaN(f) || Double.isInfinite(f))  {
            throw runtime.newFloatDomainError(Double.toString(f));
        }
        long l = (long) f;
        if (l == RubyFixnum.MIN || l == RubyFixnum.MAX) {
            BigInteger bigint = BigDecimal.valueOf(f).toBigInteger();
            return posFixable(bigint) && negFixable(bigint);
        }
        return posFixable(f) && negFixable(f);
    }

    // MRI: macro POSFIXABLE, RB_POSFIXABLE
    public static boolean posFixable(BigInteger f) {
        return f.compareTo(RubyBignum.LONG_MAX) <= 0;
    }

    // MRI: macro NEGFIXABLE, RB_NEGFIXABLE
    public static boolean negFixable(BigInteger f) {
        return f.compareTo(RubyBignum.LONG_MIN) >= 0;
    }

    // MRI: macro POSFIXABLE, RB_POSFIXABLE
    public static boolean posFixable(double l) {
        return l <= RubyFixnum.MAX;
    }

    // MRI: macro NEGFIXABLE, RB_NEGFIXABLE
    public static boolean negFixable(double l) {
        return l >= RubyFixnum.MIN;
    }

    private static class NumFuncall1 implements ThreadContext.RecursiveFunctionEx<CallSite> {
        private final IRubyObject value;

        public NumFuncall1(IRubyObject value) {
            this.value = value;
        }

        @Override
        public IRubyObject call(ThreadContext context, CallSite site, IRubyObject obj, boolean recur) {
            if (recur) {
                String name = site.methodName;
                if (name.length() > 0 && Character.isLetterOrDigit(name.charAt(0))) {
                    throw context.runtime.newNameError(name, obj, name);
                } else {
                    throw context.runtime.newNameError(name, obj, name);
                }
            }
            return site.call(context, obj, obj, value);
        }
    }

    private static class NumFuncall0 implements ThreadContext.RecursiveFunctionEx<CallSite> {
        @Override
        public IRubyObject call(ThreadContext context, CallSite site, IRubyObject obj, boolean recur) {
            if (recur) {
                String name = site.methodName;
                if (name.length() > 0 && Character.isLetterOrDigit(name.charAt(0))) {
                    throw context.runtime.newNameError(name, obj, name);
                } else if (name.length() == 2 && name.charAt(1) == '@') {
                    throw context.runtime.newNameError(name, obj, name.substring(0,1));
                } else {
                    throw context.runtime.newNameError(name, obj, name);
                }
            }
            return site.call(context, obj, obj);
        }
    }

    @Deprecated
    public IRubyObject floor() {
        return floor(getRuntime().getCurrentContext());
    }

    @Deprecated
    public IRubyObject ceil() {
        return ceil(getRuntime().getCurrentContext());
    }

    @Deprecated
    public IRubyObject round() {
        return round(getRuntime().getCurrentContext());
    }

    /** num_truncate
     *
     */
    @Deprecated
    public IRubyObject truncate() {
        return truncate(getRuntime().getCurrentContext());
    }

    private static JavaSites.NumericSites sites(ThreadContext context) {
        return context.sites.Numeric;
    }

    @Deprecated
    public static RubyFloat str2fnum19(Ruby runtime, RubyString arg, boolean strict) {
        return str2fnum(runtime, arg, strict);
    }

    @Deprecated
    public final IRubyObject div19(ThreadContext context, IRubyObject other) {
        return div(context, other);
    }

    @Deprecated
    public final IRubyObject divmod19(ThreadContext context, IRubyObject other) {
        return divmod(context, other);
    }

    @Deprecated
    public final IRubyObject modulo19(ThreadContext context, IRubyObject other) {
        return modulo(context, other);
    }
}<|MERGE_RESOLUTION|>--- conflicted
+++ resolved
@@ -489,21 +489,6 @@
         }
         final IRubyObject $ex = context.getErrorInfo();
         final IRubyObject result;
-<<<<<<< HEAD
-=======
-        try {
-            result = coerceBody(context, other);
-        } catch (StandardError e) {
-            context.setErrorInfo($ex); // restore $!
-            RubyWarnings warnings = context.runtime.getWarnings();
-            warnings.warn("Numerical comparison operators will no more rescue exceptions of #coerce");
-            warnings.warn("in the next release. Return nil in #coerce if the coercion is impossible.");
-            if (err) {
-                coerceFailed(context, other);
-            }
-            return null;
-        }
->>>>>>> b5835add
 
         result = coerceBody(context, other);
         return coerceResult(context.runtime, result, err);
