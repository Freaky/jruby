/***** BEGIN LICENSE BLOCK *****
 * Version: EPL 1.0/GPL 2.0/LGPL 2.1
 *
 * The contents of this file are subject to the Eclipse Public
 * License Version 1.0 (the "License"); you may not use this file
 * except in compliance with the License. You may obtain a copy of
 * the License at http://www.eclipse.org/legal/epl-v10.html
 *
 * Software distributed under the License is distributed on an "AS
 * IS" basis, WITHOUT WARRANTY OF ANY KIND, either express or
 * implied. See the License for the specific language governing
 * rights and limitations under the License.
 *
 * Copyright (C) 2001 Alan Moore <alan_moore@gmx.net>
 * Copyright (C) 2001-2004 Jan Arne Petersen <jpetersen@uni-bonn.de>
 * Copyright (C) 2002 Benoit Cerrina <b.cerrina@wanadoo.fr>
 * Copyright (C) 2002-2004 Anders Bengtsson <ndrsbngtssn@yahoo.se>
 * Copyright (C) 2002-2004 Thomas E Enebo <enebo@acm.org>
 * Copyright (C) 2004 Stefan Matthias Aust <sma@3plus4.de>
 * Copyright (C) 2006 Miguel Covarrubias <mlcovarrubias@gmail.com>
 * Copyright (C) 2006 Antti Karanta <Antti.Karanta@napa.fi>
 *
 * Alternatively, the contents of this file may be used under the terms of
 * either of the GNU General Public License Version 2 or later (the "GPL"),
 * or the GNU Lesser General Public License Version 2.1 or later (the "LGPL"),
 * in which case the provisions of the GPL or the LGPL are applicable instead
 * of those above. If you wish to allow use of your version of this file only
 * under the terms of either the GPL or the LGPL, and not to allow others to
 * use your version of this file under the terms of the EPL, indicate your
 * decision by deleting the provisions above and replace them with the notice
 * and other provisions required by the GPL or the LGPL. If you do not delete
 * the provisions above, a recipient may use your version of this file under
 * the terms of any one of the EPL, the GPL or the LGPL.
 ***** END LICENSE BLOCK *****/
package org.jruby;

import org.jruby.anno.JRubyClass;
import org.jruby.anno.JRubyMethod;
import org.jruby.ast.util.ArgsUtil;
import org.jruby.common.RubyWarnings;
import org.jruby.exceptions.RaiseException;
import org.jruby.javasupport.JavaUtil;
import org.jruby.runtime.Block;
import org.jruby.runtime.ClassIndex;
import org.jruby.runtime.Helpers;
import org.jruby.runtime.ObjectAllocator;
import org.jruby.runtime.ThreadContext;
import org.jruby.runtime.Visibility;
import org.jruby.runtime.builtin.IRubyObject;
import org.jruby.runtime.invokedynamic.MethodNames;
import org.jruby.util.ByteList;
import org.jruby.util.ConvertBytes;
import org.jruby.util.ConvertDouble;

import java.math.BigInteger;

import static org.jruby.RubyEnumerator.SizeFn;
import static org.jruby.RubyEnumerator.enumeratorizeWithSize;
import static org.jruby.runtime.Helpers.invokedynamic;
import static org.jruby.util.Numeric.f_abs;
import static org.jruby.util.Numeric.f_arg;
import static org.jruby.util.Numeric.f_mul;
import static org.jruby.util.Numeric.f_negative_p;

/**
 * Base class for all numerical types in ruby.
 */
// TODO: Numeric.new works in Ruby and it does here too.  However trying to use
//   that instance in a numeric operation should generate an ArgumentError. Doing
//   this seems so pathological I do not see the need to fix this now.
@JRubyClass(name="Numeric", include="Comparable")
public class RubyNumeric extends RubyObject {

    public static RubyClass createNumericClass(Ruby runtime) {
        RubyClass numeric = runtime.defineClass("Numeric", runtime.getObject(), NUMERIC_ALLOCATOR);
        runtime.setNumeric(numeric);

        numeric.setClassIndex(ClassIndex.NUMERIC);
        numeric.setReifiedClass(RubyNumeric.class);

        numeric.kindOf = new RubyModule.JavaClassKindOf(RubyNumeric.class);

        numeric.includeModule(runtime.getComparable());
        numeric.defineAnnotatedMethods(RubyNumeric.class);

        return numeric;
    }

    protected static final ObjectAllocator NUMERIC_ALLOCATOR = new ObjectAllocator() {
        public IRubyObject allocate(Ruby runtime, RubyClass klass) {
            return new RubyNumeric(runtime, klass);
        }
    };

    public static final double DBL_EPSILON=2.2204460492503131e-16;

    private static IRubyObject convertToNum(double val, Ruby runtime) {

        if (val >= (double) RubyFixnum.MAX || val < (double) RubyFixnum.MIN) {
            return RubyBignum.newBignum(runtime, val);
        }
        return RubyFixnum.newFixnum(runtime, (long) val);
    }

    public RubyNumeric(Ruby runtime, RubyClass metaClass) {
        super(runtime, metaClass);
    }

    public RubyNumeric(RubyClass metaClass) {
        super(metaClass);
    }

    public RubyNumeric(Ruby runtime, RubyClass metaClass, boolean useObjectSpace) {
        super(runtime, metaClass, useObjectSpace);
    }

    @Deprecated
    public RubyNumeric(Ruby runtime, RubyClass metaClass, boolean useObjectSpace, boolean canBeTainted) {
        super(runtime, metaClass, useObjectSpace, canBeTainted);
    }

    // The implementations of these are all bonus (see TODO above)  I was going
    // to throw an error from these, but it appears to be the wrong place to
    // do it.
    public double getDoubleValue() {
        return 0;
    }

    /**
     * Return the value of this numeric as a 64-bit long. If the value does not
     * fit in 64 bits, it will be truncated.
     */
    public long getLongValue() {
        return 0;
    }

    /**
     * Return the value of this numeric as a 32-bit long. If the value does not
     * fit in 32 bits, it will be truncated.
     */
    public int getIntValue() {
        return 0;
    }

    public BigInteger getBigIntegerValue() {
        return BigInteger.ZERO;
    }

    public static RubyNumeric newNumeric(Ruby runtime) {
    	return new RubyNumeric(runtime, runtime.getNumeric());
    }

    /*  ================
     *  Utility Methods
     *  ================
     */

    /** rb_num2int, NUM2INT
     *
     */
    public static int num2int(IRubyObject arg) {
        long num = num2long(arg);

        checkInt(arg, num);
        return (int)num;
    }

    /** check_int
     *
     */
    public static void checkInt(IRubyObject arg, long num){
        if (num < Integer.MIN_VALUE) {
            tooSmall(arg, num);
        } else if (num > Integer.MAX_VALUE) {
            tooBig(arg, num);
        } else {
            return;
        }
    }

    private static void tooSmall(IRubyObject arg, long num) {
        throw arg.getRuntime().newRangeError("integer " + num + " too small to convert to `int'");
    }

    private static void tooBig(IRubyObject arg, long num) {
        throw arg.getRuntime().newRangeError("integer " + num + " too big to convert to `int'");
    }

    /**
     * NUM2CHR
     */
    public static byte num2chr(IRubyObject arg) {
        if (arg instanceof RubyString) {
            String value = ((RubyString) arg).toString();

            if (value != null && value.length() > 0) return (byte) value.charAt(0);
        }

        return (byte) num2int(arg);
    }

    /** rb_num2long and FIX2LONG (numeric.c)
     *
     */
    public static long num2long(IRubyObject arg) {
        if (arg instanceof RubyFixnum) {
            return ((RubyFixnum) arg).getLongValue();
        } else {
            return other2long(arg);
        }
    }

    private static long other2long(IRubyObject arg) throws RaiseException {
        if (arg.isNil()) {
            throw arg.getRuntime().newTypeError("no implicit conversion from nil to integer");
        } else if (arg instanceof RubyFloat) {
            return float2long((RubyFloat)arg);
        } else if (arg instanceof RubyBignum) {
            return RubyBignum.big2long((RubyBignum) arg);
        }
        return arg.convertToInteger().getLongValue();
    }

    private static long float2long(RubyFloat flt) {
        double aFloat = flt.getDoubleValue();
        if (aFloat <= (double) Long.MAX_VALUE && aFloat >= (double) Long.MIN_VALUE) {
            return (long) aFloat;
        } else {
            // TODO: number formatting here, MRI uses "%-.10g", 1.4 API is a must?
            throw flt.getRuntime().newRangeError("float " + aFloat + " out of range of integer");
        }
    }

    /** rb_dbl2big + LONG2FIX at once (numeric.c)
     *
     */
    public static IRubyObject dbl2num(Ruby runtime, double val) {
        if (Double.isInfinite(val)) {
            throw runtime.newFloatDomainError(val < 0 ? "-Infinity" : "Infinity");
        }
        if (Double.isNaN(val)) {
            throw runtime.newFloatDomainError("NaN");
        }
        return convertToNum(val, runtime);
    }

    /** rb_num2dbl and NUM2DBL
     *
     */
    public static double num2dbl(IRubyObject arg) {
        if (arg instanceof RubyFloat) {
            return ((RubyFloat) arg).getDoubleValue();
        } else if (arg instanceof RubyString) {
            throw arg.getRuntime().newTypeError("no implicit conversion to float from string");
        } else if (arg == arg.getRuntime().getNil()) {
            throw arg.getRuntime().newTypeError("no implicit conversion to float from nil");
        }
        return RubyKernel.new_float(arg, arg).getDoubleValue();
    }

    /** rb_dbl_cmp (numeric.c)
     *
     */
    public static IRubyObject dbl_cmp(Ruby runtime, double a, double b) {
        if (Double.isNaN(a) || Double.isNaN(b)) return runtime.getNil();
        return a == b ? RubyFixnum.zero(runtime) : a > b ?
                RubyFixnum.one(runtime) : RubyFixnum.minus_one(runtime);
    }

    public static long fix2long(IRubyObject arg) {
        return ((RubyFixnum) arg).getLongValue();
    }

    public static int fix2int(IRubyObject arg) {
        long num = arg instanceof RubyFixnum ? fix2long(arg) : num2long(arg);
        checkInt(arg, num);
        return (int) num;
    }

    public static int fix2int(RubyFixnum arg) {
        long num = arg.getLongValue();
        checkInt(arg, num);
        return (int) num;
    }

    public static RubyInteger str2inum(Ruby runtime, RubyString str, int base) {
        return str2inum(runtime, str, base, false);
    }

    public static RubyNumeric int2fix(Ruby runtime, long val) {
        return RubyFixnum.newFixnum(runtime, val);
    }

    /** rb_num2fix
     *
     */
    public static IRubyObject num2fix(IRubyObject val) {
        if (val instanceof RubyFixnum) {
            return val;
        }
        if (val instanceof RubyBignum) {
            // any BigInteger is bigger than Fixnum and we don't have FIXABLE
            throw val.getRuntime().newRangeError("integer " + val + " out of range of fixnum");
        }
        return RubyFixnum.newFixnum(val.getRuntime(), num2long(val));
    }

    /**
     * Converts a string representation of an integer to the integer value.
     * Parsing starts at the beginning of the string (after leading and
     * trailing whitespace have been removed), and stops at the end or at the
     * first character that can't be part of an integer.  Leading signs are
     * allowed. If <code>base</code> is zero, strings that begin with '0[xX]',
     * '0[bB]', or '0' (optionally preceded by a sign) will be treated as hex,
     * binary, or octal numbers, respectively.  If a non-zero base is given,
     * only the prefix (if any) that is appropriate to that base will be
     * parsed correctly.  For example, if the base is zero or 16, the string
     * "0xff" will be converted to 256, but if the base is 10, it will come out
     * as zero, since 'x' is not a valid decimal digit.  If the string fails
     * to parse as a number, zero is returned.
     *
     * @param runtime  the ruby runtime
     * @param str   the string to be converted
     * @param base  the expected base of the number (for example, 2, 8, 10, 16),
     *              or 0 if the method should determine the base automatically
     *              (defaults to 10). Values 0 and 2-36 are permitted. Any other
     *              value will result in an ArgumentError.
     * @param strict if true, enforce the strict criteria for String encoding of
     *               numeric values, as required by Integer('n'), and raise an
     *               exception when those criteria are not met. Otherwise, allow
     *               lax expression of values, as permitted by String#to_i, and
     *               return a value in almost all cases (excepting illegal radix).
     *               TODO: describe the rules/criteria
     * @return  a RubyFixnum or (if necessary) a RubyBignum representing
     *          the result of the conversion, which will be zero if the
     *          conversion failed.
     */
    public static RubyInteger str2inum(Ruby runtime, RubyString str, int base, boolean strict) {
        ByteList s = str.getByteList();
        return ConvertBytes.byteListToInum(runtime, s, base, strict);
    }

    /**
     * Same as RubyNumeric.str2fnum passing false for strict.
     *
     * @param runtime  the ruby runtime
     * @param arg   the string to be converted
     * @return  a RubyFloat representing the result of the conversion, which
     *          will be 0.0 if the conversion failed.
     */
    public static RubyFloat str2fnum(Ruby runtime, RubyString arg) {
        return str2fnum(runtime, arg, false);
    }

    /**
     * Converts a string representation of a floating-point number to the
     * numeric value.  Parsing starts at the beginning of the string (after
     * leading and trailing whitespace have been removed), and stops at the
     * end or at the first character that can't be part of a number.  If
     * the string fails to parse as a number, 0.0 is returned.
     *
     * @param runtime  the ruby runtime
     * @param arg   the string to be converted
     * @param strict if true, enforce the strict criteria for String encoding of
     *               numeric values, as required by Float('n'), and raise an
     *               exception when those criteria are not met. Otherwise, allow
     *               lax expression of values, as permitted by String#to_f, and
     *               return a value in all cases.
     *               TODO: describe the rules/criteria
     * @return  a RubyFloat representing the result of the conversion, which
     *          will be 0.0 if the conversion failed.
     */
    public static RubyFloat str2fnum(Ruby runtime, RubyString arg, boolean strict) {
<<<<<<< HEAD
=======
        return str2fnumCommon(runtime, arg, strict, biteListCaller18);
    }

    public static RubyFloat str2fnum19(Ruby runtime, RubyString arg, boolean strict) {
>>>>>>> e92030e4
        return str2fnumCommon(runtime, arg, strict, biteListCaller19);
    }

    private static RubyFloat str2fnumCommon(Ruby runtime, RubyString arg, boolean strict, ByteListCaller caller) {
        final double ZERO = 0.0;
        try {
            return new RubyFloat(runtime, caller.yield(arg, strict));
        } catch (NumberFormatException e) {
            if (strict) {
                throw runtime.newArgumentError("invalid value for Float(): "
                        + arg.callMethod(runtime.getCurrentContext(), "inspect").toString());
            }
            return new RubyFloat(runtime,ZERO);
        }
    }

    private interface ByteListCaller {
        double yield(RubyString arg, boolean strict);
    }

    private static class ByteListCaller19 implements ByteListCaller {
        public double yield(RubyString arg, boolean strict) {
            return ConvertDouble.byteListToDouble19(arg.getByteList(),strict);
        }
    }
    private static final ByteListCaller19 biteListCaller19 = new ByteListCaller19();


    /** Numeric methods. (num_*)
     *
     */

    protected IRubyObject[] getCoerced(ThreadContext context, IRubyObject other, boolean error) {
<<<<<<< HEAD
        IRubyObject result;
        
        IRubyObject savedError = context.runtime.getGlobalVariables().get("$!"); // Save $!
=======
        final Ruby runtime = context.runtime;
        final IRubyObject $ex = context.getErrorInfo();
        final IRubyObject result;
>>>>>>> e92030e4
        try {
            result = other.callMethod(context, "coerce", this);
        }
        catch (RaiseException e) { // e.g. NoMethodError: undefined method `coerce'
            context.setErrorInfo($ex); // restore $!

            if (error) {
                throw runtime.newTypeError(
                        other.getMetaClass().getName() + " can't be coerced into " + getMetaClass().getName());
            } else {
                context.runtime.getGlobalVariables().set("$!", savedError); // Restore $!
            }
            return null;
        }

        return coerceResult(runtime, result, true).toJavaArray();
    }

    protected IRubyObject callCoerced(ThreadContext context, String method, IRubyObject other, boolean err) {
        IRubyObject[] args = getCoerced(context, other, err);
        if (args == null) {
            return context.nil;
        }
        return args[0].callMethod(context, method, args[1]);
    }

    public IRubyObject callCoerced(ThreadContext context, String method, IRubyObject other) {
        IRubyObject[] args = getCoerced(context, other, false);
        if (args == null) {
            return context.nil;
        }
        return args[0].callMethod(context, method, args[1]);
    }

    // beneath are rewritten coercions that reflect MRI logic, the aboves are used only by RubyBigDecimal

    /** coerce_body
     *
     */
    protected final IRubyObject coerceBody(ThreadContext context, IRubyObject other) {
        return other.callMethod(context, "coerce", this);
    }

    /** do_coerce
     *
     */
    protected final RubyArray doCoerce(ThreadContext context, IRubyObject other, boolean err) {
<<<<<<< HEAD
        Ruby runtime = context.runtime;
        IRubyObject result;

        IRubyObject savedError = runtime.getGlobalVariables().get("$!"); // Save $!

        if (!other.respondsTo("coerce")) {
            if (err) {
                coerceRescue(context, other);
            }
            return null;
        }
        try {
            result = coerceBody(context, other);
        } catch (RaiseException e) {
            if (e.getException().kind_of_p(context, runtime.getStandardError()).isTrue()) {
                RubyWarnings warnings = context.runtime.getWarnings();
                warnings.warn("Numerical comparison operators will no more rescue exceptions of #coerce");
                warnings.warn("in the next release. Return nil in #coerce if the coercion is impossible.");
                if (err) {
                    coerceFailed(context, other);
                }
                context.runtime.getGlobalVariables().set("$!", savedError); // Restore $!
                return null;
            } else {
                throw e;
=======
        final Ruby runtime = context.runtime;
        final IRubyObject $ex = context.getErrorInfo();
        final IRubyObject result;
        try {
            result = coerceBody(context, other);
        }
        catch (RaiseException e) { // e.g. NoMethodError: undefined method `coerce'
            context.setErrorInfo($ex); // restore $!

            if (err) {
                throw runtime.newTypeError(
                        other.getMetaClass().getName() + " can't be coerced into " + getMetaClass().getName());
>>>>>>> e92030e4
            }
        }
<<<<<<< HEAD
    
        if (!(result instanceof RubyArray) || ((RubyArray) result).getLength() != 2) {
            if (err) {
                throw context.runtime.newTypeError("coerce must return [x, y]");
            } else if (!result.isNil()) {
                RubyWarnings warnings = context.runtime.getWarnings();
                warnings.warn("Bad return value for #coerce, called by numerical comparison operators.");
                warnings.warn("#coerce must return [x, y]. The next release will raise an error for this.");
            }
=======
        return coerceResult(runtime, result, err);
    }

    private static RubyArray coerceResult(final Ruby runtime, final IRubyObject result, final boolean err) {
        if ( ! (result instanceof RubyArray) || ((RubyArray) result).getLength() != 2 ) {
            if ( err ) throw runtime.newTypeError("coerce must return [x, y]");
>>>>>>> e92030e4
            return null;
        }
        return (RubyArray) result;
    }

    /** coerce_rescue
     *
     */
    protected final IRubyObject coerceRescue(ThreadContext context, IRubyObject other) {
        coerceFailed(context, other);
        return context.runtime.getNil();
    }

    /** coerce_failed
     *
     */
    protected final void coerceFailed(ThreadContext context, IRubyObject other) {
        throw context.runtime.newTypeError(String.format("%s can't be coerced into %s",
                (other.isSpecialConst() ? other.inspect() : other.getMetaClass().getName()), getMetaClass()));
    }

    /** rb_num_coerce_bin
     *  coercion taking two arguments
     */
    protected final IRubyObject coerceBin(ThreadContext context, String method, IRubyObject other) {
        RubyArray ary = doCoerce(context, other, true);
        return (ary.eltInternal(0)).callMethod(context, method, ary.eltInternal(1));
    }
<<<<<<< HEAD
    
    /** rb_num_coerce_bit
     *  coercion taking two arguments
     */
    protected final IRubyObject coerceBit(ThreadContext context, String method, IRubyObject other) {
        if (!(other instanceof RubyFixnum) && !(other instanceof RubyBignum)) {
            RubyArray ary = doCoerce(context, other, true);
            IRubyObject x = ary.eltInternal(0);
            IRubyObject y = ary.eltInternal(1);

            if (!(x instanceof RubyFixnum) && !(x instanceof RubyBignum)
                    && !(y instanceof RubyFixnum) && !(y instanceof RubyBignum)) {
                coerceFailed(context, other);
            }
            return x.callMethod(context, method, y);
        }
        return callMethod(context, method, other);
    }
=======
>>>>>>> e92030e4

    /** rb_num_coerce_cmp
     *  coercion used for comparisons
     */
    protected final IRubyObject coerceCmp(ThreadContext context, String method, IRubyObject other) {
        RubyArray ary = doCoerce(context, other, false);
        if (ary == null) {
            return context.nil; // MRI does it!
<<<<<<< HEAD
        } 
=======
        }
>>>>>>> e92030e4
        return (ary.eltInternal(0)).callMethod(context, method, ary.eltInternal(1));
    }

    /** rb_num_coerce_relop
     *  coercion used for relative operators
     */
    protected final IRubyObject coerceRelOp(ThreadContext context, String method, IRubyObject other) {
        RubyArray ary = doCoerce(context, other, false);
        if (ary == null) {
            return RubyComparable.cmperr(this, other);
        }

        return unwrapCoerced(context, method, other, ary);
    }

<<<<<<< HEAD
    private IRubyObject unwrapCoerced(ThreadContext context, String method, IRubyObject other, RubyArray ary) {
=======
    private final IRubyObject unwrapCoerced(ThreadContext context, String method, IRubyObject other, RubyArray ary) {
>>>>>>> e92030e4
        IRubyObject result = (ary.eltInternal(0)).callMethod(context, method, ary.eltInternal(1));
        if (result.isNil()) {
            return RubyComparable.cmperr(this, other);
        }
        return result;
    }

    public RubyNumeric asNumeric() {
        return this;
    }

    /*  ================
     *  Instance Methods
     *  ================
     */

    /** num_sadded
     *
     */
    @JRubyMethod(name = "singleton_method_added")
    public IRubyObject sadded(IRubyObject name) {
        throw getRuntime().newTypeError("can't define singleton method " + name + " for " + getType().getName());
    }

    /** num_init_copy
     *
     */
    @Override
    @JRubyMethod(name = "initialize_copy", visibility = Visibility.PRIVATE)
    public IRubyObject initialize_copy(IRubyObject arg) {
        throw getRuntime().newTypeError("can't copy " + getType().getName());
    }

    /** num_coerce
     *
     */
    @JRubyMethod(name = "coerce")
    public IRubyObject coerce(IRubyObject other) {
        if (getMetaClass() == other.getMetaClass()) return getRuntime().newArray(other, this);

        IRubyObject cdr = RubyKernel.new_float(this, this);
        IRubyObject car = RubyKernel.new_float(this, other);

        return getRuntime().newArray(car, cdr);
    }

    /** num_uplus
     *
     */
    @JRubyMethod(name = "+@")
    public IRubyObject op_uplus() {
        return this;
    }

    /** num_imaginary
     *
     */
    @JRubyMethod(name = "i")
    public IRubyObject num_imaginary(ThreadContext context) {
        return RubyComplex.newComplexRaw(context.runtime, RubyFixnum.zero(context.runtime), this);
    }

    /** num_uminus
     *
     */
    @JRubyMethod(name = "-@")
    public IRubyObject op_uminus(ThreadContext context) {
        RubyArray ary = RubyFixnum.zero(context.runtime).doCoerce(context, this, true);
        return ary.eltInternal(0).callMethod(context, "-", ary.eltInternal(1));
    }

    /** num_cmp
     *
     */
    @JRubyMethod(name = "<=>")
    public IRubyObject op_cmp(IRubyObject other) {
        if (this == other) { // won't hurt fixnums
            return RubyFixnum.zero(getRuntime());
        }
        return getRuntime().getNil();
    }

    /** num_eql
     *
     */
    @JRubyMethod(name = "eql?")
    public IRubyObject eql_p(ThreadContext context, IRubyObject other) {
        if (getClass() != other.getClass()) return getRuntime().getFalse();
        return equalInternal(context, this, other) ? getRuntime().getTrue() : getRuntime().getFalse();
    }

    /** num_quo (1.8)
     * quo and fdiv in 1.8 just invokes "/"
     */
    public IRubyObject quo(ThreadContext context, IRubyObject other) {
        return callMethod(context, "/", other);
    }

    /** num_quo (1.9)
    *
    */
    @JRubyMethod(name = "quo")
    public IRubyObject quo_19(ThreadContext context, IRubyObject other) {
        return RubyRational.numericQuo(context, this, other);
    }

    /** num_div
     *
     */
    public IRubyObject div(ThreadContext context, IRubyObject other) {
        return div19(context, other);
    }

    /** num_div
     *
     */
    @JRubyMethod(name = "div")
    public IRubyObject div19(ThreadContext context, IRubyObject other) {
        if (other instanceof RubyNumeric) {
            RubyNumeric numeric = (RubyNumeric) other;
            if (numeric.zero_p(context).isTrue()) {
                throw context.runtime.newZeroDivisionError();
            }
        }
        return callMethod(context, "/", other).callMethod(context, "floor");
    }

    /** num_divmod
     *
     */
    public IRubyObject divmod(ThreadContext context, IRubyObject other) {
        return divmod19(context, other);
    }

    /** num_divmod
     *
     */
    @JRubyMethod(name = "divmod")
    public IRubyObject divmod19(ThreadContext context, IRubyObject other) {
        return RubyArray.newArray(getRuntime(), div(context, other), modulo19(context, other));
    }

    /** num_fdiv (1.9) */
    @JRubyMethod(name = "fdiv")
    public IRubyObject fdiv(ThreadContext context, IRubyObject other) {
        return Helpers.invoke(context, this.convertToFloat(), "/", other);
    }

    /** num_modulo
     *
     */
    public IRubyObject modulo(ThreadContext context, IRubyObject other) {
        return modulo19(context, other);
    }

    /** num_modulo
     *
     */
    @JRubyMethod(name = "modulo")
    public IRubyObject modulo19(ThreadContext context, IRubyObject other) {
        return callMethod(context, "-", other.callMethod(context, "*", callMethod(context, "div", other)));
    }

    /** num_remainder
     *
     */
    @JRubyMethod(name = "remainder")
    public IRubyObject remainder(ThreadContext context, IRubyObject dividend) {
        IRubyObject z = callMethod(context, "%", dividend);
        IRubyObject x = this;
        RubyFixnum zero = RubyFixnum.zero(getRuntime());

        if (!equalInternal(context, z, zero) &&
                ((x.callMethod(context, "<", zero).isTrue() &&
                dividend.callMethod(context, ">", zero).isTrue()) ||
                (x.callMethod(context, ">", zero).isTrue() &&
                dividend.callMethod(context, "<", zero).isTrue()))) {
            return z.callMethod(context, "-", dividend);
        } else {
            return z;
        }
    }

    /** num_abs
     *
     */
    @JRubyMethod(name = "abs")
    public IRubyObject abs(ThreadContext context) {
        if (callMethod(context, "<", RubyFixnum.zero(getRuntime())).isTrue()) {
            return callMethod(context, "-@");
        }
        return this;
    }

    /** num_abs/1.9
     *
     */
    @JRubyMethod(name = "magnitude")
    public IRubyObject magnitude(ThreadContext context) {
        return abs(context);
    }

    /** num_to_int
     *
     */
    @JRubyMethod(name = "to_int")
    public IRubyObject to_int(ThreadContext context) {
        return Helpers.invoke(context, this, "to_i");
    }

    /** num_real_p
    *
    */
    @JRubyMethod(name = "real?")
    public IRubyObject scalar_p() {
        return getRuntime().getTrue();
    }

    /** num_int_p
     *
     */
    @JRubyMethod(name = "integer?")
    public IRubyObject integer_p() {
        return getRuntime().getFalse();
    }

    /** num_zero_p
     *
     */
    @JRubyMethod(name = "zero?")
    public IRubyObject zero_p(ThreadContext context) {
        return equalInternal(context, this, RubyFixnum.zero(getRuntime())) ? getRuntime().getTrue() : getRuntime().getFalse();
    }

    /** num_nonzero_p
     *
     */
    @JRubyMethod(name = "nonzero?")
    public IRubyObject nonzero_p(ThreadContext context) {
        if (callMethod(context, "zero?").isTrue()) {
            return getRuntime().getNil();
        }
        return this;
    }

    /** num_floor
     *
     */
    @JRubyMethod(name = "floor")
    public IRubyObject floor() {
        return convertToFloat().floor();
    }

    /** num_ceil
     *
     */
    @JRubyMethod(name = "ceil")
    public IRubyObject ceil() {
        return convertToFloat().ceil();
    }

    /** num_round
     *
     */
    @JRubyMethod(name = "round")
    public IRubyObject round() {
        return convertToFloat().round();
    }

    /** num_truncate
     *
     */
    @JRubyMethod(name = "truncate")
    public IRubyObject truncate() {
        return convertToFloat().truncate();
    }

    // TODO: Fold kwargs into the @JRubyMethod decorator
    static final String[] validStepArgs = new String[] {"to", "by"};

    /**
     * num_step
     */
    @JRubyMethod(optional = 2)
    public IRubyObject step(ThreadContext context, IRubyObject[] args, Block block) {
        if (!block.isGiven()) {
            return enumeratorizeWithSize(context, this, "step", args, stepSizeFn(context, this, args));
        }

        IRubyObject[] scannedArgs = scanStepArgs(context, args);
        return stepCommon(context, scannedArgs[0], scannedArgs[1], block);
    }

    /** num_step_scan_args
     *
     */

    private IRubyObject[] scanStepArgs(ThreadContext context, IRubyObject[] args) {
        IRubyObject to = context.runtime.getNil();
        IRubyObject step = context.runtime.newFixnum(1);

        if (args.length >= 1) to = args[0];
        if (args.length >= 2) step = args[1];

        // TODO: Fold kwargs into the @JRubyMethod decorator
        IRubyObject[] kwargs = ArgsUtil.extractKeywordArgs(context, args, validStepArgs);

        if (kwargs != null) {
            to = kwargs[0];
            step = kwargs[1];

            if(!to.isNil() && args.length > 1) {
                throw context.runtime.newArgumentError("to is given twice");
            }
            if(!step.isNil() && args.length > 2) {
                throw context.runtime.newArgumentError("step is given twice");
            }
        } else {
            if (RubyBasicObject.equalInternal(context, step, RubyFixnum.zero(context.runtime))) {
                throw context.runtime.newArgumentError("step can't be 0");
            }
            if (step.isNil()) {
                throw context.runtime.newTypeError("step must be numeric");
            }
        }

        if (step.isNil()) {
            step = RubyFixnum.one(context.runtime);
        }

        if (to.isNil()) {
            if ( f_negative_p(context, step) ) {
                to = RubyFloat.newFloat(context.runtime, Double.NEGATIVE_INFINITY);
            } else {
                to = RubyFloat.newFloat(context.runtime, Double.POSITIVE_INFINITY);
            }
        }

        return new IRubyObject[] {to, step};
    }

    private IRubyObject stepCommon(ThreadContext context, IRubyObject to, IRubyObject step, Block block) {
        Ruby runtime = context.runtime;
        if (this instanceof RubyFixnum && to instanceof RubyFixnum && step instanceof RubyFixnum) {
            fixnumStep(context, runtime, ((RubyFixnum)this).getLongValue(),
                                         ((RubyFixnum)to).getLongValue(),
                                         ((RubyFixnum)step).getLongValue(),
                                          block);
        } else if (this instanceof RubyFloat || to instanceof RubyFloat || step instanceof RubyFloat) {
            floatStep19(context, runtime, this, to, step, false, block);
        } else {
            duckStep(context, runtime, this, to, step, block);
        }
        return this;
    }

    private static void fixnumStep(ThreadContext context, Ruby runtime, long from, long to, long step, Block block) {
        // We must avoid integer overflows in "i += step".
        if (step >= 0) {
            long tov = Long.MAX_VALUE - step;
            if (to < tov) tov = to;
            long i;
            for (i = from; i <= tov; i += step) {
                block.yield(context, RubyFixnum.newFixnum(runtime, i));
            }
            if (i <= to) {
                block.yield(context, RubyFixnum.newFixnum(runtime, i));
            }
        } else {
            long tov = Long.MIN_VALUE - step;
            if (to > tov) tov = to;
            long i;
            for (i = from; i >= tov; i += step) {
                block.yield(context, RubyFixnum.newFixnum(runtime, i));
            }
            if (i >= to) {
                block.yield(context, RubyFixnum.newFixnum(runtime, i));
            }
        }
    }

    protected static void floatStep(ThreadContext context, Ruby runtime, IRubyObject from, IRubyObject to, IRubyObject step, Block block) {
        double beg = num2dbl(from);
        double end = num2dbl(to);
        double unit = num2dbl(step);

        double n = (end - beg)/unit;
        double err = (Math.abs(beg) + Math.abs(end) + Math.abs(end - beg)) / Math.abs(unit) * DBL_EPSILON;

        if (err > 0.5) err = 0.5;
        n = Math.floor(n + err) + 1;

        for (long i = 0; i < n; i++) {
            block.yield(context, RubyFloat.newFloat(runtime, i * unit + beg));
        }
    }

    static void floatStep19(ThreadContext context, Ruby runtime, IRubyObject from, IRubyObject to, IRubyObject step, boolean excl, Block block) {
        double beg = num2dbl(from);
        double end = num2dbl(to);
        double unit = num2dbl(step);

        double n = floatStepSize(beg, end, unit, excl);

        if (Double.isInfinite(unit)) {
            if (n != 0) block.yield(context, from);
        } else if (unit == 0) {
            while(true) {
                block.yield(context, from);
            }
        } else {
<<<<<<< HEAD
=======
            if (err > 0.5) err = 0.5;
            n = Math.floor(n + err);
            if (!excl) n++;
>>>>>>> e92030e4
            for (long i = 0; i < n; i++){
                double d = i * unit + beg;
                if (unit >= 0 ? end < d : d < end) {
                    d = end;
                }
                block.yield(context, RubyFloat.newFloat(runtime, d));
            }
        }
    }

    private static void duckStep(ThreadContext context, Ruby runtime, IRubyObject from, IRubyObject to, IRubyObject step, Block block) {
        IRubyObject i = from;

        String cmpString = step.callMethod(context, ">", RubyFixnum.newFixnum(context.runtime, 0)).isTrue() ? ">" : "<";
        if(step.callMethod(context, "==", RubyFixnum.newFixnum(context.runtime, 0)).isTrue())
            cmpString = "==";

        while (true) {
            if (i.callMethod(context, cmpString, to).isTrue()) break;
            block.yield(context, i);
            i = i.callMethod(context, "+", step);
        }
    }

    public static RubyNumeric intervalStepSize(ThreadContext context, IRubyObject from, IRubyObject to, IRubyObject step, boolean excludeLast) {
        Ruby runtime = context.runtime;

        if (from instanceof RubyFixnum && to instanceof RubyFixnum && step instanceof RubyFixnum) {
            long diff = ((RubyFixnum) step).getLongValue();
            if (diff == 0) {
                return RubyFloat.newFloat(runtime, Double.POSITIVE_INFINITY);
            }

            long delta = ((RubyFixnum) to).getLongValue() - ((RubyFixnum) from).getLongValue();
            if (diff < 0) {
                diff = -diff;
                delta = -delta;
            }
            if (excludeLast) {
                delta--;
            }
            if (delta < 0) {
                return runtime.newFixnum(0);
            }

            long result = delta / diff;
            return new RubyFixnum(runtime, result >= 0 ? result + 1 : 0);
        } else if (from instanceof RubyFloat || to instanceof RubyFloat || step instanceof RubyFloat) {
            double n = floatStepSize(from.convertToFloat().getDoubleValue(), to.convertToFloat().getDoubleValue(), step.convertToFloat().getDoubleValue(), excludeLast);

            if (Double.isInfinite(n)) {
                return runtime.newFloat(n);
            } else {
                return runtime.newFloat(n).convertToInteger();
            }
        } else {
            String cmpString = ">";
            RubyFixnum zero = RubyFixnum.zero(runtime);
            IRubyObject comparison = zero.coerceCmp(context, "<=>", step);

            switch (RubyComparable.cmpint(context, comparison, step, zero)) {
                case 0:
                    return RubyFloat.newFloat(runtime, Float.POSITIVE_INFINITY);
                case 1:
                    cmpString = "<";
                    break;
            }

            if (from.callMethod(context, cmpString, to).isTrue()) {
                return RubyFixnum.zero(runtime);
            }

            IRubyObject diff = to.callMethod(context, "-", from);
            IRubyObject result = diff.callMethod(context, "div", step);
            if (!excludeLast || from.callMethod(context, "+", result.callMethod(context, "*", step)).callMethod(context, cmpString, to).isTrue()) {
                result = result.callMethod(context, "+", RubyFixnum.newFixnum(runtime, 1));
            }
            return (RubyNumeric) result;
        }
    }

    private SizeFn stepSizeFn(final ThreadContext context, final IRubyObject from, final IRubyObject[] args) {
        return new SizeFn() {
            @Override
            public IRubyObject size(IRubyObject[] args) {
                IRubyObject[] scannedArgs = scanStepArgs(context, args);
                return intervalStepSize(context, from, scannedArgs[0], scannedArgs[1], false);
            }
        };
    }

    /**
     * Returns the number of unit-sized steps between the given beg and end.
     *
     * NOTE: the returned value is either Double.POSITIVE_INFINITY, or a rounded value appropriate to be cast to a long
     */
    public static double floatStepSize(double beg, double end, double unit, boolean excludeLast) {
        double n = (end - beg)/unit;
        double err = (Math.abs(beg) + Math.abs(end) + Math.abs(end - beg)) / Math.abs(unit) * DBL_EPSILON;

        if (Double.isInfinite(unit)) {
            if (unit > 0) {
                return beg <= end ? 1 : 0;
            } else {
                return end <= beg ? 1 : 0;
            }
        }

        if (unit == 0) {
            return Float.POSITIVE_INFINITY;
        }

        if (err > 0.5) err = 0.5;
        if (excludeLast) {
            if (n <= 0) {
                return 0;
            }
            if (n < 1) {
                n = 0;
            } else {
                n = Math.floor(n - err);
            }
        } else {
            if (n < 0) {
                return 0;
            }
            n = Math.floor(n + err);
        }
        return n + 1;
    }

    /** num_equal, doesn't override RubyObject.op_equal
     *
     */
    protected final IRubyObject op_num_equal(ThreadContext context, IRubyObject other) {
        // it won't hurt fixnums
        if (this == other)  return getRuntime().getTrue();

        return invokedynamic(context, other, MethodNames.OP_EQUAL, this);
    }

    /** num_numerator
     *
     */
    @JRubyMethod(name = "numerator")
    public IRubyObject numerator(ThreadContext context) {
        return RubyRational.newRationalConvert(context, this).callMethod(context, "numerator");
    }

    /** num_denominator
     *
     */
    @JRubyMethod(name = "denominator")
    public IRubyObject denominator(ThreadContext context) {
        return RubyRational.newRationalConvert(context, this).callMethod(context, "denominator");
    }

    /** numeric_to_c
     *
     */
    @JRubyMethod(name = "to_c")
    public IRubyObject to_c(ThreadContext context) {
        return RubyComplex.newComplexCanonicalize(context, this);
    }

    /** numeric_real
     *
     */
    @JRubyMethod(name = "real")
    public IRubyObject real(ThreadContext context) {
        return this;
    }

    /** numeric_image
     *
     */
    @JRubyMethod(name = {"imaginary", "imag"})
    public IRubyObject image(ThreadContext context) {
        return RubyFixnum.zero(context.runtime);
    }

    /** numeric_abs2
     *
     */
    @JRubyMethod(name = "abs2")
    public IRubyObject abs2(ThreadContext context) {
        return f_mul(context, this, this);
    }

    /** numeric_arg
     *
     */
    @JRubyMethod(name = {"arg", "angle", "phase"})
    public IRubyObject arg(ThreadContext context) {
        double value = this.getDoubleValue();
        if (Double.isNaN(value)) {
            return this;
        }
        if (f_negative_p(context, this) || (value == 0.0 && 1/value == Double.NEGATIVE_INFINITY)) {
            // negative or -0.0
            return context.runtime.getMath().getConstant("PI");
        }
        return RubyFixnum.zero(context.runtime);
    }

    /** numeric_rect
     *
     */
    @JRubyMethod(name = {"rectangular", "rect"})
    public IRubyObject rect(ThreadContext context) {
        return context.runtime.newArray(this, RubyFixnum.zero(context.runtime));
    }

    /** numeric_polar
     *
     */
    @JRubyMethod(name = "polar")
    public IRubyObject polar(ThreadContext context) {
        return context.runtime.newArray(f_abs(context, this), f_arg(context, this));
    }

    /** numeric_real
     *
     */
    @JRubyMethod(name = {"conjugate", "conj"})
    public IRubyObject conjugate(ThreadContext context) {
        return this;
    }

    @Override
    public Object toJava(Class target) {
        return JavaUtil.getNumericConverter(target).coerce(this, target);
    }

    public static class InvalidIntegerException extends NumberFormatException {
        private static final long serialVersionUID = 55019452543252148L;

        public InvalidIntegerException() {
            super();
        }
        public InvalidIntegerException(String message) {
            super(message);
        }
        @Override
        public Throwable fillInStackTrace() {
            return this;
        }
    }

    public static class NumberTooLargeException extends NumberFormatException {
        private static final long serialVersionUID = -1835120694982699449L;
        public NumberTooLargeException() {
            super();
        }
        public NumberTooLargeException(String message) {
            super(message);
        }
        @Override
        public Throwable fillInStackTrace() {
            return this;
        }
    }

    @Deprecated
    public static RubyFloat str2fnum19(Ruby runtime, RubyString arg, boolean strict) {
        return str2fnumCommon(runtime, arg, strict, biteListCaller19);
    }
}<|MERGE_RESOLUTION|>--- conflicted
+++ resolved
@@ -371,13 +371,6 @@
      *          will be 0.0 if the conversion failed.
      */
     public static RubyFloat str2fnum(Ruby runtime, RubyString arg, boolean strict) {
-<<<<<<< HEAD
-=======
-        return str2fnumCommon(runtime, arg, strict, biteListCaller18);
-    }
-
-    public static RubyFloat str2fnum19(Ruby runtime, RubyString arg, boolean strict) {
->>>>>>> e92030e4
         return str2fnumCommon(runtime, arg, strict, biteListCaller19);
     }
 
@@ -411,15 +404,9 @@
      */
 
     protected IRubyObject[] getCoerced(ThreadContext context, IRubyObject other, boolean error) {
-<<<<<<< HEAD
-        IRubyObject result;
-        
-        IRubyObject savedError = context.runtime.getGlobalVariables().get("$!"); // Save $!
-=======
         final Ruby runtime = context.runtime;
         final IRubyObject $ex = context.getErrorInfo();
         final IRubyObject result;
->>>>>>> e92030e4
         try {
             result = other.callMethod(context, "coerce", this);
         }
@@ -429,8 +416,6 @@
             if (error) {
                 throw runtime.newTypeError(
                         other.getMetaClass().getName() + " can't be coerced into " + getMetaClass().getName());
-            } else {
-                context.runtime.getGlobalVariables().set("$!", savedError); // Restore $!
             }
             return null;
         }
@@ -467,67 +452,45 @@
      *
      */
     protected final RubyArray doCoerce(ThreadContext context, IRubyObject other, boolean err) {
-<<<<<<< HEAD
-        Ruby runtime = context.runtime;
-        IRubyObject result;
-
-        IRubyObject savedError = runtime.getGlobalVariables().get("$!"); // Save $!
-
         if (!other.respondsTo("coerce")) {
             if (err) {
                 coerceRescue(context, other);
             }
             return null;
         }
+        final Ruby runtime = context.runtime;
+        final IRubyObject $ex = context.getErrorInfo();
+        final IRubyObject result;
         try {
             result = coerceBody(context, other);
-        } catch (RaiseException e) {
+        }
+        catch (RaiseException e) { // e.g. NoMethodError: undefined method `coerce'
             if (e.getException().kind_of_p(context, runtime.getStandardError()).isTrue()) {
+                context.setErrorInfo($ex); // restore $!
                 RubyWarnings warnings = context.runtime.getWarnings();
                 warnings.warn("Numerical comparison operators will no more rescue exceptions of #coerce");
                 warnings.warn("in the next release. Return nil in #coerce if the coercion is impossible.");
                 if (err) {
                     coerceFailed(context, other);
                 }
-                context.runtime.getGlobalVariables().set("$!", savedError); // Restore $!
                 return null;
             } else {
                 throw e;
-=======
-        final Ruby runtime = context.runtime;
-        final IRubyObject $ex = context.getErrorInfo();
-        final IRubyObject result;
-        try {
-            result = coerceBody(context, other);
-        }
-        catch (RaiseException e) { // e.g. NoMethodError: undefined method `coerce'
-            context.setErrorInfo($ex); // restore $!
-
-            if (err) {
-                throw runtime.newTypeError(
-                        other.getMetaClass().getName() + " can't be coerced into " + getMetaClass().getName());
->>>>>>> e92030e4
-            }
-        }
-<<<<<<< HEAD
-    
-        if (!(result instanceof RubyArray) || ((RubyArray) result).getLength() != 2) {
-            if (err) {
-                throw context.runtime.newTypeError("coerce must return [x, y]");
-            } else if (!result.isNil()) {
-                RubyWarnings warnings = context.runtime.getWarnings();
-                warnings.warn("Bad return value for #coerce, called by numerical comparison operators.");
-                warnings.warn("#coerce must return [x, y]. The next release will raise an error for this.");
-            }
-=======
+            }
+        }
+
         return coerceResult(runtime, result, err);
     }
 
     private static RubyArray coerceResult(final Ruby runtime, final IRubyObject result, final boolean err) {
         if ( ! (result instanceof RubyArray) || ((RubyArray) result).getLength() != 2 ) {
             if ( err ) throw runtime.newTypeError("coerce must return [x, y]");
->>>>>>> e92030e4
             return null;
+        }
+        else if ( ! result.isNil() ) {
+            RubyWarnings warnings = runtime.getWarnings();
+            warnings.warn("Bad return value for #coerce, called by numerical comparison operators.");
+            warnings.warn("#coerce must return [x, y]. The next release will raise an error for this.");
         }
         return (RubyArray) result;
     }
@@ -555,8 +518,7 @@
         RubyArray ary = doCoerce(context, other, true);
         return (ary.eltInternal(0)).callMethod(context, method, ary.eltInternal(1));
     }
-<<<<<<< HEAD
-    
+
     /** rb_num_coerce_bit
      *  coercion taking two arguments
      */
@@ -574,8 +536,6 @@
         }
         return callMethod(context, method, other);
     }
-=======
->>>>>>> e92030e4
 
     /** rb_num_coerce_cmp
      *  coercion used for comparisons
@@ -584,11 +544,7 @@
         RubyArray ary = doCoerce(context, other, false);
         if (ary == null) {
             return context.nil; // MRI does it!
-<<<<<<< HEAD
-        } 
-=======
-        }
->>>>>>> e92030e4
+        }
         return (ary.eltInternal(0)).callMethod(context, method, ary.eltInternal(1));
     }
 
@@ -604,11 +560,7 @@
         return unwrapCoerced(context, method, other, ary);
     }
 
-<<<<<<< HEAD
     private IRubyObject unwrapCoerced(ThreadContext context, String method, IRubyObject other, RubyArray ary) {
-=======
-    private final IRubyObject unwrapCoerced(ThreadContext context, String method, IRubyObject other, RubyArray ary) {
->>>>>>> e92030e4
         IRubyObject result = (ary.eltInternal(0)).callMethod(context, method, ary.eltInternal(1));
         if (result.isNil()) {
             return RubyComparable.cmperr(this, other);
@@ -1020,12 +972,6 @@
                 block.yield(context, from);
             }
         } else {
-<<<<<<< HEAD
-=======
-            if (err > 0.5) err = 0.5;
-            n = Math.floor(n + err);
-            if (!excl) n++;
->>>>>>> e92030e4
             for (long i = 0; i < n; i++){
                 double d = i * unit + beg;
                 if (unit >= 0 ? end < d : d < end) {
