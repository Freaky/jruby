--- conflicted
+++ resolved
@@ -4125,12 +4125,7 @@
     }
 
     public RaiseException newFrozenError(String objectType, boolean runtimeError) {
-<<<<<<< HEAD
-        // TODO: Should frozen error have its own distinct class?  If not should more share?
-        return newRaiseException(getRuntimeError(), str(this, "can't modify frozen ", ids(this, objectType)));
-=======
-        return newRaiseException(getFrozenError(), "can't modify frozen " + objectType);
->>>>>>> 2f4cb26b
+        return newRaiseException(getFrozenError(), str(this, "can't modify frozen ", ids(this, objectType)));
     }
 
     public RaiseException newSystemStackError(String message) {
