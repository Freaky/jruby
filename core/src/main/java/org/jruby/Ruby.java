/*
 **** BEGIN LICENSE BLOCK *****
 * Version: EPL 2.0/GPL 2.0/LGPL 2.1
 *
 * The contents of this file are subject to the Eclipse Public
 * License Version 2.0 (the "License"); you may not use this file
 * except in compliance with the License. You may obtain a copy of
 * the License at http://www.eclipse.org/legal/epl-v20.html
 *
 * Software distributed under the License is distributed on an "AS
 * IS" basis, WITHOUT WARRANTY OF ANY KIND, either express or
 * implied. See the License for the specific language governing
 * rights and limitations under the License.
 *
 * Copyright (C) 2001 Chad Fowler <chadfowler@chadfowler.com>
 * Copyright (C) 2001 Alan Moore <alan_moore@gmx.net>
 * Copyright (C) 2001-2002 Benoit Cerrina <b.cerrina@wanadoo.fr>
 * Copyright (C) 2001-2004 Jan Arne Petersen <jpetersen@uni-bonn.de>
 * Copyright (C) 2002-2004 Anders Bengtsson <ndrsbngtssn@yahoo.se>
 * Copyright (C) 2004 Thomas E Enebo <enebo@acm.org>
 * Copyright (C) 2004-2005 Charles O Nutter <headius@headius.com>
 * Copyright (C) 2004 Stefan Matthias Aust <sma@3plus4.de>
 * Copyright (C) 2006 Miguel Covarrubias <mlcovarrubias@gmail.com>
 * Copyright (C) 2006 Michael Studman <codehaus@michaelstudman.com>
 * Copyright (C) 2006 Ola Bini <ola@ologix.com>
 * Copyright (C) 2007 Nick Sieger <nicksieger@gmail.com>
 *
 * Alternatively, the contents of this file may be used under the terms of
 * either of the GNU General Public License Version 2 or later (the "GPL"),
 * or the GNU Lesser General Public License Version 2.1 or later (the "LGPL"),
 * in which case the provisions of the GPL or the LGPL are applicable instead
 * of those above. If you wish to allow use of your version of this file only
 * under the terms of either the GPL or the LGPL, and not to allow others to
 * use your version of this file under the terms of the EPL, indicate your
 * decision by deleting the provisions above and replace them with the notice
 * and other provisions required by the GPL or the LGPL. If you do not delete
 * the provisions above, a recipient may use your version of this file under
 * the terms of any one of the EPL, the GPL or the LGPL.
 ***** END LICENSE BLOCK *****/

package org.jruby;

import org.jcodings.specific.UTF8Encoding;
import org.jruby.anno.TypePopulator;
import org.jruby.ast.ArrayNode;
import org.jruby.ast.BlockNode;
import org.jruby.ast.CallNode;
import org.jruby.ast.FCallNode;
import org.jruby.ast.GlobalAsgnNode;
import org.jruby.ast.GlobalVarNode;
import org.jruby.ast.StrNode;
import org.jruby.ast.VCallNode;
import org.jruby.ast.WhileNode;
import org.jruby.compiler.Constantizable;
import org.jruby.compiler.NotCompilableException;
import org.jruby.ext.thread.ConditionVariable;
import org.jruby.ext.thread.Mutex;
import org.jruby.ext.thread.SizedQueue;
import org.jruby.ir.IRScope;
import org.jruby.ir.IRScriptBody;
import org.jruby.ir.instructions.Instr;
import org.jruby.javasupport.JavaSupport;
import org.jruby.javasupport.JavaSupportImpl;
import org.jruby.lexer.yacc.ISourcePosition;
import org.jruby.management.Caches;
import org.jruby.parser.StaticScope;
import org.jruby.runtime.JavaSites;
import org.jruby.runtime.invokedynamic.InvokeDynamicSupport;
import org.jruby.util.MRIRecursionGuard;
import org.jruby.util.StringSupport;
import org.jruby.util.StrptimeParser;
import org.jruby.util.StrptimeToken;
import org.jruby.util.io.EncodingUtils;
import org.objectweb.asm.util.TraceClassVisitor;

import jnr.constants.Constant;
import jnr.constants.ConstantSet;
import jnr.constants.platform.Errno;
import jnr.posix.POSIX;
import jnr.posix.POSIXFactory;

import org.jcodings.Encoding;
import org.joda.time.DateTimeZone;
import org.joni.WarnCallback;
import org.jruby.ast.Node;
import org.jruby.ast.RootNode;
import org.jruby.ast.executable.RuntimeCache;
import org.jruby.ast.executable.Script;
import org.jruby.ast.executable.ScriptAndCode;
import org.jruby.common.IRubyWarnings.ID;
import org.jruby.common.RubyWarnings;
import org.jruby.compiler.JITCompiler;
import org.jruby.embed.Extension;
import org.jruby.exceptions.MainExitException;
import org.jruby.exceptions.RaiseException;
import org.jruby.ext.JRubyPOSIXHandler;
import org.jruby.ext.LateLoadingLibrary;
import org.jruby.ext.coverage.CoverageData;
import org.jruby.ext.ffi.FFI;
import org.jruby.ext.fiber.ThreadFiber;
import org.jruby.ext.fiber.ThreadFiberLibrary;
import org.jruby.ext.tracepoint.TracePoint;
import org.jruby.internal.runtime.GlobalVariables;
import org.jruby.internal.runtime.ThreadService;
import org.jruby.internal.runtime.ValueAccessor;
import org.jruby.internal.runtime.methods.DynamicMethod;
import org.jruby.internal.runtime.methods.JavaMethod;
import org.jruby.ir.Compiler;
import org.jruby.ir.IRManager;
import org.jruby.ir.interpreter.Interpreter;
import org.jruby.ir.persistence.IRReader;
import org.jruby.ir.persistence.IRReaderStream;
import org.jruby.ir.persistence.util.IRFileExpert;
import org.jruby.javasupport.proxy.JavaProxyClassFactory;
import org.jruby.management.BeanManager;
import org.jruby.management.BeanManagerFactory;
import org.jruby.management.Config;
import org.jruby.management.ParserStats;
import org.jruby.parser.Parser;
import org.jruby.parser.ParserConfiguration;
import org.jruby.parser.StaticScopeFactory;
import org.jruby.platform.Platform;
import org.jruby.runtime.Binding;
import org.jruby.runtime.Block;
import org.jruby.runtime.CallSite;
import org.jruby.runtime.ClassIndex;
import org.jruby.runtime.DynamicScope;
import org.jruby.runtime.EventHook;
import org.jruby.runtime.GlobalVariable;
import org.jruby.runtime.Helpers;
import org.jruby.runtime.IAccessor;
import org.jruby.runtime.ObjectAllocator;
import org.jruby.runtime.ObjectSpace;
import org.jruby.runtime.RubyEvent;
import org.jruby.runtime.ThreadContext;
import org.jruby.runtime.Visibility;
import org.jruby.runtime.builtin.IRubyObject;
import org.jruby.runtime.encoding.EncodingService;
import org.jruby.runtime.invokedynamic.MethodNames;
import org.jruby.runtime.load.BasicLibraryService;
import org.jruby.runtime.load.CompiledScriptLoader;
import org.jruby.runtime.load.Library;
import org.jruby.runtime.load.LoadService;
import org.jruby.runtime.opto.Invalidator;
import org.jruby.runtime.opto.OptoFactory;
import org.jruby.runtime.profile.ProfileCollection;
import org.jruby.runtime.profile.ProfilingService;
import org.jruby.runtime.profile.ProfilingServiceLookup;
import org.jruby.runtime.profile.builtin.ProfiledMethods;
import org.jruby.runtime.scope.ManyVarsDynamicScope;
import org.jruby.threading.DaemonThreadFactory;
import org.jruby.util.ByteList;
import org.jruby.util.ClassDefiningClassLoader;
import org.jruby.util.DefinedMessage;
import org.jruby.util.JRubyClassLoader;
import org.jruby.util.SecurityHelper;
import org.jruby.util.SelfFirstJRubyClassLoader;
import org.jruby.util.IOInputStream;
import org.jruby.util.IOOutputStream;
import org.jruby.util.ClassDefiningJRubyClassLoader;
import org.jruby.util.KCode;
import org.jruby.util.SafePropertyAccessor;
import org.jruby.util.cli.Options;
import org.jruby.util.collections.WeakHashSet;
import org.jruby.util.func.Function1;
import org.jruby.util.io.FilenoUtil;
import org.jruby.util.io.SelectorPool;
import org.jruby.util.log.Logger;
import org.jruby.util.log.LoggerFactory;
import org.objectweb.asm.ClassReader;

import java.io.ByteArrayInputStream;
import java.io.FileDescriptor;
import java.io.IOException;
import java.io.InputStream;
import java.io.PrintStream;
import java.io.PrintWriter;
import java.lang.invoke.MethodHandle;
import java.lang.ref.WeakReference;
import java.net.BindException;
import java.nio.charset.Charset;
import java.security.SecureRandom;
import java.util.ArrayList;
import java.util.Arrays;
import java.util.EnumMap;
import java.util.EnumSet;
import java.util.HashMap;
import java.util.IdentityHashMap;
import java.util.Iterator;
import java.util.List;
import java.util.Map;
import java.util.Random;
import java.util.Set;
import java.util.Stack;
import java.util.WeakHashMap;
import java.util.concurrent.Callable;
import java.util.concurrent.ConcurrentHashMap;
import java.util.concurrent.ExecutorService;
import java.util.concurrent.SynchronousQueue;
import java.util.concurrent.ThreadPoolExecutor;
import java.util.concurrent.TimeUnit;
import java.util.concurrent.atomic.AtomicInteger;
import java.util.concurrent.atomic.AtomicLong;
import java.util.function.Consumer;
import java.util.regex.Pattern;

import static java.lang.invoke.MethodHandles.explicitCastArguments;
import static java.lang.invoke.MethodHandles.insertArguments;
import static java.lang.invoke.MethodType.methodType;
import static org.jruby.internal.runtime.GlobalVariable.Scope.GLOBAL;

/**
 * The Ruby object represents the top-level of a JRuby "instance" in a given VM.
 * JRuby supports spawning multiple instances in the same JVM. Generally, objects
 * created under these instances are tied to a given runtime, for such details
 * as identity and type, because multiple Ruby instances means there are
 * multiple instances of each class. This means that in multi-runtime mode
 * (or really, multi-VM mode, where each JRuby instance is a ruby "VM"), objects
 * generally can't be transported across runtimes without marshaling.
 *
 * This class roots everything that makes the JRuby runtime function, and
 * provides a number of utility methods for constructing global types and
 * accessing global runtime structures.
 */
public final class Ruby implements Constantizable {

    /**
     * The logger used to log relevant bits.
     */
    private static final Logger LOG = LoggerFactory.getLogger(Ruby.class);
    static { // enable DEBUG output
        if (RubyInstanceConfig.JIT_LOADING_DEBUG) LOG.setDebugEnable(true);
    }

    /**
     * Create and initialize a new JRuby runtime. The properties of the
     * specified RubyInstanceConfig will be used to determine various JRuby
     * runtime characteristics.
     *
     * @param config The configuration to use for the new instance
     * @see org.jruby.RubyInstanceConfig
     */
    private Ruby(RubyInstanceConfig config) {
        this.config             = config;
        this.threadService      = new ThreadService(this);

        if( config.isProfiling() ) {
            this.profilingServiceLookup = new ProfilingServiceLookup(this);
        } else {
            this.profilingServiceLookup = null;
        }

        constant = OptoFactory.newConstantWrapper(Ruby.class, this);

        // force JRubyClassLoader to init if possible
        if (!Ruby.isSecurityRestricted()) {
            if (config.isClassloaderDelegate()){
                jrubyClassLoader = new JRubyClassLoader(config.getLoader());
            }
            else {
                jrubyClassLoader = new SelfFirstJRubyClassLoader(config.getLoader());
            }
        }
        else {
            jrubyClassLoader = null; // a NullClassLoader object would be better ...
        }

        this.staticScopeFactory = new StaticScopeFactory(this);
        this.beanManager        = BeanManagerFactory.create(this, config.isManagementEnabled());
        this.jitCompiler        = new JITCompiler(this);
        this.parserStats        = new ParserStats(this);
        this.caches             = new Caches();

        Random myRandom;
        try {
            myRandom = new SecureRandom();
        } catch (Throwable t) {
            LOG.debug("unable to instantiate SecureRandom, falling back on Random", t);
            myRandom = new Random();
        }
        this.random = myRandom;

        if (RubyInstanceConfig.CONSISTENT_HASHING_ENABLED) {
            this.hashSeedK0 = -561135208506705104l;
            this.hashSeedK1 = 7114160726623585955l;
        } else {
            this.hashSeedK0 = this.random.nextLong();
            this.hashSeedK1 = this.random.nextLong();
        }

        this.configBean = new Config(this);
        this.runtimeBean = new org.jruby.management.Runtime(this);

        registerMBeans();

        this.runtimeCache = new RuntimeCache();
        runtimeCache.initMethodCache(ClassIndex.MAX_CLASSES.ordinal() * MethodNames.values().length - 1);

        checkpointInvalidator = OptoFactory.newConstantInvalidator(this);

        if (config.isObjectSpaceEnabled()) {
            objectSpacer = ENABLED_OBJECTSPACE;
        } else {
            objectSpacer = DISABLED_OBJECTSPACE;
        }

        posix = POSIXFactory.getPOSIX(new JRubyPOSIXHandler(this), config.isNativeEnabled());
        filenoUtil = new FilenoUtil(posix);

        reinitialize(false);
    }

    public void registerMBeans() {
        this.beanManager.register(jitCompiler);
        this.beanManager.register(configBean);
        this.beanManager.register(parserStats);
        this.beanManager.register(runtimeBean);
        this.beanManager.register(caches);
    }

    void reinitialize(boolean reinitCore) {
        this.doNotReverseLookupEnabled = true;
        this.staticScopeFactory = new StaticScopeFactory(this);
        this.in                 = config.getInput();
        this.out                = config.getOutput();
        this.err                = config.getError();
        this.objectSpaceEnabled = config.isObjectSpaceEnabled();
        this.siphashEnabled     = config.isSiphashEnabled();
        this.profile            = config.getProfile();
        this.currentDirectory   = config.getCurrentDirectory();
        this.kcode              = config.getKCode();

        if (reinitCore) {
            RubyGlobal.initARGV(this);
            RubyGlobal.initSTDIO(this, globalVariables);
        }
    }

    /**
     * Returns a new instance of the JRuby runtime configured with defaults.
     *
     * @return the JRuby runtime
     * @see org.jruby.RubyInstanceConfig
     */
    public static Ruby newInstance() {
        return newInstance(new RubyInstanceConfig());
    }

    /**
     * Returns a new instance of the JRuby runtime configured as specified.
     *
     * @param config The instance configuration
     * @return The JRuby runtime
     * @see org.jruby.RubyInstanceConfig
     */
    public static Ruby newInstance(RubyInstanceConfig config) {
        Ruby ruby = new Ruby(config);
        ruby.init();
        setGlobalRuntimeFirstTimeOnly(ruby);
        return ruby;
    }

    /**
     * Returns a new instance of the JRuby runtime configured with the given
     * input, output and error streams and otherwise default configuration
     * (except where specified system properties alter defaults).
     *
     * @param in the custom input stream
     * @param out the custom output stream
     * @param err the custom error stream
     * @return the JRuby runtime
     * @see org.jruby.RubyInstanceConfig
     */
    public static Ruby newInstance(InputStream in, PrintStream out, PrintStream err) {
        RubyInstanceConfig config = new RubyInstanceConfig();
        config.setInput(in);
        config.setOutput(out);
        config.setError(err);
        return newInstance(config);
    }

    /**
     * Tests whether globalRuntime has been instantiated or not.
     *
     * This method is used by singleton model of org.jruby.embed.ScriptingContainer
     * to decide what RubyInstanceConfig should be used. When a global runtime is
     * not there, RubyInstanceConfig of AbstractContextProvider will be used to enact
     * configurations set by a user. When a global runtime is already instantiated,
     * RubyInstanceConfig of the global runtime should be used in ScriptingContaiener.
     *
     * @return true if a global runtime is instantiated, false for other.
     *
     */
    public static boolean isGlobalRuntimeReady() {
        return globalRuntime != null;
    }

    /**
     * Set the global runtime to the given runtime only if it has no been set.
     *
     * @param runtime the runtime to use for global runtime
     */
    private static synchronized void setGlobalRuntimeFirstTimeOnly(Ruby runtime) {
        if (globalRuntime == null) {
            globalRuntime = runtime;
        }
    }

    /**
     * Get the global runtime.
     *
     * @return the global runtime
     */
    public static synchronized Ruby getGlobalRuntime() {
        if (globalRuntime == null) {
            newInstance();
        }
        return globalRuntime;
    }

    /**
     * Convenience method for java integrators who may need to switch the notion
     * of "global" runtime. Use <tt>JRuby.runtime.use_as_global_runtime</tt>
     * from Ruby code to activate the current runtime as the global one.
     */
    public void useAsGlobalRuntime() {
        synchronized(Ruby.class) {
            globalRuntime = this;
        }
    }

    /**
     * Clear the global runtime.
     */
    public static void clearGlobalRuntime() {
        globalRuntime = null;
    }

    /**
     * Get the thread-local runtime for the current thread, or null if unset.
     *
     * @return the thread-local runtime, or null if unset
     */
    public static Ruby getThreadLocalRuntime() {
        return threadLocalRuntime.get();
    }

    /**
     * Set the thread-local runtime to the given runtime.
     *
     * Note that static threadlocals like this one can leak resources across
     * (for example) application redeploys. If you use this, it is your
     * responsibility to clean it up appropriately.
     *
     * @param ruby the new runtime for thread-local
     */
    public static void setThreadLocalRuntime(Ruby ruby) {
        threadLocalRuntime.set(ruby);
    }

    /**
     * Evaluates a script under the current scope (perhaps the top-level
     * scope) and returns the result (generally the last value calculated).
     * This version goes straight into the interpreter, bypassing compilation
     * and runtime preparation typical to normal script runs.
     *
     * @param script The scriptlet to run
     * @returns The result of the eval
     */
    public IRubyObject evalScriptlet(String script) {
        ThreadContext context = getCurrentContext();
        DynamicScope currentScope = context.getCurrentScope();
        ManyVarsDynamicScope newScope = new ManyVarsDynamicScope(getStaticScopeFactory().newEvalScope(currentScope.getStaticScope()), currentScope);

        return evalScriptlet(script, newScope);
    }

    /**
     * Evaluates a script under the current scope (perhaps the top-level
     * scope) and returns the result (generally the last value calculated).
     * This version goes straight into the interpreter, bypassing compilation
     * and runtime preparation typical to normal script runs.
     *
     * This version accepts a scope to use, so you can eval many times against
     * the same scope.
     *
     * @param script The scriptlet to run
     * @param scope The scope to execute against (ManyVarsDynamicScope is
     * recommended, so it can grow as needed)
     * @returns The result of the eval
     */
    public IRubyObject evalScriptlet(String script, DynamicScope scope) {
        ThreadContext context = getCurrentContext();
        Node rootNode = parseEval(script, "<script>", scope, 0);

        context.preEvalScriptlet(scope);

        try {
            return interpreter.execute(this, rootNode, context.getFrameSelf());
        } finally {
            context.postEvalScriptlet();
        }
    }

    /**
     * Parse and execute the specified script
     * This differs from the other methods in that it accepts a string-based script and
     * parses and runs it as though it were loaded at a command-line. This is the preferred
     * way to start up a new script when calling directly into the Ruby object (which is
     * generally *dis*couraged.
     *
     * @param script The contents of the script to run as a normal, root script
     * @return The last value of the script
     */
    public IRubyObject executeScript(String script, String filename) {
        byte[] bytes = encodeToBytes(script);

        RootNode root = (RootNode) parseInline(new ByteArrayInputStream(bytes), filename, null);
        ThreadContext context = getCurrentContext();

        String oldFile = context.getFile();
        int oldLine = context.getLine();
        try {
            context.setFileAndLine(root.getFile(), root.getLine());
            return runInterpreter(root);
        } finally {
            context.setFileAndLine(oldFile, oldLine);
        }
    }

    /**
     * Run the script contained in the specified input stream, using the
     * specified filename as the name of the script being executed. The stream
     * will be read fully before being parsed and executed. The given filename
     * will be used for the ruby $PROGRAM_NAME and $0 global variables in this
     * runtime.
     *
     * This method is intended to be called once per runtime, generally from
     * Main or from main-like top-level entry points.
     *
     * As part of executing the script loaded from the input stream, various
     * RubyInstanceConfig properties will be used to determine whether to
     * compile the script before execution or run with various wrappers (for
     * looping, printing, and so on, see jruby -help).
     *
     * @param inputStream The InputStream from which to read the script contents
     * @param filename The filename to use when parsing, and for $PROGRAM_NAME
     * and $0 ruby global variables.
     */
    public void runFromMain(InputStream inputStream, String filename) {
        IAccessor d = new ValueAccessor(newString(filename));
        getGlobalVariables().define("$PROGRAM_NAME", d, GLOBAL);
        getGlobalVariables().define("$0", d, GLOBAL);

        for (Map.Entry<String, String> entry : config.getOptionGlobals().entrySet()) {
            final IRubyObject varvalue;
            if (entry.getValue() != null) {
                varvalue = newString(entry.getValue());
            } else {
                varvalue = getTrue();
            }
            getGlobalVariables().set('$' + entry.getKey(), varvalue);
        }

        if (filename.endsWith(".class")) {
            // we are presumably running a precompiled class; load directly
            IRScope script = CompiledScriptLoader.loadScriptFromFile(this, inputStream, null, filename, false);
            if (script == null) {
                throw new MainExitException(1, "error: .class file specified is not a compiled JRuby script");
            }
            script.setFileName(filename);
            runInterpreter(script);
            return;
        }

        ParseResult parseResult = parseFromMain(filename, inputStream);

        // if no DATA, we're done with the stream, shut it down
        if (fetchGlobalConstant("DATA") == null) {
            try {inputStream.close();} catch (IOException ioe) {}
        }

        if (parseResult instanceof RootNode) {
            RootNode scriptNode = (RootNode) parseResult;

            ThreadContext context = getCurrentContext();

            String oldFile = context.getFile();
            int oldLine = context.getLine();
            try {
                context.setFileAndLine(scriptNode.getFile(), scriptNode.getLine());

                if (config.isAssumePrinting() || config.isAssumeLoop()) {
                    runWithGetsLoop(scriptNode, config.isAssumePrinting(), config.isProcessLineEnds(),
                            config.isSplit());
                } else {
                    runNormally(scriptNode);
                }
            } finally {
                context.setFileAndLine(oldFile, oldLine);
            }
        } else {
            // TODO: Only interpreter supported so far
            runInterpreter(parseResult);
        }
    }

    /**
     * Parse the script contained in the given input stream, using the given
     * filename as the name of the script, and return the root Node. This
     * is used to verify that the script syntax is valid, for jruby -c. The
     * current scope (generally the top-level scope) is used as the parent
     * scope for parsing.
     *
     * @param inputStream The input stream from which to read the script
     * @param filename The filename to use for parsing
     * @returns The root node of the parsed script
     */
    public Node parseFromMain(InputStream inputStream, String filename) {
        if (config.isInlineScript()) {
            return parseInline(inputStream, filename, getCurrentContext().getCurrentScope());
        } else {
            return parseFileFromMain(inputStream, filename, getCurrentContext().getCurrentScope());
        }
    }

    public ParseResult parseFromMain(String fileName, InputStream in) {
        if (config.isInlineScript()) return parseInline(in, fileName, getCurrentContext().getCurrentScope());

        return parseFileFromMain(fileName, in, getCurrentContext().getCurrentScope());
    }

    /**
     * Run the given script with a "while gets; end" loop wrapped around it.
     * This is primarily used for the -n command-line flag, to allow writing
     * a short script that processes input lines using the specified code.
     *
     * @param scriptNode The root node of the script to execute
     * @param printing Whether $_ should be printed after each loop (as in the
     * -p command-line flag)
     * @param processLineEnds Whether line endings should be processed by
     * setting $\ to $/ and <code>chop!</code>ing every line read
     * @param split Whether to split each line read using <code>String#split</code>
     * bytecode before executing.
     * @return The result of executing the specified script
     */
    @Deprecated
    public IRubyObject runWithGetsLoop(Node scriptNode, boolean printing, boolean processLineEnds, boolean split, boolean unused) {
        return runWithGetsLoop((RootNode) scriptNode, printing, processLineEnds, split);
    }

    /**
     * Run the given script with a "while gets; end" loop wrapped around it.
     * This is primarily used for the -n command-line flag, to allow writing
     * a short script that processes input lines using the specified code.
     *
     * @param scriptNode The root node of the script to execute
     * @param printing Whether $_ should be printed after each loop (as in the
     * -p command-line flag)
     * @param processLineEnds Whether line endings should be processed by
     * setting $\ to $/ and <code>chop!</code>ing every line read
     * @param split Whether to split each line read using <code>String#split</code>
     * bytecode before executing.
     * @return The result of executing the specified script
     */
    public IRubyObject runWithGetsLoop(RootNode scriptNode, boolean printing, boolean processLineEnds, boolean split) {
        ThreadContext context = getCurrentContext();

        // We do not want special scope types in IR so we amend the AST tree to contain the elements representing
        // a while gets; ...your code...; end
        scriptNode = addGetsLoop(scriptNode, printing, processLineEnds, split);

        Script script = null;
        boolean compile = getInstanceConfig().getCompileMode().shouldPrecompileCLI();
        if (compile) {
            try {
                script = tryCompile(scriptNode);
                if (Options.JIT_LOGGING.load()) {
                    LOG.info("Successfully compiled: {}", scriptNode.getFile());
                }
            } catch (Throwable e) {
                if (Options.JIT_LOGGING.load()) {
                    if (Options.JIT_LOGGING_VERBOSE.load()) {
                        LOG.error("Failed to compile: " + scriptNode.getFile(), e);
                    }
                    else {
                        LOG.error("Failed to compile: " + scriptNode.getFile());
                    }
                }
            }
            if (compile && script == null) {
                // IR JIT does not handle all scripts yet, so let those that fail run in interpreter instead
                // FIXME: restore error once JIT should handle everything
            }
        }

        // we do pre and post load outside the "body" versions to pre-prepare
        // and pre-push the dynamic scope we need for lastline
        Helpers.preLoad(context, ((RootNode) scriptNode).getStaticScope().getVariables());

        try {
            if (script != null) {
                runScriptBody(script);
            } else {
                runInterpreterBody(scriptNode);
            }

        } finally {
            Helpers.postLoad(context);
        }

        return getNil();
    }

    // Modifies incoming source for -n, -p, and -F
    private RootNode addGetsLoop(RootNode oldRoot, boolean printing, boolean processLineEndings, boolean split) {
        ISourcePosition pos = oldRoot.getPosition();
        BlockNode newBody = new BlockNode(pos);
        newBody.add(new GlobalAsgnNode(pos, "$/", new StrNode(pos, ((RubyString) globalVariables.get("$/")).getByteList())));

        if (processLineEndings) newBody.add(new GlobalAsgnNode(pos, "$\\", new GlobalVarNode(pos, "$/")));

        GlobalVarNode dollarUnderscore = new GlobalVarNode(pos, "$_");

        BlockNode whileBody = new BlockNode(pos);
        newBody.add(new WhileNode(pos, new VCallNode(pos, "gets"), whileBody));

        if (processLineEndings) whileBody.add(new CallNode(pos, dollarUnderscore, "chop!", null, null));
        if (split) whileBody.add(new GlobalAsgnNode(pos, "$F", new CallNode(pos, dollarUnderscore, "split", null, null)));

        if (oldRoot.getBodyNode() instanceof BlockNode) {   // common case n stmts
            whileBody.addAll(((BlockNode) oldRoot.getBodyNode()));
        } else {                                            // single expr script
            whileBody.add(oldRoot.getBodyNode());
        }

        if (printing) whileBody.add(new FCallNode(pos, "puts", new ArrayNode(pos, dollarUnderscore), null));

        return new RootNode(pos, oldRoot.getScope(), newBody, oldRoot.getFile());
    }

    /**
     * Run the specified script without any of the loop-processing wrapper
     * code.
     *
     * @param scriptNode The root node of the script to be executed
     * bytecode before execution
 *     @param wrap whether to wrap the execution in an anonymous module
     * @return The result of executing the script
     */
    public IRubyObject runNormally(Node scriptNode, boolean wrap) {
        ScriptAndCode scriptAndCode = null;
        boolean compile = getInstanceConfig().getCompileMode().shouldPrecompileCLI();
        if (compile || config.isShowBytecode()) {
            scriptAndCode = precompileCLI((RootNode) scriptNode);
        }

        if (scriptAndCode != null) {
            if (config.isShowBytecode()) {
                TraceClassVisitor tracer = new TraceClassVisitor(new PrintWriter(System.err));
                ClassReader reader = new ClassReader(scriptAndCode.bytecode());
                reader.accept(tracer, 0);
                return getNil();
            }

            return runScript(scriptAndCode.script(), wrap);
        } else {
            // FIXME: temporarily allowing JIT to fail for $0 and fall back on interpreter
//            failForcedCompile(scriptNode);

            return runInterpreter(scriptNode);
        }
    }

    /**
     * Run the specified script without any of the loop-processing wrapper
     * code.
     *
     * @param scriptNode The root node of the script to be executed
     * bytecode before execution
     * @return The result of executing the script
     */
    public IRubyObject runNormally(Node scriptNode) {
        return runNormally(scriptNode, false);
    }

    private ScriptAndCode precompileCLI(RootNode scriptNode) {
        ScriptAndCode scriptAndCode = null;

        // IR JIT does not handle all scripts yet, so let those that fail run in interpreter instead
        // FIXME: restore error once JIT should handle everything
        try {
            scriptAndCode = tryCompile(scriptNode, new ClassDefiningJRubyClassLoader(getJRubyClassLoader()));
            if (scriptAndCode != null && Options.JIT_LOGGING.load()) {
                LOG.info("done compiling target script: " + scriptNode.getFile());
            }
        } catch (Exception e) {
            if (Options.JIT_LOGGING.load()) {
                LOG.error("failed to compile target script '" + scriptNode.getFile() + "'");
                if (Options.JIT_LOGGING_VERBOSE.load()) {
                    e.printStackTrace();
                }
            }
        }
        return scriptAndCode;
    }

    /**
     * Try to compile the code associated with the given Node, returning an
     * instance of the successfully-compiled Script or null if the script could
     * not be compiled.
     *
     * @param node The node to attempt to compiled
     * @return an instance of the successfully-compiled Script, or null.
     */
    public Script tryCompile(Node node) {
        return tryCompile((RootNode) node, new ClassDefiningJRubyClassLoader(getJRubyClassLoader())).script();
    }

    private void failForcedCompile(RootNode scriptNode) throws RaiseException {
        if (config.getCompileMode().shouldPrecompileAll()) {
            throw newRuntimeError("could not compile and compile mode is 'force': " + scriptNode.getFile());
        }
    }

    private ScriptAndCode tryCompile(RootNode root, ClassDefiningClassLoader classLoader) {
        try {
            return Compiler.getInstance().execute(this, root, classLoader);
        } catch (NotCompilableException e) {
            if (Options.JIT_LOGGING.load()) {
                if (Options.JIT_LOGGING_VERBOSE.load()) {
                    LOG.error("failed to compile target script " + root.getFile() + ": ", e);
                }
                else {
                    LOG.error("failed to compile target script " + root.getFile() + ": " + e.getLocalizedMessage());
                }
            }
            return null;
        }
    }

    public IRubyObject runScript(Script script) {
        return runScript(script, false);
    }

    public IRubyObject runScript(Script script, boolean wrap) {
        return script.load(getCurrentContext(), getTopSelf(), wrap);
    }

    /**
     * This is used for the "gets" loop, and we bypass 'load' to use an
     * already-prepared, already-pushed scope for the script body.
     */
    public IRubyObject runScriptBody(Script script) {
        return script.__file__(getCurrentContext(), getTopSelf(), Block.NULL_BLOCK);
    }

    public IRubyObject runInterpreter(ThreadContext context, ParseResult parseResult, IRubyObject self) {
        return interpreter.execute(this, parseResult, self);
   }

    public IRubyObject runInterpreter(ThreadContext context,  Node rootNode, IRubyObject self) {
        assert rootNode != null : "scriptNode is not null";
        return interpreter.execute(this, rootNode, self);
    }

    public IRubyObject runInterpreter(Node scriptNode) {
        return runInterpreter(getCurrentContext(), scriptNode, getTopSelf());
    }

    public IRubyObject runInterpreter(ParseResult parseResult) {
        return runInterpreter(getCurrentContext(), parseResult, getTopSelf());
    }

    /**
     * This is used for the "gets" loop, and we bypass 'load' to use an
     * already-prepared, already-pushed scope for the script body.
     */
    public IRubyObject runInterpreterBody(Node scriptNode) {
        assert scriptNode != null : "scriptNode is not null";
        assert scriptNode instanceof RootNode : "scriptNode is not a RootNode";

        return runInterpreter(scriptNode);
    }

    public Parser getParser() {
        return parser;
    }

    public BeanManager getBeanManager() {
        return beanManager;
    }

    public JITCompiler getJITCompiler() {
        return jitCompiler;
    }

    /**
     * Get the Caches management object.
     *
     * @return the current runtime's Caches management object
     */
    public Caches getCaches() {
        return caches;
    }

    /**
     * @deprecated use #newInstance()
     */
    public static Ruby getDefaultInstance() {
        return newInstance();
    }

    @Deprecated
    public static Ruby getCurrentInstance() {
        return null;
    }

    @Deprecated
    public static void setCurrentInstance(Ruby runtime) {
    }

    public int allocSymbolId() {
        return symbolLastId.incrementAndGet();
    }
    public int allocModuleId() {
        return moduleLastId.incrementAndGet();
    }
    public void addModule(RubyModule module) {
        synchronized (allModules) {
            allModules.add(module);
        }
    }
    public void eachModule(Function1<Object, IRubyObject> func) {
        synchronized (allModules) {
            for (RubyModule module : allModules) {
                func.apply(module);
            }
        }
    }

    /**
     * Retrieve the module with the given name from the Object namespace.
     *
     * @param name The name of the module
     * @return The module or null if not found
     */
    public RubyModule getModule(String name) {
        return (RubyModule) objectClass.getConstantAt(name);
    }

    @Deprecated
    public RubyModule fastGetModule(String internedName) {
        return getModule(internedName);
    }

    /**
     * Retrieve the class with the given name from the Object namespace.
     *
     * @param name The name of the class
     * @return The class
     */
    public RubyClass getClass(String name) {
        return objectClass.getClass(name);
    }

    /**
     * Retrieve the class with the given name from the Object namespace. The
     * module name must be an interned string, but this method will be faster
     * than the non-interned version.
     *
     * @param internedName the name of the class; <em>must</em> be an interned String!
     * @return
     */
    @Deprecated
    public RubyClass fastGetClass(String internedName) {
        return getClass(internedName);
    }

    /**
     * Define a new class under the Object namespace. Roughly equivalent to
     * rb_define_class in MRI.
     *
     * @param name The name for the new class
     * @param superClass The super class for the new class
     * @param allocator An ObjectAllocator instance that can construct
     * instances of the new class.
     * @return The new class
     */
    @Extension
    public RubyClass defineClass(String name, RubyClass superClass, ObjectAllocator allocator) {
        return defineClassUnder(name, superClass, allocator, objectClass);
    }

    /**
     * A variation of defineClass that allows passing in an array of subplementary
     * call sites for improving dynamic invocation performance.
     *
     * @param name The name for the new class
     * @param superClass The super class for the new class
     * @param allocator An ObjectAllocator instance that can construct
     * instances of the new class.
     * @return The new class
     */
    public RubyClass defineClass(String name, RubyClass superClass, ObjectAllocator allocator, CallSite[] callSites) {
        return defineClassUnder(name, superClass, allocator, objectClass, callSites);
    }

    /**
     * Define a new class with the given name under the given module or class
     * namespace. Roughly equivalent to rb_define_class_under in MRI.
     *
     * If the name specified is already bound, its value will be returned if:
     * * It is a class
     * * No new superclass is being defined
     *
     * @param name The name for the new class
     * @param superClass The super class for the new class
     * @param allocator An ObjectAllocator instance that can construct
     * instances of the new class.
     * @param parent The namespace under which to define the new class
     * @return The new class
     */
    @Extension
    public RubyClass defineClassUnder(String name, RubyClass superClass, ObjectAllocator allocator, RubyModule parent) {
        return defineClassUnder(name, superClass, allocator, parent, null);
    }

    /**
     * A variation of defineClassUnder that allows passing in an array of
     * supplementary call sites to improve dynamic invocation.
     *
     * @param name The name for the new class
     * @param superClass The super class for the new class
     * @param allocator An ObjectAllocator instance that can construct
     * instances of the new class.
     * @param parent The namespace under which to define the new class
     * @param callSites The array of call sites to add
     * @return The new class
     */
    public RubyClass defineClassUnder(String name, RubyClass superClass, ObjectAllocator allocator, RubyModule parent, CallSite[] callSites) {
        IRubyObject classObj = parent.getConstantAt(name);

        if (classObj != null) {
            if (!(classObj instanceof RubyClass)) throw newTypeError(name + " is not a class");
            RubyClass klazz = (RubyClass)classObj;
            if (klazz.getSuperClass().getRealClass() != superClass) {
                throw newNameError(name + " is already defined", name);
            }
            // If we define a class in Ruby, but later want to allow it to be defined in Java,
            // the allocator needs to be updated
            if (klazz.getAllocator() != allocator) {
                klazz.setAllocator(allocator);
            }
            return klazz;
        }

        boolean parentIsObject = parent == objectClass;

        if (superClass == null) {
            String className = parentIsObject ? name : parent.getName() + "::" + name;
            warnings.warn(ID.NO_SUPER_CLASS, "no super class for `" + className + "', Object assumed");

            superClass = objectClass;
        }

        return RubyClass.newClass(this, superClass, name, allocator, parent, !parentIsObject, callSites);
    }

    /**
     * Define a new module under the Object namespace. Roughly equivalent to
     * rb_define_module in MRI.
     *
     * @param name The name of the new module
     * @returns The new module
     */
    @Extension
    public RubyModule defineModule(String name) {
        return defineModuleUnder(name, objectClass);
    }

    /**
     * Define a new module with the given name under the given module or
     * class namespace. Roughly equivalent to rb_define_module_under in MRI.
     *
     * @param name The name of the new module
     * @param parent The class or module namespace under which to define the
     * module
     * @returns The new module
     */
    @Extension
    public RubyModule defineModuleUnder(String name, RubyModule parent) {
        IRubyObject moduleObj = parent.getConstantAt(name);

        boolean parentIsObject = parent == objectClass;

        if (moduleObj != null ) {
            if (moduleObj.isModule()) return (RubyModule)moduleObj;

            if (parentIsObject) {
                throw newTypeError(moduleObj.getMetaClass().getName() + " is not a module");
            } else {
                throw newTypeError(parent.getName() + "::" + moduleObj.getMetaClass().getName() + " is not a module");
            }
        }

        return RubyModule.newModule(this, name, parent, !parentIsObject);
    }

    /**
     * From Object, retrieve the named module. If it doesn't exist a
     * new module is created.
     *
     * @param name The name of the module
     * @returns The existing or new module
     */
    public RubyModule getOrCreateModule(String name) {
        IRubyObject module = objectClass.getConstantAt(name);
        if (module == null) {
            module = defineModule(name);
        } else if (!module.isModule()) {
            throw newTypeError(name + " is not a Module");
        }

        return (RubyModule) module;
    }

    public KCode getKCode() {
        return kcode;
    }

    public void setKCode(KCode kcode) {
        this.kcode = kcode;
    }

    /** rb_define_global_const
     * Define a constant on the global namespace (i.e. Object) with the given
     * name and value.
     *
     * @param name the name
     * @param value the value
     */
    public void defineGlobalConstant(String name, IRubyObject value) {
        objectClass.defineConstant(name, value);
    }

    /**
     * Fetch a constant from the global namespace (i.e. Object) with the given
     * name.
     *
     * @param name the name
     * @return the value
     */
    public IRubyObject fetchGlobalConstant(String name) {
        return objectClass.fetchConstant(name, false);
    }

    public boolean isClassDefined(String name) {
        return getModule(name) != null;
    }

    /**
     * This method is called immediately after constructing the Ruby instance.
     * The main thread is prepared for execution, all core classes and libraries
     * are initialized, and any libraries required on the command line are
     * loaded.
     */
    private void init() {
        // Construct key services
        loadService = config.createLoadService(this);
        javaSupport = loadJavaSupport();

        executor = new ThreadPoolExecutor(
                RubyInstanceConfig.POOL_MIN,
                RubyInstanceConfig.POOL_MAX,
                RubyInstanceConfig.POOL_TTL,
                TimeUnit.SECONDS,
                new SynchronousQueue<Runnable>(),
                new DaemonThreadFactory("Ruby-" + getRuntimeNumber() + "-Worker"));

        fiberExecutor = new ThreadPoolExecutor(
                0,
                Integer.MAX_VALUE,
                RubyInstanceConfig.FIBER_POOL_TTL,
                TimeUnit.SECONDS,
                new SynchronousQueue<Runnable>(),
                new DaemonThreadFactory("Ruby-" + getRuntimeNumber() + "-Fiber"));

        // initialize the root of the class hierarchy completely
        initRoot();

        // Set up the main thread in thread service
        threadService.initMainThread();

        // Get the main threadcontext (gets constructed for us)
        final ThreadContext context = getCurrentContext();

        // Construct the top-level execution frame and scope for the main thread
        context.prepareTopLevel(objectClass, topSelf);

        // Initialize all the core classes
        bootstrap();

        // set up defined messages
        initDefinedMessages();

        // set up thread statuses
        initThreadStatuses();

        // Create an IR manager and a top-level IR scope and bind it to the top-level static-scope object
        irManager = new IRManager(getInstanceConfig());
        // FIXME: This registers itself into static scope as a side-effect.  Let's make this
        // relationship handled either more directly or through a descriptice method
        // FIXME: We need a failing test case for this since removing it did not regress tests
        IRScope top = new IRScriptBody(irManager, "", context.getCurrentScope().getStaticScope());
        top.allocateInterpreterContext(new ArrayList<Instr>());

        // Initialize the "dummy" class used as a marker
        dummyClass = new RubyClass(this, classClass);
        dummyClass.freeze(context);

        // Create global constants and variables
        RubyGlobal.createGlobals(context, this);

        // Prepare LoadService and load path
        getLoadService().init(config.getLoadPaths());

        // initialize builtin libraries
        initBuiltins();

        // load JRuby internals, which loads Java support
        // if we can't use reflection, 'jruby' and 'java' won't work; no load.
        boolean reflectionWorks = doesReflectionWork();

        if (!RubyInstanceConfig.DEBUG_PARSER && reflectionWorks) {
            loadService.require("jruby");
        }

        SecurityHelper.checkCryptoRestrictions(this);

        // out of base boot mode
        bootingCore = false;

        // init Ruby-based kernel
        initRubyKernel();

        // Define blank modules for feature detection in preludes
        if (!config.isDisableGems()) {
            defineModule("Gem");
        }
        if (!config.isDisableDidYouMean()) {
            defineModule("DidYouMean");
        }

        initRubyPreludes();

        // everything booted, so SizedQueue should be available; set up root fiber
        ThreadFiber.initRootFiber(context);

        if(config.isProfiling()) {
            // additional twiddling for profiled mode
            getLoadService().require("jruby/profiler/shutdown_hook");

            // recache core methods, since they'll have profiling wrappers now
            kernelModule.invalidateCacheDescendants(); // to avoid already-cached methods
            RubyKernel.recacheBuiltinMethods(this);
            RubyBasicObject.recacheBuiltinMethods(this);
        }

        if (config.getLoadGemfile()) {
            loadBundler();
        }

        deprecatedNetworkStackProperty();

        // Done booting JRuby runtime
        bootingRuntime = false;

        // Require in all libraries specified on command line
        for (String scriptName : config.getRequiredLibraries()) {
            topSelf.callMethod(context, "require", RubyString.newString(this, scriptName));
        }
    }

    public JavaSupport loadJavaSupport() {
        return new JavaSupportImpl(this);
    }

    private void loadBundler() {
        loadService.loadFromClassLoader(getClassLoader(), "jruby/bundler/startup.rb", false);
    }

    private boolean doesReflectionWork() {
        try {
            ClassLoader.class.getDeclaredMethod("getResourceAsStream", String.class);
            return true;
        } catch (Exception e) {
            return false;
        }
    }

    private void bootstrap() {
        initCore();
        initExceptions();
        initLibraries();
    }

    private void initDefinedMessages() {
        for (DefinedMessage definedMessage : DefinedMessage.values()) {
            RubyString str = freezeAndDedupString(
                RubyString.newString(this, ByteList.create(definedMessage.getText())));
            definedMessages.put(definedMessage, str);
        }
    }

    private void initThreadStatuses() {
        for (RubyThread.Status status : RubyThread.Status.values()) {
            RubyString str = RubyString.newString(this, status.bytes);
            str.setFrozen(true);
            threadStatuses.put(status, str);
        }
    }

    private void initRoot() {
        // Bootstrap the top of the hierarchy
        basicObjectClass = RubyClass.createBootstrapClass(this, "BasicObject", null, RubyBasicObject.BASICOBJECT_ALLOCATOR);
        objectClass = RubyClass.createBootstrapClass(this, "Object", basicObjectClass, RubyObject.OBJECT_ALLOCATOR);
        moduleClass = RubyClass.createBootstrapClass(this, "Module", objectClass, RubyModule.MODULE_ALLOCATOR);
        classClass = RubyClass.createBootstrapClass(this, "Class", moduleClass, RubyClass.CLASS_ALLOCATOR);

        basicObjectClass.setMetaClass(classClass);
        objectClass.setMetaClass(basicObjectClass);
        moduleClass.setMetaClass(classClass);
        classClass.setMetaClass(classClass);

        RubyClass metaClass;
        metaClass = basicObjectClass.makeMetaClass(classClass);
        metaClass = objectClass.makeMetaClass(metaClass);
        metaClass = moduleClass.makeMetaClass(metaClass);
        metaClass = classClass.makeMetaClass(metaClass);

        RubyBasicObject.createBasicObjectClass(this, basicObjectClass);
        RubyObject.createObjectClass(this, objectClass);
        RubyModule.createModuleClass(this, moduleClass);
        RubyClass.createClassClass(this, classClass);

        // set constants now that they're initialized
        basicObjectClass.setConstant("BasicObject", basicObjectClass);
        objectClass.setConstant("Object", objectClass);
        objectClass.setConstant("Class", classClass);
        objectClass.setConstant("Module", moduleClass);

        // Initialize Kernel and include into Object
        RubyModule kernel = RubyKernel.createKernelModule(this);
        objectClass.includeModule(kernelModule);

        // In 1.9 and later, Kernel.gsub is defined only when '-p' or '-n' is given on the command line
        if (config.getKernelGsubDefined()) {
            kernel.addMethod("gsub", new JavaMethod(kernel, Visibility.PRIVATE, "gsub") {

                @Override
                public IRubyObject call(ThreadContext context, IRubyObject self, RubyModule clazz, String name, IRubyObject[] args, Block block) {
                    switch (args.length) {
                        case 1:
                            return RubyKernel.gsub(context, self, args[0], block);
                        case 2:
                            return RubyKernel.gsub(context, self, args[0], args[1], block);
                        default:
                            throw newArgumentError(String.format("wrong number of arguments %d for 1..2", args.length));
                    }
                }
            });
        }

        // Object is ready, create top self
        topSelf = TopSelfFactory.createTopSelf(this, false);

        // Pre-create all the core classes potentially referenced during startup
        RubyNil.createNilClass(this);
        RubyBoolean.createFalseClass(this);
        RubyBoolean.createTrueClass(this);

        nilObject = new RubyNil(this);
        for (int i=0; i<NIL_PREFILLED_ARRAY_SIZE; i++) nilPrefilledArray[i] = nilObject;
        singleNilArray = new IRubyObject[] {nilObject};

        falseObject = new RubyBoolean.False(this);
        falseObject.setFrozen(true);
        trueObject = new RubyBoolean.True(this);
        trueObject.setFrozen(true);

        reportOnException = trueObject;
    }

    private void initCore() {
        if (profile.allowClass("Data")) {
            dataClass = defineClass("Data", objectClass, ObjectAllocator.NOT_ALLOCATABLE_ALLOCATOR);
            getObject().deprecateConstant(this, "Data");
        }

        RubyComparable.createComparable(this);
        RubyEnumerable.createEnumerableModule(this);
        RubyString.createStringClass(this);

        encodingService = new EncodingService(this);

        RubySymbol.createSymbolClass(this);

        if (profile.allowClass("ThreadGroup")) {
            RubyThreadGroup.createThreadGroupClass(this);
        }
        if (profile.allowClass("Thread")) {
            RubyThread.createThreadClass(this);
        }
        if (profile.allowClass("Exception")) {
            RubyException.createExceptionClass(this);
        }

        if (profile.allowClass("Numeric")) {
            RubyNumeric.createNumericClass(this);
        }
        if (profile.allowClass("Integer")) {
            RubyInteger.createIntegerClass(this);
        }
        if (profile.allowClass("Fixnum")) {
            RubyFixnum.createFixnumClass(this);
        }

        RubyEncoding.createEncodingClass(this);
        RubyConverter.createConverterClass(this);

        encodingService.defineEncodings();
        encodingService.defineAliases();

        // External should always have a value, but Encoding.external_encoding{,=} will lazily setup
        String encoding = config.getExternalEncoding();
        if (encoding != null && !encoding.equals("")) {
            Encoding loadedEncoding = encodingService.loadEncoding(ByteList.create(encoding));
            if (loadedEncoding == null) throw new MainExitException(1, "unknown encoding name - " + encoding);
            setDefaultExternalEncoding(loadedEncoding);
        } else {
            Encoding consoleEncoding = encodingService.getConsoleEncoding();
            Encoding availableEncoding = consoleEncoding == null ? encodingService.getLocaleEncoding() : consoleEncoding;
            setDefaultExternalEncoding(availableEncoding);
        }

        // Filesystem should always have a value
        if (Platform.IS_WINDOWS) {
            encoding = SafePropertyAccessor.getProperty("file.encoding", "UTF-8");
            Encoding filesystemEncoding = encodingService.loadEncoding(ByteList.create(encoding));
            if (filesystemEncoding == null) throw new MainExitException(1, "unknown encoding name - " + encoding);
            setDefaultFilesystemEncoding(filesystemEncoding);
        } else {
            setDefaultFilesystemEncoding(getDefaultExternalEncoding());
        }

        encoding = config.getInternalEncoding();
        if (encoding != null && !encoding.equals("")) {
            Encoding loadedEncoding = encodingService.loadEncoding(ByteList.create(encoding));
            if (loadedEncoding == null) throw new MainExitException(1, "unknown encoding name - " + encoding);
            setDefaultInternalEncoding(loadedEncoding);
        }

        if (profile.allowClass("Complex")) {
            RubyComplex.createComplexClass(this);
        }
        if (profile.allowClass("Rational")) {
            RubyRational.createRationalClass(this);
        }

        if (profile.allowClass("Hash")) {
            RubyHash.createHashClass(this);
        }
        if (profile.allowClass("Array")) {
            RubyArray.createArrayClass(this);
            emptyFrozenArray = newEmptyArray();
            emptyFrozenArray.setFrozen(true);
        }
        if (profile.allowClass("Float")) {
            RubyFloat.createFloatClass(this);
        }
        if (profile.allowClass("Bignum")) {
            RubyBignum.createBignumClass(this);
            // RubyRandom depends on Bignum existence.
            RubyRandom.createRandomClass(this);
        }
        ioClass = RubyIO.createIOClass(this);

        if (profile.allowClass("Struct")) {
            RubyStruct.createStructClass(this);
        }

        if (profile.allowClass("Binding")) {
            RubyBinding.createBindingClass(this);
        }
        // Math depends on all numeric types
        if (profile.allowModule("Math")) {
            RubyMath.createMathModule(this);
        }
        if (profile.allowClass("Regexp")) {
            RubyRegexp.createRegexpClass(this);
        }
        if (profile.allowClass("Range")) {
            RubyRange.createRangeClass(this);
        }
        if (profile.allowModule("ObjectSpace")) {
            RubyObjectSpace.createObjectSpaceModule(this);
        }
        if (profile.allowModule("GC")) {
            RubyGC.createGCModule(this);
        }
        if (profile.allowClass("Proc")) {
            RubyProc.createProcClass(this);
        }
        if (profile.allowClass("Method")) {
            RubyMethod.createMethodClass(this);
        }
        if (profile.allowClass("MatchData")) {
            RubyMatchData.createMatchDataClass(this);
        }
        if (profile.allowModule("Marshal")) {
            RubyMarshal.createMarshalModule(this);
        }
        if (profile.allowClass("Dir")) {
            RubyDir.createDirClass(this);
        }
        if (profile.allowModule("FileTest")) {
            RubyFileTest.createFileTestModule(this);
        }
        // depends on IO, FileTest
        if (profile.allowClass("File")) {
            RubyFile.createFileClass(this);
        }
        if (profile.allowClass("File::Stat")) {
            RubyFileStat.createFileStatClass(this);
        }
        if (profile.allowModule("Process")) {
            RubyProcess.createProcessModule(this);
        }
        if (profile.allowClass("Time")) {
            RubyTime.createTimeClass(this);
        }
        if (profile.allowClass("UnboundMethod")) {
            RubyUnboundMethod.defineUnboundMethodClass(this);
        }
        if (profile.allowModule("Signal")) {
            RubySignal.createSignal(this);
        }
        if (profile.allowClass("Continuation")) {
            RubyContinuation.createContinuation(this);
        }

        if (profile.allowClass("Enumerator")) {
            RubyEnumerator.defineEnumerator(this);
        }

        TracePoint.createTracePointClass(this);

        RubyWarnings.createWarningModule(this);
    }

    public static final int NIL_PREFILLED_ARRAY_SIZE = RubyArray.ARRAY_DEFAULT_SIZE * 8;
    private final IRubyObject nilPrefilledArray[] = new IRubyObject[NIL_PREFILLED_ARRAY_SIZE];
    public IRubyObject[] getNilPrefilledArray() {
        return nilPrefilledArray;
    }

    private void initExceptions() {
        ifAllowed("StandardError",          (ruby) -> standardError = RubyStandardError.define(ruby, exceptionClass));
        ifAllowed("RubyError",              (ruby) -> runtimeError = RubyRuntimeError.define(ruby, standardError));
        ifAllowed("FrozenError",            (ruby) -> frozenError = RubyFrozenError.define(ruby, runtimeError));
        ifAllowed("IOError",                (ruby) -> ioError = RubyIOError.define(ruby, standardError));
        ifAllowed("ScriptError",            (ruby) -> scriptError = RubyScriptError.define(ruby, exceptionClass));
        ifAllowed("RangeError",             (ruby) -> rangeError = RubyRangeError.define(ruby, standardError));
        ifAllowed("SignalException",        (ruby) -> signalException = RubySignalException.define(ruby, exceptionClass));
        ifAllowed("NameError",              (ruby) -> {
            nameError = RubyNameError.define(ruby, standardError);
            nameErrorMessage = RubyNameError.RubyNameErrorMessage.define(ruby, nameError);
        });
        ifAllowed("NoMethodError",          (ruby) -> noMethodError = RubyNoMethodError.define(ruby, nameError));
        ifAllowed("SystemExit",             (ruby) -> systemExit = RubySystemExit.define(ruby, exceptionClass));
        ifAllowed("LocalJumpError",         (ruby) -> localJumpError = RubyLocalJumpError.define(ruby, standardError));
        ifAllowed("SystemCallError",        (ruby) -> systemCallError = RubySystemCallError.define(ruby, standardError));
        ifAllowed("Fatal",                  (ruby) -> fatal = RubyFatal.define(ruby, exceptionClass));
        ifAllowed("Interrupt",              (ruby) -> interrupt = RubyInterrupt.define(ruby, signalException));
        ifAllowed("TypeError",              (ruby) -> typeError = RubyTypeError.define(ruby, standardError));
        ifAllowed("ArgumentError",          (ruby) -> argumentError = RubyArgumentError.define(ruby, standardError));
        ifAllowed("UncaughtThrowError",     (ruby) -> uncaughtThrowError = RubyUncaughtThrowError.define(ruby, argumentError));
        ifAllowed("IndexError",             (ruby) -> indexError = RubyIndexError.define(ruby, standardError));
        ifAllowed("StopIteration",          (ruby) -> stopIteration = RubyStopIteration.define(ruby, indexError));
        ifAllowed("SyntaxError",            (ruby) -> syntaxError = RubySyntaxError.define(ruby, scriptError));
        ifAllowed("LoadError",              (ruby) -> loadError = RubyLoadError.define(ruby, scriptError));
        ifAllowed("NotImplementedError",    (ruby) -> notImplementedError = RubyNotImplementedError.define(ruby, scriptError));
        ifAllowed("SecurityError",          (ruby) -> securityError = RubySecurityError.define(ruby, exceptionClass));
        ifAllowed("NoMemoryError",          (ruby) -> noMemoryError = RubyNoMemoryError.define(ruby, exceptionClass));
        ifAllowed("RegexpError",            (ruby) -> regexpError = RubyRegexpError.define(ruby, standardError));
        // Proposal to RubyCommons for interrupting Regexps
        ifAllowed("InterruptedRegexpError", (ruby) -> interruptedRegexpError = RubyInterruptedRegexpError.define(ruby, regexpError));
        ifAllowed("EOFError",               (ruby) -> eofError = RubyEOFError.define(ruby, ioError));
        ifAllowed("ThreadError",            (ruby) -> threadError = RubyThreadError.define(ruby, standardError));
        ifAllowed("ConcurrencyError",       (ruby) -> concurrencyError = RubyConcurrencyError.define(ruby, threadError));
        ifAllowed("SystemStackError",       (ruby) -> systemStackError = RubySystemStackError.define(ruby, exceptionClass));
        ifAllowed("ZeroDivisionError",      (ruby) -> zeroDivisionError = RubyZeroDivisionError.define(ruby, standardError));
        ifAllowed("FloatDomainError",       (ruby) -> floatDomainError = RubyFloatDomainError.define(ruby, rangeError));
        ifAllowed("EncodingError",          (ruby) -> {
            encodingError = RubyEncodingError.define(ruby, standardError);
            encodingCompatibilityError = RubyEncodingError.RubyCompatibilityError.define(ruby, encodingError, encodingClass);
            invalidByteSequenceError = RubyEncodingError.RubyInvalidByteSequenceError.define(ruby, encodingError, encodingClass);
            undefinedConversionError = RubyEncodingError.RubyUndefinedConversionError.define(ruby, encodingError, encodingClass);
            converterNotFoundError = RubyEncodingError.RubyConverterNotFoundError.define(ruby, encodingError, encodingClass);
        });
        ifAllowed("Fiber",                  (ruby) -> fiberError = RubyFiberError.define(ruby, standardError));
        ifAllowed("ConcurrencyError",       (ruby) -> concurrencyError = RubyConcurrencyError.define(ruby, threadError));
        ifAllowed("KeyError",               (ruby) -> keyError = RubyKeyError.define(ruby, indexError));
        ifAllowed("DomainError",            (ruby) -> mathDomainError = RubyDomainError.define(ruby, argumentError, mathModule));

        initErrno();

        initNativeException();
    }

    private void ifAllowed(String name, Consumer<Ruby> callback) {
        if (profile.allowClass(name)) {
            callback.accept(this);
        }
    }

    @SuppressWarnings("deprecation")
    private void initNativeException() {
        if (profile.allowClass("NativeException")) {
            nativeException = NativeException.createClass(this, runtimeError);
        }
    }

    private void initLibraries() {
        Mutex.setup(this);
        ConditionVariable.setup(this);
        org.jruby.ext.thread.Queue.setup(this);
        SizedQueue.setup(this);
        new ThreadFiberLibrary().load(this, false);
    }

    private RubyClass defineClassIfAllowed(String name, RubyClass superClass) {
	// TODO: should probably apply the null object pattern for a
	// non-allowed class, rather than null
        if (superClass != null && profile.allowClass(name)) {
            return defineClass(name, superClass, superClass.getAllocator());
        }
        return null;
    }

    private Map<Integer, RubyClass> errnos = new HashMap<Integer, RubyClass>();

    public RubyClass getErrno(int n) {
        return errnos.get(n);
    }

    /**
     * Create module Errno's Variables.  We have this method since Errno does not have its
     * own java class.
     */
    private void initErrno() {
        if (profile.allowModule("Errno")) {
            errnoModule = defineModule("Errno");
            try {
                // define EAGAIN now, so that future EWOULDBLOCK will alias to it
                // see MRI's error.c and its explicit ordering of Errno definitions.
                createSysErr(Errno.EAGAIN.intValue(), Errno.EAGAIN.name());

                for (Errno e : Errno.values()) {
                    Constant c = (Constant) e;
                    if (Character.isUpperCase(c.name().charAt(0))) {
                        createSysErr(c.intValue(), c.name());
                    }
                }

                // map ENOSYS to NotImplementedError
                errnos.put(Errno.ENOSYS.intValue(), notImplementedError);
            } catch (Exception e) {
                // dump the trace and continue
                // this is currently only here for Android, which seems to have
                // bugs in its enumeration logic
                // http://code.google.com/p/android/issues/detail?id=2812
                LOG.error(e.getMessage(), e);
            }
        }
    }

    /**
     * Creates a system error.
     * @param i the error code (will probably use a java exception instead)
     * @param name of the error to define.
     **/
    private void createSysErr(int i, String name) {
        if(profile.allowClass(name)) {
            if (errnos.get(i) == null) {
                RubyClass errno = getErrno().defineClassUnder(name, systemCallError, systemCallError.getAllocator());
                errnos.put(i, errno);
                errno.defineConstant("Errno", newFixnum(i));
            } else {
                // already defined a class for this errno, reuse it (JRUBY-4747)
                getErrno().setConstant(name, errnos.get(i));
            }
        }
    }

    private void initBuiltins() {
        // We cannot load any .rb and debug new parser features
        if (RubyInstanceConfig.DEBUG_PARSER) return;

        addLazyBuiltin("java.rb", "java", "org.jruby.javasupport.Java");
        addLazyBuiltin("jruby.rb", "jruby", "org.jruby.ext.jruby.JRubyLibrary");
        addLazyBuiltin("jruby/util.rb", "jruby/util", "org.jruby.ext.jruby.JRubyUtilLibrary");
        addLazyBuiltin("jruby/type.rb", "jruby/type", "org.jruby.ext.jruby.JRubyTypeLibrary");
        addLazyBuiltin("nkf.jar", "nkf", "org.jruby.ext.nkf.NKFLibrary");
        addLazyBuiltin("stringio.jar", "stringio", "org.jruby.ext.stringio.StringIOLibrary");
        addLazyBuiltin("strscan.jar", "strscan", "org.jruby.ext.strscan.StringScannerLibrary");
        addLazyBuiltin("zlib.jar", "zlib", "org.jruby.ext.zlib.ZlibLibrary");
        addLazyBuiltin("digest.jar", "digest.so", "org.jruby.ext.digest.DigestLibrary");
        addLazyBuiltin("digest/md5.jar", "digest/md5", "org.jruby.ext.digest.MD5");
        addLazyBuiltin("digest/rmd160.jar", "digest/rmd160", "org.jruby.ext.digest.RMD160");
        addLazyBuiltin("digest/sha1.jar", "digest/sha1", "org.jruby.ext.digest.SHA1");
        addLazyBuiltin("digest/sha2.jar", "digest/sha2", "org.jruby.ext.digest.SHA2");
        addLazyBuiltin("digest/bubblebabble.jar", "digest/bubblebabble", "org.jruby.ext.digest.BubbleBabble");
        addLazyBuiltin("bigdecimal.jar", "bigdecimal", "org.jruby.ext.bigdecimal.BigDecimalLibrary");
        addLazyBuiltin("io/wait.jar", "io/wait", "org.jruby.ext.io.wait.IOWaitLibrary");
        addLazyBuiltin("etc.jar", "etc", "org.jruby.ext.etc.EtcLibrary");
        addLazyBuiltin("timeout.rb", "timeout", "org.jruby.ext.timeout.Timeout");
        addLazyBuiltin("socket.jar", "socket", "org.jruby.ext.socket.SocketLibrary");
        addLazyBuiltin("rbconfig.rb", "rbconfig", "org.jruby.ext.rbconfig.RbConfigLibrary");
        addLazyBuiltin("jruby/serialization.rb", "serialization", "org.jruby.ext.jruby.JRubySerializationLibrary");
        addLazyBuiltin("ffi-internal.jar", "ffi-internal", "org.jruby.ext.ffi.FFIService");
        addLazyBuiltin("tempfile.jar", "tempfile", "org.jruby.ext.tempfile.TempfileLibrary");
        addLazyBuiltin("fcntl.rb", "fcntl", "org.jruby.ext.fcntl.FcntlLibrary");
        addLazyBuiltin("pathname.jar", "pathname", "org.jruby.ext.pathname.PathnameLibrary");
        addLazyBuiltin("set.rb", "set", "org.jruby.ext.set.SetLibrary");
        addLazyBuiltin("date.jar", "date", "org.jruby.ext.date.DateLibrary");

        addLazyBuiltin("mathn/complex.jar", "mathn/complex", "org.jruby.ext.mathn.Complex");
        addLazyBuiltin("mathn/rational.jar", "mathn/rational", "org.jruby.ext.mathn.Rational");
        addLazyBuiltin("ripper.jar", "ripper", "org.jruby.ext.ripper.RipperLibrary");
        addLazyBuiltin("coverage.jar", "coverage", "org.jruby.ext.coverage.CoverageLibrary");

        // TODO: implement something for these?
        addBuiltinIfAllowed("continuation.rb", Library.DUMMY);

        // for backward compatibility
        loadService.provide("enumerator.jar"); // can't be in RubyEnumerator because LoadService isn't ready then
        loadService.provide("rational.jar");
        loadService.provide("complex.jar");

        // we define the classes at boot because we need them
        addBuiltinIfAllowed("thread.rb", Library.DUMMY);

        if (RubyInstanceConfig.NATIVE_NET_PROTOCOL) {
            addLazyBuiltin("net/protocol.rb", "net/protocol", "org.jruby.ext.net.protocol.NetProtocolBufferedIOLibrary");
        }

        addBuiltinIfAllowed("win32ole.jar", new Library() {
            public void load(Ruby runtime, boolean wrap) throws IOException {
                runtime.getLoadService().require("jruby/win32ole/stub");
            }
        });

        addLazyBuiltin("cgi/escape.jar", "cgi/escape", "org.jruby.ext.cgi.escape.CGIEscape");
    }

    private void initRubyKernel() {
        // We cannot load any .rb and debug new parser features
        if (RubyInstanceConfig.DEBUG_PARSER) return;

        // load Ruby parts of core
        loadService.loadFromClassLoader(getClassLoader(), "jruby/kernel.rb", false);
    }

    private void initRubyPreludes() {
        // We cannot load any .rb and debug new parser features
        if (RubyInstanceConfig.DEBUG_PARSER) return;

        // load Ruby parts of core
        loadService.loadFromClassLoader(getClassLoader(), "jruby/preludes.rb", false);
    }

    private void addLazyBuiltin(String name, String shortName, String className) {
        addBuiltinIfAllowed(name, new LateLoadingLibrary(shortName, className, getClassLoader()));
    }

    private void addBuiltinIfAllowed(String name, Library lib) {
        if(profile.allowBuiltin(name)) {
            loadService.addBuiltinLibrary(name,lib);
        }
    }

    public IRManager getIRManager() {
        return irManager;
    }

    /** Getter for property rubyTopSelf.
     * @return Value of property rubyTopSelf.
     */
    public IRubyObject getTopSelf() {
        return topSelf;
    }

    public IRubyObject getRootFiber() {
        return rootFiber;
    }

    public void setRootFiber(IRubyObject fiber) {
        rootFiber = fiber;
    }

    public void setCurrentDirectory(String dir) {
        currentDirectory = dir;
    }

    public String getCurrentDirectory() {
        return currentDirectory;
    }

    public void setCurrentLine(int line) {
        currentLine = line;
    }

    public int getCurrentLine() {
        return currentLine;
    }

    public void setArgsFile(IRubyObject argsFile) {
        this.argsFile = argsFile;
    }

    public IRubyObject getArgsFile() {
        return argsFile;
    }

    public RubyModule getEtc() {
        return etcModule;
    }

    public void setEtc(RubyModule etcModule) {
        this.etcModule = etcModule;
    }

    public RubyClass getObject() {
        return objectClass;
    }

    public RubyClass getBasicObject() {
        return basicObjectClass;
    }

    public RubyClass getModule() {
        return moduleClass;
    }

    public RubyClass getClassClass() {
        return classClass;
    }

    public RubyModule getKernel() {
        return kernelModule;
    }
    void setKernel(RubyModule kernelModule) {
        this.kernelModule = kernelModule;
    }

    ///////////////////////////////////////////////////////////////////////////
    // Cached DynamicMethod objects, used for direct dispatch or for short
    // circuiting dynamic invocation logic.
    ///////////////////////////////////////////////////////////////////////////

    public DynamicMethod getPrivateMethodMissing() {
        return privateMethodMissing;
    }

    public void setPrivateMethodMissing(DynamicMethod method) {
        privateMethodMissing = method;
    }

    public DynamicMethod getProtectedMethodMissing() {
        return protectedMethodMissing;
    }

    public void setProtectedMethodMissing(DynamicMethod method) {
        protectedMethodMissing = method;
    }

    public DynamicMethod getVariableMethodMissing() {
        return variableMethodMissing;
    }

    public void setVariableMethodMissing(DynamicMethod method) {
        variableMethodMissing = method;
    }

    public DynamicMethod getSuperMethodMissing() {
        return superMethodMissing;
    }

    public void setSuperMethodMissing(DynamicMethod method) {
        superMethodMissing = method;
    }

    public DynamicMethod getNormalMethodMissing() {
        return normalMethodMissing;
    }

    public void setNormalMethodMissing(DynamicMethod method) {
        normalMethodMissing = method;
    }

    public DynamicMethod getDefaultMethodMissing() {
        return defaultMethodMissing;
    }

    public boolean isDefaultMethodMissing(DynamicMethod method) {
        return defaultMethodMissing == method || defaultModuleMethodMissing == method;

    }

    public void setDefaultMethodMissing(DynamicMethod method, DynamicMethod moduleMethod) {
        defaultMethodMissing = method;
        defaultModuleMethodMissing = moduleMethod;
    }

    public DynamicMethod getRespondToMethod() {
        return respondTo;
    }

    public void setRespondToMethod(DynamicMethod rtm) {
        this.respondTo = rtm;
    }

    public DynamicMethod getRespondToMissingMethod() {
        return respondToMissing;
    }

    public void setRespondToMissingMethod(DynamicMethod rtmm) {
        this.respondToMissing = rtmm;
    }

    public RubyClass getDummy() {
        return dummyClass;
    }

    public RubyModule getComparable() {
        return comparableModule;
    }
    void setComparable(RubyModule comparableModule) {
        this.comparableModule = comparableModule;
    }

    public RubyClass getNumeric() {
        return numericClass;
    }
    void setNumeric(RubyClass numericClass) {
        this.numericClass = numericClass;
    }

    public RubyClass getFloat() {
        return floatClass;
    }
    void setFloat(RubyClass floatClass) {
        this.floatClass = floatClass;
    }

    public RubyClass getInteger() {
        return integerClass;
    }
    void setInteger(RubyClass integerClass) {
        this.integerClass = integerClass;
    }

    public RubyClass getFixnum() {
        return fixnumClass;
    }
    void setFixnum(RubyClass fixnumClass) {
        this.fixnumClass = fixnumClass;
    }

    public RubyClass getComplex() {
        return complexClass;
    }
    void setComplex(RubyClass complexClass) {
        this.complexClass = complexClass;
    }

    public RubyClass getRational() {
        return rationalClass;
    }
    void setRational(RubyClass rationalClass) {
        this.rationalClass = rationalClass;
    }

    public RubyModule getEnumerable() {
        return enumerableModule;
    }
    void setEnumerable(RubyModule enumerableModule) {
        this.enumerableModule = enumerableModule;
    }

    public RubyClass getEnumerator() {
        return enumeratorClass;
    }
    void setEnumerator(RubyClass enumeratorClass) {
        this.enumeratorClass = enumeratorClass;
    }

    public RubyClass getYielder() {
        return yielderClass;
    }
    void setYielder(RubyClass yielderClass) {
        this.yielderClass = yielderClass;
    }

    public RubyClass getGenerator() {
        return generatorClass;
    }
    public void setGenerator(RubyClass generatorClass) {
        this.generatorClass = generatorClass;
    }

    public RubyClass getFiber() {
        return fiberClass;
    }
    public void setFiber(RubyClass fiberClass) {
        this.fiberClass = fiberClass;
    }

    public RubyClass getString() {
        return stringClass;
    }
    void setString(RubyClass stringClass) {
        this.stringClass = stringClass;
    }

    public RubyClass getEncoding() {
        return encodingClass;
    }
    void setEncoding(RubyClass encodingClass) {
        this.encodingClass = encodingClass;
    }

    public RubyClass getConverter() {
        return converterClass;
    }
    void setConverter(RubyClass converterClass) {
        this.converterClass = converterClass;
    }

    public RubyClass getSymbol() {
        return symbolClass;
    }
    void setSymbol(RubyClass symbolClass) {
        this.symbolClass = symbolClass;
    }

    public RubyClass getArray() {
        return arrayClass;
    }
    void setArray(RubyClass arrayClass) {
        this.arrayClass = arrayClass;
    }

    public RubyClass getHash() {
        return hashClass;
    }
    void setHash(RubyClass hashClass) {
        this.hashClass = hashClass;
    }

    public RubyClass getRange() {
        return rangeClass;
    }
    void setRange(RubyClass rangeClass) {
        this.rangeClass = rangeClass;
    }

    /** Returns the "true" instance from the instance pool.
     * @return The "true" instance.
     */
    public RubyBoolean getTrue() {
        return trueObject;
    }

    /** Returns the "false" instance from the instance pool.
     * @return The "false" instance.
     */
    public RubyBoolean getFalse() {
        return falseObject;
    }

    /** Returns the "nil" singleton instance.
     * @return "nil"
     */
    public IRubyObject getNil() {
        return nilObject;
    }

    public IRubyObject[] getSingleNilArray() {
        return singleNilArray;
    }

    public RubyClass getNilClass() {
        return nilClass;
    }
    void setNilClass(RubyClass nilClass) {
        this.nilClass = nilClass;
    }

    public RubyClass getTrueClass() {
        return trueClass;
    }
    void setTrueClass(RubyClass trueClass) {
        this.trueClass = trueClass;
    }

    public RubyClass getFalseClass() {
        return falseClass;
    }
    void setFalseClass(RubyClass falseClass) {
        this.falseClass = falseClass;
    }

    public RubyClass getProc() {
        return procClass;
    }
    void setProc(RubyClass procClass) {
        this.procClass = procClass;
    }

    public RubyClass getBinding() {
        return bindingClass;
    }
    void setBinding(RubyClass bindingClass) {
        this.bindingClass = bindingClass;
    }

    public RubyClass getMethod() {
        return methodClass;
    }
    void setMethod(RubyClass methodClass) {
        this.methodClass = methodClass;
    }

    public RubyClass getUnboundMethod() {
        return unboundMethodClass;
    }
    void setUnboundMethod(RubyClass unboundMethodClass) {
        this.unboundMethodClass = unboundMethodClass;
    }

    public RubyClass getMatchData() {
        return matchDataClass;
    }
    void setMatchData(RubyClass matchDataClass) {
        this.matchDataClass = matchDataClass;
    }

    public RubyClass getRegexp() {
        return regexpClass;
    }
    void setRegexp(RubyClass regexpClass) {
        this.regexpClass = regexpClass;
    }

    public RubyClass getTime() {
        return timeClass;
    }
    void setTime(RubyClass timeClass) {
        this.timeClass = timeClass;
    }

    public RubyModule getMath() {
        return mathModule;
    }
    void setMath(RubyModule mathModule) {
        this.mathModule = mathModule;
    }

    public RubyModule getMarshal() {
        return marshalModule;
    }
    void setMarshal(RubyModule marshalModule) {
        this.marshalModule = marshalModule;
    }

    public RubyClass getBignum() {
        return bignumClass;
    }
    void setBignum(RubyClass bignumClass) {
        this.bignumClass = bignumClass;
    }

    public RubyClass getDir() {
        return dirClass;
    }
    void setDir(RubyClass dirClass) {
        this.dirClass = dirClass;
    }

    public RubyClass getFile() {
        return fileClass;
    }
    void setFile(RubyClass fileClass) {
        this.fileClass = fileClass;
    }

    public RubyClass getFileStat() {
        return fileStatClass;
    }
    void setFileStat(RubyClass fileStatClass) {
        this.fileStatClass = fileStatClass;
    }

    public RubyModule getFileTest() {
        return fileTestModule;
    }
    void setFileTest(RubyModule fileTestModule) {
        this.fileTestModule = fileTestModule;
    }

    public RubyClass getIO() {
        return ioClass;
    }
    void setIO(RubyClass ioClass) {
        this.ioClass = ioClass;
    }

    public RubyClass getThread() {
        return threadClass;
    }
    void setThread(RubyClass threadClass) {
        this.threadClass = threadClass;
    }

    public RubyClass getThreadGroup() {
        return threadGroupClass;
    }
    void setThreadGroup(RubyClass threadGroupClass) {
        this.threadGroupClass = threadGroupClass;
    }

    public RubyThreadGroup getDefaultThreadGroup() {
        return defaultThreadGroup;
    }
    void setDefaultThreadGroup(RubyThreadGroup defaultThreadGroup) {
        this.defaultThreadGroup = defaultThreadGroup;
    }

    public RubyClass getContinuation() {
        return continuationClass;
    }
    void setContinuation(RubyClass continuationClass) {
        this.continuationClass = continuationClass;
    }

    public RubyClass getStructClass() {
        return structClass;
    }
    void setStructClass(RubyClass structClass) {
        this.structClass = structClass;
    }

    public RubyClass getRandomClass() {
        return randomClass;
    }
    void setRandomClass(RubyClass randomClass) {
        this.randomClass = randomClass;
    }

    public IRubyObject getTmsStruct() {
        return tmsStruct;
    }
    void setTmsStruct(RubyClass tmsStruct) {
        this.tmsStruct = tmsStruct;
    }

    public IRubyObject getPasswdStruct() {
        return passwdStruct;
    }
    public void setPasswdStruct(RubyClass passwdStruct) {
        this.passwdStruct = passwdStruct;
    }

    public IRubyObject getGroupStruct() {
        return groupStruct;
    }
    public void setGroupStruct(RubyClass groupStruct) {
        this.groupStruct = groupStruct;
    }

    public RubyModule getGC() {
        return gcModule;
    }
    void setGC(RubyModule gcModule) {
        this.gcModule = gcModule;
    }

    public RubyModule getObjectSpaceModule() {
        return objectSpaceModule;
    }
    void setObjectSpaceModule(RubyModule objectSpaceModule) {
        this.objectSpaceModule = objectSpaceModule;
    }

    public RubyModule getProcess() {
        return processModule;
    }
    void setProcess(RubyModule processModule) {
        this.processModule = processModule;
    }

    public RubyClass getProcStatus() {
        return procStatusClass;
    }
    void setProcStatus(RubyClass procStatusClass) {
        this.procStatusClass = procStatusClass;
    }

    public RubyModule getProcUID() {
        return procUIDModule;
    }
    void setProcUID(RubyModule procUIDModule) {
        this.procUIDModule = procUIDModule;
    }

    public RubyModule getProcGID() {
        return procGIDModule;
    }
    void setProcGID(RubyModule procGIDModule) {
        this.procGIDModule = procGIDModule;
    }

    public RubyModule getProcSysModule() {
        return procSysModule;
    }
    void setProcSys(RubyModule procSysModule) {
        this.procSysModule = procSysModule;
    }

    public RubyModule getPrecision() {
        return precisionModule;
    }
    void setPrecision(RubyModule precisionModule) {
        this.precisionModule = precisionModule;
    }

    public RubyHash getENV() {
        return envObject;
    }

    public void setENV(RubyHash env) {
        envObject = env;
    }

    public RubyClass getLocation() {
        return locationClass;
    }

    public void setLocation(RubyClass location) {
        this.locationClass = location;
    }

    public RubyModule getWarning() {
        return warningModule;
    }

    public void setWarning(RubyModule warningModule) {
        this.warningModule = warningModule;
    }

    public RubyModule getErrno() {
        return errnoModule;
    }

    public RubyClass getException() {
        return exceptionClass;
    }
    void setException(RubyClass exceptionClass) {
        this.exceptionClass = exceptionClass;
    }

    public RubyClass getNameError() {
        return nameError;
    }

    public RubyClass getNameErrorMessage() {
        return nameErrorMessage;
    }

    public RubyClass getNoMethodError() {
        return noMethodError;
    }

    public RubyClass getSignalException() {
        return signalException;
    }

    public RubyClass getRangeError() {
        return rangeError;
    }

    public RubyClass getSystemExit() {
        return systemExit;
    }

    public RubyClass getLocalJumpError() {
        return localJumpError;
    }

    public RubyClass getNativeException() {
        return nativeException;
    }

    public RubyClass getSystemCallError() {
        return systemCallError;
    }

    public RubyClass getKeyError() {
        return keyError;
    }

    public RubyClass getFatal() {
        return fatal;
    }

    public RubyClass getInterrupt() {
        return interrupt;
    }

    public RubyClass getTypeError() {
        return typeError;
    }

    public RubyClass getArgumentError() {
        return argumentError;
    }

    public RubyClass getUncaughtThrowError() {
        return uncaughtThrowError;
    }

    public RubyClass getIndexError() {
        return indexError;
    }

    public RubyClass getStopIteration() {
        return stopIteration;
    }

    public RubyClass getSyntaxError() {
        return syntaxError;
    }

    public RubyClass getStandardError() {
        return standardError;
    }

    public RubyClass getRuntimeError() {
        return runtimeError;
    }

    public RubyClass getFrozenError() {
        return frozenError;
    }

    public RubyClass getIOError() {
        return ioError;
    }

    public RubyClass getLoadError() {
        return loadError;
    }

    public RubyClass getNotImplementedError() {
        return notImplementedError;
    }

    public RubyClass getSecurityError() {
        return securityError;
    }

    public RubyClass getNoMemoryError() {
        return noMemoryError;
    }

    public RubyClass getRegexpError() {
        return regexpError;
    }

    public RubyClass getInterruptedRegexpError() {
        return interruptedRegexpError;
    }

    public RubyClass getEOFError() {
        return eofError;
    }

    public RubyClass getThreadError() {
        return threadError;
    }

    public RubyClass getConcurrencyError() {
        return concurrencyError;
    }

    public RubyClass getSystemStackError() {
        return systemStackError;
    }

    public RubyClass getZeroDivisionError() {
        return zeroDivisionError;
    }

    public RubyClass getFloatDomainError() {
        return floatDomainError;
    }

    public RubyClass getMathDomainError() {
        return mathDomainError;
    }

    public RubyClass getEncodingError() {
        return encodingError;
    }

    public RubyClass getEncodingCompatibilityError() {
        return encodingCompatibilityError;
    }

    public RubyClass getConverterNotFoundError() {
        return converterNotFoundError;
    }

    public RubyClass getFiberError() {
        return fiberError;
    }

    public RubyClass getUndefinedConversionError() {
        return undefinedConversionError;
    }

    public RubyClass getInvalidByteSequenceError() {
        return invalidByteSequenceError;
    }

    RubyRandom.RandomType defaultRand;

    /**
     * @deprecated internal API, to be hidden
     */
    public RubyRandom.RandomType getDefaultRand() {
        return defaultRand;
    }

    /**
     * @deprecated internal API, to be hidden
     */
    public void setDefaultRand(RubyRandom.RandomType defaultRand) {
        this.defaultRand = defaultRand;
    }

    private RubyHash charsetMap;
    @Deprecated // no longer used (internal API)
    public RubyHash getCharsetMap() {
        if (charsetMap == null) charsetMap = new RubyHash(this);
        return charsetMap;
    }

    /** Getter for property isVerbose.
     * @return Value of property isVerbose.
     */
    public IRubyObject getVerbose() {
        return verboseValue;
    }

    public boolean isVerbose() {
        return verbose;
    }

    public boolean warningsEnabled() {
        return warningsEnabled;
    }

    /** Setter for property isVerbose.
     * @param verbose New value of property isVerbose.
     */
    public void setVerbose(IRubyObject verbose) {
        this.verbose = verbose.isTrue();
        this.verboseValue = verbose;
        warningsEnabled = !verbose.isNil();
    }

    /** Getter for property isDebug.
     * @return Value of property isDebug.
     */
    public IRubyObject getDebug() {
        return debug ? trueObject : falseObject;
    }

    public boolean isDebug() {
        return debug;
    }

    /** Setter for property isDebug.
     * @param debug New value of property isDebug.
     */
    public void setDebug(IRubyObject debug) {
        this.debug = debug.isTrue();
    }

    public JavaSupport getJavaSupport() {
        return javaSupport;
    }

    public static ClassLoader getClassLoader() {
        // we try to getService the classloader that loaded JRuby, falling back on System
        ClassLoader loader = Ruby.class.getClassLoader();
        if (loader == null) {
            loader = ClassLoader.getSystemClassLoader();
        }

        return loader;
    }

    public JRubyClassLoader getJRubyClassLoader() {
        return jrubyClassLoader;
    }

    /** Defines a global variable
     */
    public void defineVariable(final GlobalVariable variable, org.jruby.internal.runtime.GlobalVariable.Scope scope) {
        globalVariables.define(variable.name(), new IAccessor() {
            @Override
            public IRubyObject getValue() {
                return variable.get();
            }

            @Override
            public IRubyObject setValue(IRubyObject newValue) {
                return variable.set(newValue);
            }
        }, scope);
    }

    /** defines a readonly global variable
     *
     */
    public void defineReadonlyVariable(String name, IRubyObject value, org.jruby.internal.runtime.GlobalVariable.Scope scope) {
        globalVariables.defineReadonly(name, new ValueAccessor(value), scope);
    }

    // Obsolete parseFile function
    public Node parseFile(InputStream in, String file, DynamicScope scope) {
        return parseFile(in, file, scope, 0);
    }

    // Modern variant of parsFile function above
    public ParseResult parseFile(String file, InputStream in, DynamicScope scope) {
       return parseFile(file, in, scope, 0);
    }

    // Obsolete parseFile function
    public Node parseFile(InputStream in, String file, DynamicScope scope, int lineNumber) {
        addLoadParseToStats();
        return parseFileAndGetAST(in, file, scope, lineNumber, false);
    }

    // Modern variant of parseFile function above
    public ParseResult parseFile(String file, InputStream in, DynamicScope scope, int lineNumber) {
        addLoadParseToStats();

        if (!RubyInstanceConfig.IR_READING) return parseFileAndGetAST(in, file, scope, lineNumber, false);

        try {
            // Get IR from .ir file
            return IRReader.load(getIRManager(), new IRReaderStream(getIRManager(), IRFileExpert.getIRPersistedFile(file), new ByteList(file.getBytes())));
        } catch (IOException e) {
            // FIXME: What is something actually throws IOException
            return parseFileAndGetAST(in, file, scope, lineNumber, false);
        }
    }

    // Obsolete parseFileFromMain function
    public Node parseFileFromMain(InputStream in, String file, DynamicScope scope) {
        addLoadParseToStats();

        return parseFileFromMainAndGetAST(in, file, scope);
    }

    // Modern variant of parseFileFromMain function above
    public ParseResult parseFileFromMain(String file, InputStream in, DynamicScope scope) {
        addLoadParseToStats();

        if (!RubyInstanceConfig.IR_READING) return parseFileFromMainAndGetAST(in, file, scope);

        try {
            return IRReader.load(getIRManager(), new IRReaderStream(getIRManager(), IRFileExpert.getIRPersistedFile(file), new ByteList(file.getBytes())));
        } catch (IOException e) {
            System.out.println(e);
            e.printStackTrace();
            return parseFileFromMainAndGetAST(in, file, scope);
        }
    }

     private Node parseFileFromMainAndGetAST(InputStream in, String file, DynamicScope scope) {
         return parseFileAndGetAST(in, file, scope, 0, true);
     }

     private Node parseFileAndGetAST(InputStream in, String file, DynamicScope scope, int lineNumber, boolean isFromMain) {
         ParserConfiguration parserConfig =
                 new ParserConfiguration(this, lineNumber, false, true, isFromMain, config);
         setupSourceEncoding(parserConfig, UTF8Encoding.INSTANCE);
         return parser.parse(file, in, scope, parserConfig);
     }

    public Node parseInline(InputStream in, String file, DynamicScope scope) {
        addEvalParseToStats();
        ParserConfiguration parserConfig =
                new ParserConfiguration(this, 0, false, true, false, config);
        setupSourceEncoding(parserConfig, getEncodingService().getLocaleEncoding());
        return parser.parse(file, in, scope, parserConfig);
    }

    private void setupSourceEncoding(ParserConfiguration parserConfig, Encoding defaultEncoding) {
        if (config.getSourceEncoding() != null) {
            if (config.isVerbose()) {
                config.getError().println("-K is specified; it is for 1.8 compatibility and may cause odd behavior");
            }
            parserConfig.setDefaultEncoding(getEncodingService().getEncodingFromString(config.getSourceEncoding()));
        } else {
            parserConfig.setDefaultEncoding(defaultEncoding);
        }
    }

    public Node parseEval(String content, String file, DynamicScope scope, int lineNumber) {
        addEvalParseToStats();

        return parser.parse(file, encodeToBytes(content), scope, new ParserConfiguration(this, lineNumber, false, false, config));
    }

    private byte[] encodeToBytes(String string) {
        Charset charset = getDefaultCharset();

        byte[] bytes = charset == null ? string.getBytes() : string.getBytes(charset);

        return bytes;
    }

    @Deprecated
    public Node parse(String content, String file, DynamicScope scope, int lineNumber,
            boolean extraPositionInformation) {
        return parser.parse(file, content.getBytes(), scope, new ParserConfiguration(this,
                lineNumber, extraPositionInformation, false, true, config));
    }

    public Node parseEval(ByteList content, String file, DynamicScope scope, int lineNumber) {
        addEvalParseToStats();
        return parser.parse(file, content, scope, new ParserConfiguration(this,
                lineNumber, false, false, false, config));
    }

    public Node parse(ByteList content, String file, DynamicScope scope, int lineNumber,
            boolean extraPositionInformation) {
        addEvalParseToStats();
        return parser.parse(file, content, scope, new ParserConfiguration(this,
                lineNumber, extraPositionInformation, false, true, config));
    }


    public ThreadService getThreadService() {
        return threadService;
    }

    public ThreadContext getCurrentContext() {
        return threadService.getCurrentContext();
    }

    /**
     * Returns the loadService.
     * @return ILoadService
     */
    public LoadService getLoadService() {
        return loadService;
    }

    /**
     * This is an internal encoding if actually specified via default_internal=
     * or passed in via -E.
     *
     * @return null or encoding
     */
    public Encoding getDefaultInternalEncoding() {
        return defaultInternalEncoding;
    }

    public void setDefaultInternalEncoding(Encoding defaultInternalEncoding) {
        this.defaultInternalEncoding = defaultInternalEncoding;
    }

    public Encoding getDefaultExternalEncoding() {
        return defaultExternalEncoding;
    }

    public void setDefaultExternalEncoding(Encoding defaultExternalEncoding) {
        this.defaultExternalEncoding = defaultExternalEncoding;
    }

    public Encoding getDefaultFilesystemEncoding() {
        return defaultFilesystemEncoding;
    }

    public void setDefaultFilesystemEncoding(Encoding defaultFilesystemEncoding) {
        this.defaultFilesystemEncoding = defaultFilesystemEncoding;
    }

    /**
     * Get the default java.nio.charset.Charset for the current default internal encoding.
     */
    public Charset getDefaultCharset() {
        Encoding enc = getDefaultEncoding();

        Charset charset = EncodingUtils.charsetForEncoding(enc);

        return charset;
    }

    /**
     * Return the default internal encoding, if set, or UTF-8 by default.
     *
     * @return the default encoding used for new Ruby strings
     */
    public Encoding getDefaultEncoding() {
        Encoding enc = getDefaultInternalEncoding();
        if (enc == null) {
            enc = UTF8Encoding.INSTANCE;
        }
        return enc;
    }

    public EncodingService getEncodingService() {
        return encodingService;
    }

    public RubyWarnings getWarnings() {
        return warnings;
    }

    WarnCallback getRegexpWarnings() {
        return regexpWarnings;
    }

    public PrintStream getErrorStream() {
        // FIXME: We can't guarantee this will always be a RubyIO...so the old code here is not safe
        /*java.io.OutputStream os = ((RubyIO) getGlobalVariables().getService("$stderr")).getOutStream();
        if(null != os) {
            return new PrintStream(os);
        } else {
            return new PrintStream(new org.jruby.util.SwallowingOutputStream());
        }*/
        return new PrintStream(new IOOutputStream(getGlobalVariables().get("$stderr")));
    }

    public InputStream getInputStream() {
        return new IOInputStream(getGlobalVariables().get("$stdin"));
    }

    public PrintStream getOutputStream() {
        return new PrintStream(new IOOutputStream(getGlobalVariables().get("$stdout")));
    }

    public RubyModule getClassFromPath(final String path) {
        if (path.length() == 0 || path.charAt(0) == '#') {
            throw newTypeError("can't retrieve anonymous class " + path);
        }

        RubyModule c = getObject();
        int pbeg = 0, p = 0;
        for ( final int l = path.length(); p < l; ) {
            while ( p < l && path.charAt(p) != ':' ) p++;

            final String str = path.substring(pbeg, p);

            if ( p < l && path.charAt(p) == ':' ) {
                if ( ++p < l && path.charAt(p) != ':' ) {
                    throw newTypeError("undefined class/module " + str);
                }
                pbeg = ++p;
            }

            IRubyObject cc = c.getConstant(str);
            if ( ! ( cc instanceof RubyModule ) ) {
                throw newTypeError(path + " does not refer to class/module");
            }
            c = (RubyModule) cc;
        }
        return c;
    }

    /** Prints an error with backtrace to the error stream.
     *
     * MRI: eval.c - error_print()
     *
     */
    public void printError(RubyException excp) {
        if (excp == null || excp.isNil()) {
            return;
        }

        PrintStream errorStream = getErrorStream();
        String backtrace = config.getTraceType().printBacktrace(excp, errorStream == System.err && getPosix().isatty(FileDescriptor.err));
        try {
            errorStream.print(backtrace);
        } catch (Exception e) {
            System.err.print(backtrace);
        }
    }

<<<<<<< HEAD
    static final String ROOT_FRAME_NAME = "(root)";
=======
    public void printError(Throwable t) {
        if (t instanceof RaiseException) {
            printError(((RaiseException) t).getException());
        }
        PrintStream errorStream = getErrorStream();
        try {
            t.printStackTrace(errorStream);
        } catch (Exception e) {
            t.printStackTrace(System.err);
        }
    }
>>>>>>> 79e9b262

    public void loadFile(String scriptName, InputStream in, boolean wrap) {
        IRubyObject self = wrap ? getTopSelf().rbClone() : getTopSelf();
        ThreadContext context = getCurrentContext();
        String file = context.getFile();

        try {
            ThreadContext.pushBacktrace(context, ROOT_FRAME_NAME, file, 0);
            context.preNodeEval(self);
            ParseResult parseResult = parseFile(scriptName, in, null);
            RootNode root = (RootNode) parseResult;

            if (wrap) {
                // toss an anonymous module into the search path
                wrapRootForLoad((RubyBasicObject) self, root);
            }

            runInterpreter(context, parseResult, self);
        } finally {
            context.postNodeEval();
            ThreadContext.popBacktrace(context);
        }
    }

    public void loadScope(IRScope scope, boolean wrap) {
        IRubyObject self = wrap ? TopSelfFactory.createTopSelf(this, true) : getTopSelf();
        ThreadContext context = getCurrentContext();
        String file = context.getFile();

        try {
            ThreadContext.pushBacktrace(context, ROOT_FRAME_NAME, file, 0);
            context.preNodeEval(self);

            if (wrap) {
                // toss an anonymous module into the search path
                scope.getStaticScope().setModule(RubyModule.newModule(this));
            }

            runInterpreter(context, scope, self);
        } finally {
            context.postNodeEval();
            ThreadContext.popBacktrace(context);
        }
    }

    public void compileAndLoadFile(String filename, InputStream in, boolean wrap) {
        IRubyObject self = wrap ? getTopSelf().rbClone() : getTopSelf();
        ThreadContext context = getCurrentContext();
        InputStream readStream = in;

        String oldFile = context.getFile();
        int oldLine = context.getLine();
        try {
            context.preNodeEval(self);
            ParseResult parseResult = parseFile(filename, in, null);
            RootNode root = (RootNode) parseResult;

            if (wrap) {
                wrapRootForLoad((RubyBasicObject) self, root);
            } else {
                root.getStaticScope().setModule(getObject());
            }

            runNormally(root, wrap);
        } finally {
            context.postNodeEval();
        }
    }

    private void wrapRootForLoad(RubyBasicObject self, RootNode root) {
        // toss an anonymous module into the search path
        RubyModule wrapper = RubyModule.newModule(this);
        self.extend(new IRubyObject[] {wrapper});
        StaticScope top = root.getStaticScope();
        StaticScope newTop = staticScopeFactory.newLocalScope(null);
        top.setPreviousCRefScope(newTop);
        top.setModule(wrapper);
    }

    public void loadScript(Script script) {
        loadScript(script, false);
    }

    public void loadScript(Script script, boolean wrap) {
        script.load(getCurrentContext(), getTopSelf(), wrap);
    }

    /**
     * Load the given BasicLibraryService instance, wrapping it in Ruby framing
     * to ensure it is isolated from any parent scope.
     *
     * @param extName The name of the extension, to go on the frame wrapping it
     * @param extension The extension object to load
     * @param wrap Whether to use a new "self" for toplevel
     */
    public void loadExtension(String extName, BasicLibraryService extension, boolean wrap) {
        IRubyObject self = wrap ? TopSelfFactory.createTopSelf(this, true) : getTopSelf();
        ThreadContext context = getCurrentContext();

        try {
            context.preExtensionLoad(self);

            extension.basicLoad(this);
        } catch (IOException ioe) {
            throw newIOErrorFromException(ioe);
        } finally {
            context.postNodeEval();
        }
    }

    public void addBoundMethod(String className, String methodName, String rubyName) {
        Map<String, String> javaToRuby = boundMethods.get(className);
        if (javaToRuby == null) boundMethods.put(className, javaToRuby = new HashMap<>());
        javaToRuby.put(methodName, rubyName);
    }

    public void addBoundMethods(String className, String... tuples) {
        Map<String, String> javaToRuby = boundMethods.get(className);
        if (javaToRuby == null) boundMethods.put(className, javaToRuby = new HashMap<>(tuples.length / 2 + 1, 1));
        for (int i = 0; i < tuples.length; i += 2) {
            javaToRuby.put(tuples[i], tuples[i+1]);
        }
    }

    @Deprecated // no longer used -> except for IndyBinder
    public void addBoundMethodsPacked(String className, String packedTuples) {
        List<String> names = StringSupport.split(packedTuples, ';');
        for (int i = 0; i < names.size(); i += 2) {
            addBoundMethod(className, names.get(i), names.get(i+1));
        }
    }

    @Deprecated // no longer used -> except for IndyBinder
    public void addSimpleBoundMethodsPacked(String className, String packedNames) {
        List<String> names = StringSupport.split(packedNames, ';');
        for (String name : names) {
            addBoundMethod(className, name, name);
        }
    }

    public Map<String, Map<String, String>> getBoundMethods() {
        return boundMethods;
    }

    public void setJavaProxyClassFactory(JavaProxyClassFactory factory) {
        this.javaProxyClassFactory = factory;
    }

    public JavaProxyClassFactory getJavaProxyClassFactory() {
        return javaProxyClassFactory;
    }

    public class CallTraceFuncHook extends EventHook {
        private RubyProc traceFunc;
        private EnumSet<RubyEvent> interest =
                EnumSet.of(
                        RubyEvent.C_CALL,
                        RubyEvent.C_RETURN,
                        RubyEvent.CALL,
                        RubyEvent.CLASS,
                        RubyEvent.END,
                        RubyEvent.LINE,
                        RubyEvent.RAISE,
                        RubyEvent.RETURN
                );

        public void setTraceFunc(RubyProc traceFunc) {
            this.traceFunc = traceFunc;
        }

        public void eventHandler(ThreadContext context, String eventName, String file, int line, String name, IRubyObject type) {
            if (!context.isWithinTrace()) {
                if (file == null) file = "(ruby)";
                if (type == null) type = getNil();

                RubyBinding binding = RubyBinding.newBinding(Ruby.this, context.currentBinding());

                context.preTrace();
                try {
                    traceFunc.call(context, new IRubyObject[] {
                        newString(eventName), // event name
                        newString(file), // filename
                        newFixnum(line), // line numbers should be 1-based
                        name != null ? newSymbol(name) : getNil(),
                        binding,
                        type
                    });
                } finally {
                    context.postTrace();
                }
            }
        }

        @Override
        public boolean isInterestedInEvent(RubyEvent event) {
            return interest.contains(event);
        }
    };

    private final CallTraceFuncHook callTraceFuncHook = new CallTraceFuncHook();

    public synchronized void addEventHook(EventHook hook) {
        if (!RubyInstanceConfig.FULL_TRACE_ENABLED) {
            // without full tracing, many events will not fire
            getWarnings().warn("tracing (e.g. set_trace_func) will not capture all events without --debug flag");
        }

        EventHook[] hooks = eventHooks;
        EventHook[] newHooks = Arrays.copyOf(hooks, hooks.length + 1);
        newHooks[hooks.length] = hook;
        eventHooks = newHooks;
        hasEventHooks = true;
    }

    public synchronized void removeEventHook(EventHook hook) {
        EventHook[] hooks = eventHooks;

        if (hooks.length == 0) return;

        int pivot = -1;
        for (int i = 0; i < hooks.length; i++) {
            if (hooks[i] == hook) {
                pivot = i;
                break;
            }
        }

        if (pivot == -1) return; // No such hook found.

        EventHook[] newHooks = new EventHook[hooks.length - 1];
        // copy before and after pivot into the new array but don't bother
        // to arraycopy if pivot is first/last element of the old list.
        if (pivot != 0) System.arraycopy(hooks, 0, newHooks, 0, pivot);
        if (pivot != hooks.length-1) System.arraycopy(hooks, pivot + 1, newHooks, pivot, hooks.length - (pivot + 1));

        eventHooks = newHooks;
        hasEventHooks = newHooks.length > 0;
    }

    public void setTraceFunction(RubyProc traceFunction) {
        removeEventHook(callTraceFuncHook);

        if (traceFunction == null) {
            return;
        }

        callTraceFuncHook.setTraceFunc(traceFunction);
        addEventHook(callTraceFuncHook);
    }

    public void callEventHooks(ThreadContext context, RubyEvent event, String file, int line, String name, IRubyObject type) {
        if (context.isEventHooksEnabled()) {
            for (int i = 0; i < eventHooks.length; i++) {
                EventHook eventHook = eventHooks[i];

                if (eventHook.isInterestedInEvent(event)) {
                    eventHook.event(context, event, file, line, name, type);
                }
            }
        }
    }

    public boolean hasEventHooks() {
        return hasEventHooks;
    }

    public GlobalVariables getGlobalVariables() {
        return globalVariables;
    }

    // For JSR 223 support: see http://scripting.java.net/
    public void setGlobalVariables(GlobalVariables globalVariables) {
        this.globalVariables = globalVariables;
    }

    /**
     * Push block onto exit stack.  When runtime environment exits
     * these blocks will be evaluated.
     *
     * @return the element that was pushed onto stack
     */
    public IRubyObject pushExitBlock(RubyProc proc) {
        atExitBlocks.push(proc);
        return proc;
    }

    /**
     * It is possible for looping or repeated execution to encounter the same END
     * block multiple times.  Rather than store extra runtime state we will just
     * make sure it is not already registered.  at_exit by contrast can push the
     * same block many times (and should use pushExistBlock).
     */
    public void pushEndBlock(RubyProc proc) {
        if (alreadyRegisteredEndBlock(proc) != null) return;
        pushExitBlock(proc);
    }

    private RubyProc alreadyRegisteredEndBlock(RubyProc newProc) {
        Block block = newProc.getBlock();

        for (RubyProc proc: atExitBlocks) {
            if (block.equals(proc.getBlock())) return proc;
        }
        return null;
    }

    // use this for JRuby-internal finalizers
    public void addInternalFinalizer(Finalizable finalizer) {
        synchronized (internalFinalizersMutex) {
            if (internalFinalizers == null) {
                internalFinalizers = new WeakHashMap<Finalizable, Object>();
            }
            internalFinalizers.put(finalizer, null);
        }
    }

    // this method is for finalizers registered via ObjectSpace
    public void addFinalizer(Finalizable finalizer) {
        synchronized (finalizersMutex) {
            if (finalizers == null) {
                finalizers = new WeakHashMap<Finalizable, Object>();
            }
            finalizers.put(finalizer, null);
        }
    }

    public void removeInternalFinalizer(Finalizable finalizer) {
        synchronized (internalFinalizersMutex) {
            if (internalFinalizers != null) {
                internalFinalizers.remove(finalizer);
            }
        }
    }

    public void removeFinalizer(Finalizable finalizer) {
        synchronized (finalizersMutex) {
            if (finalizers != null) {
                finalizers.remove(finalizer);
            }
        }
    }

    /**
     * Make sure Kernel#at_exit procs getService invoked on runtime shutdown.
     * This method needs to be explicitly called to work properly.
     * I thought about using finalize(), but that did not work and I
     * am not sure the runtime will be at a state to run procs by the
     * time Ruby is going away.  This method can contain any other
     * things that need to be cleaned up at shutdown.
     */
    public void tearDown() {
        tearDown(true);
    }

    // tearDown(boolean) has been added for embedding API. When an error
    // occurs in Ruby code, JRuby does system exit abruptly, no chance to
    // catch exception. This makes debugging really hard. This is why
    // tearDown(boolean) exists.
    public void tearDown(boolean systemExit) {
        int status = 0;

        // clear out old style recursion guards so they don't leak
        mriRecursionGuard = null;

        final ThreadContext context = getCurrentContext();

        // FIXME: 73df3d230b9d92c7237d581c6366df1b92ad9b2b exposed no toplevel scope existing anymore (I think the
        // bogus scope I removed was playing surrogate toplevel scope and wallpapering this bug).  For now, add a
        // bogus scope back for at_exit block run.  This is buggy if at_exit is capturing vars.
        if (!context.hasAnyScopes()) {
            StaticScope topStaticScope = getStaticScopeFactory().newLocalScope(null);
            context.pushScope(new ManyVarsDynamicScope(topStaticScope, null));
        }

        while (!atExitBlocks.empty()) {
            RubyProc proc = atExitBlocks.pop();
            // IRubyObject oldExc = context.runtime.getGlobalVariables().get("$!"); // Save $!
            try {
                proc.call(context, IRubyObject.NULL_ARRAY);
            } catch (RaiseException rj) {
                RubyException raisedException = rj.getException();
                if (!getSystemExit().isInstance(raisedException)) {
                    status = 1;
                    printError(raisedException);
                } else {
                    IRubyObject statusObj = raisedException.callMethod(context, "status");
                    if (statusObj != null && !statusObj.isNil()) {
                        status = RubyNumeric.fix2int(statusObj);
                    }
                }
                // Reset $! now that rj has been handled
                // context.runtime.getGlobalVariables().set("$!", oldExc);
            }
        }

        // Fetches (and unsets) the SIGEXIT handler, if one exists.
        IRubyObject trapResult = RubySignal.__jtrap_osdefault_kernel(this.getNil(), this.newString("EXIT"));
        if (trapResult instanceof RubyArray) {
            IRubyObject[] trapResultEntries = ((RubyArray) trapResult).toJavaArray();
            IRubyObject exitHandlerProc = trapResultEntries[0];
            if (exitHandlerProc instanceof RubyProc) {
                ((RubyProc) exitHandlerProc).call(context, getSingleNilArray());
            }
        }

        if (finalizers != null) {
            synchronized (finalizersMutex) {
                for (Iterator<Finalizable> finalIter = new ArrayList<Finalizable>(finalizers.keySet()).iterator(); finalIter.hasNext();) {
                    Finalizable f = finalIter.next();
                    if (f != null) {
                        try {
                            f.finalize();
                        } catch (Throwable t) {
                            // ignore
                        }
                    }
                    finalIter.remove();
                }
            }
        }

        synchronized (internalFinalizersMutex) {
            if (internalFinalizers != null) {
                for (Iterator<Finalizable> finalIter = new ArrayList<Finalizable>(
                        internalFinalizers.keySet()).iterator(); finalIter.hasNext();) {
                    Finalizable f = finalIter.next();
                    if (f != null) {
                        try {
                            f.finalize();
                        } catch (Throwable t) {
                            // ignore
                        }
                    }
                    finalIter.remove();
                }
            }
        }

        getThreadService().disposeCurrentThread();

        getBeanManager().unregisterCompiler();
        getBeanManager().unregisterConfig();
        getBeanManager().unregisterParserStats();
        getBeanManager().unregisterMethodCache();
        getBeanManager().unregisterRuntime();

        getSelectorPool().cleanup();

        // NOTE: its intentional that we're not doing releaseClassLoader();

        if (config.isProfilingEntireRun()) {
            // not using logging because it's formatted
            ProfileCollection profileCollection = threadService.getMainThread().getContext().getProfileCollection();
            printProfileData(profileCollection);
        }

        if (systemExit && status != 0) {
            throw newSystemExit(status);
        }

        // This is a rather gross way to ensure nobody else performs the same clearing of globalRuntime followed by
        // initializing a new runtime, which would cause our clear below to clear the wrong runtime. Synchronizing
        // against the class is a problem, but the overhead of teardown and creating new containers should outstrip
        // a global synchronize around a few field accesses. -CON
        if (this == globalRuntime) {
            synchronized (Ruby.class) {
                if (this == globalRuntime) {
                    globalRuntime = null;
                }
            }
        }
    }

    /**
     * By default {@link #tearDown(boolean)} does not release the class-loader's
     * resources as threads might be still running accessing the classes/packages
     * even after the runtime has been torn down.
     *
     * This method exists to handle such cases, e.g. with embedded uses we always
     * release the runtime loader but not otherwise - you should do that manually.
     */
    public void releaseClassLoader() {
        if (jrubyClassLoader != null) {
            jrubyClassLoader.close();
            //jrubyClassLoader = null;
        }
    }

    /**
     * TDOD remove the synchronized. Synchronization should be a implementation detail of the ProfilingService.
     * @param profileData
     */
    public synchronized void printProfileData( ProfileCollection profileData ) {
        getProfilingService().newProfileReporter(getCurrentContext()).report(profileData);
    }

    /**
     * Simple getter for #profilingServiceLookup to avoid direct property access
     * @return #profilingServiceLookup
     */
    private ProfilingServiceLookup getProfilingServiceLookup() {
        return profilingServiceLookup;
    }

    /**
     *
     * @return the, for this ruby instance, configured implementation of ProfilingService, or null
     */
    public ProfilingService getProfilingService() {
        ProfilingServiceLookup lockup = getProfilingServiceLookup();
        return lockup == null ? null : lockup.getService();
    }

    // new factory methods ------------------------------------------------------------------------

    public RubyArray newEmptyArray() {
        return RubyArray.newEmptyArray(this);
    }

    public RubyArray newArray() {
        return RubyArray.newArray(this);
    }

    public RubyArray newArrayLight() {
        return RubyArray.newArrayLight(this);
    }

    public RubyArray newArray(IRubyObject object) {
        return RubyArray.newArray(this, object);
    }

    public RubyArray newArray(IRubyObject car, IRubyObject cdr) {
        return RubyArray.newArray(this, car, cdr);
    }

    public RubyArray newArray(IRubyObject... objects) {
        return RubyArray.newArray(this, objects);
    }

    public RubyArray newArrayNoCopy(IRubyObject... objects) {
        return RubyArray.newArrayNoCopy(this, objects);
    }

    public RubyArray newArrayNoCopyLight(IRubyObject... objects) {
        return RubyArray.newArrayNoCopyLight(this, objects);
    }

    public RubyArray newArray(List<IRubyObject> list) {
        return RubyArray.newArray(this, list);
    }

    public RubyArray newArray(int size) {
        return RubyArray.newArray(this, size);
    }

    public RubyArray getEmptyFrozenArray() {
        return emptyFrozenArray;
    }

    public RubyBoolean newBoolean(boolean value) {
        return value ? trueObject : falseObject;
    }

    public RubyFileStat newFileStat(String filename, boolean lstat) {
        return RubyFileStat.newFileStat(this, filename, lstat);
    }

    public RubyFileStat newFileStat(FileDescriptor descriptor) {
        return RubyFileStat.newFileStat(this, descriptor);
    }

    public RubyFixnum newFixnum(long value) {
        return RubyFixnum.newFixnum(this, value);
    }

    public RubyFixnum newFixnum(int value) {
        return RubyFixnum.newFixnum(this, value);
    }

    public RubyFixnum newFixnum(Constant value) {
        return RubyFixnum.newFixnum(this, value.intValue());
    }

    public RubyFloat newFloat(double value) {
        return RubyFloat.newFloat(this, value);
    }

    public RubyNumeric newNumeric() {
        return RubyNumeric.newNumeric(this);
    }

    public RubyRational newRational(long num, long den) {
        return RubyRational.newRationalRaw(this, newFixnum(num), newFixnum(den));
    }

    public RubyRational newRationalReduced(long num, long den) {
        return (RubyRational)RubyRational.newRationalConvert(getCurrentContext(), newFixnum(num), newFixnum(den));
    }

    public RubyProc newProc(Block.Type type, Block block) {
        if (type != Block.Type.LAMBDA && block.getProcObject() != null) return block.getProcObject();

        return RubyProc.newProc(this, block, type);
    }

    public RubyProc newBlockPassProc(Block.Type type, Block block) {
        if (type != Block.Type.LAMBDA && block.getProcObject() != null) return block.getProcObject();

        return RubyProc.newProc(this, block, type);
    }

    public RubyBinding newBinding() {
        return RubyBinding.newBinding(this, getCurrentContext().currentBinding());
    }

    public RubyBinding newBinding(Binding binding) {
        return RubyBinding.newBinding(this, binding);
    }

    public RubyString newString() {
        return RubyString.newString(this, new ByteList());
    }

    public RubyString newString(String string) {
        return RubyString.newString(this, string);
    }

    public RubyString newString(ByteList byteList) {
        return RubyString.newString(this, byteList);
    }

    @Deprecated
    public RubyString newStringShared(ByteList byteList) {
        return RubyString.newStringShared(this, byteList);
    }

    public RubySymbol newSymbol(String name) {
        return symbolTable.getSymbol(name);
    }

    public RubySymbol newSymbol(String name, Encoding encoding) {
        ByteList byteList = RubyString.encodeBytelist(name, encoding);
        return symbolTable.getSymbol(byteList);
    }

    public RubySymbol newSymbol(ByteList name) {
        return symbolTable.getSymbol(name);
    }

    /**
     * Faster than {@link #newSymbol(String)} if you already have an interned
     * name String. Don't intern your string just to call this version - the
     * overhead of interning will more than wipe out any benefit from the faster
     * lookup.
     *
     * @param internedName the symbol name, <em>must</em> be interned! if in
     *                     doubt, call {@link #newSymbol(String)} instead.
     * @return the symbol for name
     */
    public RubySymbol fastNewSymbol(String internedName) {
        //        assert internedName == internedName.intern() : internedName + " is not interned";

        return symbolTable.fastGetSymbol(internedName);
    }

    public RubyTime newTime(long milliseconds) {
        return RubyTime.newTime(this, milliseconds);
    }

    public RaiseException newRuntimeError(String message) {
        return newRaiseException(getRuntimeError(), message);
    }

    public RaiseException newArgumentError(String message) {
        return newRaiseException(getArgumentError(), message);
    }

    public RaiseException newArgumentError(int got, int expected) {
        return newRaiseException(getArgumentError(), "wrong number of arguments (" + got + " for " + expected + ")");
    }

    public RaiseException newArgumentError(String name, int got, int expected) {
        return newRaiseException(getArgumentError(), "wrong number of arguments calling `" + name + "` (" + got + " for " + expected + ")");
    }

    public RaiseException newErrnoEBADFError() {
        return newRaiseException(getErrno().getClass("EBADF"), "Bad file descriptor");
    }

    public RaiseException newErrnoEISCONNError() {
        return newRaiseException(getErrno().getClass("EISCONN"), "Socket is already connected");
    }

    public RaiseException newErrnoEINPROGRESSError() {
        return newRaiseException(getErrno().getClass("EINPROGRESS"), "Operation now in progress");
    }

    public RaiseException newErrnoEINPROGRESSWritableError() {
        return newLightweightErrnoException(getIO().getClass("EINPROGRESSWaitWritable"), "");
    }

    public RaiseException newErrnoENOPROTOOPTError() {
        return newRaiseException(getErrno().getClass("ENOPROTOOPT"), "Protocol not available");
    }

    public RaiseException newErrnoEPIPEError() {
        return newRaiseException(getErrno().getClass("EPIPE"), "Broken pipe");
    }

    public RaiseException newErrnoECONNABORTEDError() {
        return newRaiseException(getErrno().getClass("ECONNABORTED"),
                "An established connection was aborted by the software in your host machine");
    }

    public RaiseException newErrnoECONNREFUSEDError() {
        return newRaiseException(getErrno().getClass("ECONNREFUSED"), "Connection refused");
    }

    public RaiseException newErrnoECONNREFUSEDError(String message) {
        return newRaiseException(getErrno().getClass("ECONNREFUSED"), message);
    }

    public RaiseException newErrnoECONNRESETError() {
        return newRaiseException(getErrno().getClass("ECONNRESET"), "Connection reset by peer");
    }

    public RaiseException newErrnoEADDRINUSEError() {
        return newRaiseException(getErrno().getClass("EADDRINUSE"), "Address in use");
    }

    public RaiseException newErrnoEADDRINUSEError(String message) {
        return newRaiseException(getErrno().getClass("EADDRINUSE"), message);
    }

    public RaiseException newErrnoEHOSTUNREACHError(String message) {
        return newRaiseException(getErrno().getClass("EHOSTUNREACH"), message);
    }

    public RaiseException newErrnoEINVALError() {
        return newRaiseException(getErrno().getClass("EINVAL"), "Invalid file");
    }

    public RaiseException newErrnoELOOPError() {
        return newRaiseException(getErrno().getClass("ELOOP"), "Too many levels of symbolic links");
    }

    public RaiseException newErrnoEMFILEError() {
        return newRaiseException(getErrno().getClass("EMFILE"), "Too many open files");
    }

    public RaiseException newErrnoENFILEError() {
        return newRaiseException(getErrno().getClass("ENFILE"), "Too many open files in system");
    }

    public RaiseException newErrnoENOENTError() {
        return newRaiseException(getErrno().getClass("ENOENT"), "File not found");
    }

    public RaiseException newErrnoEACCESError(String message) {
        return newRaiseException(getErrno().getClass("EACCES"), message);
    }

    public RaiseException newErrnoEAGAINError(String message) {
        return newLightweightErrnoException(getErrno().getClass("EAGAIN"), message);
    }

    public RaiseException newErrnoEAGAINReadableError(String message) {
        return newLightweightErrnoException(getModule("IO").getClass("EAGAINWaitReadable"), message);
    }

    public RaiseException newErrnoEAGAINWritableError(String message) {
        return newLightweightErrnoException(getModule("IO").getClass("EAGAINWaitWritable"), message);
    }

    public RaiseException newErrnoEISDirError(String message) {
        return newRaiseException(getErrno().getClass("EISDIR"), message);
    }

    public RaiseException newErrnoEPERMError(String name) {
        return newRaiseException(getErrno().getClass("EPERM"), "Operation not permitted - " + name);
    }

    public RaiseException newErrnoEISDirError() {
        return newErrnoEISDirError("Is a directory");
    }

    public RaiseException newErrnoESPIPEError() {
        return newRaiseException(getErrno().getClass("ESPIPE"), "Illegal seek");
    }

    public RaiseException newErrnoEBADFError(String message) {
        return newRaiseException(getErrno().getClass("EBADF"), message);
    }

    public RaiseException newErrnoEINPROGRESSError(String message) {
        return newRaiseException(getErrno().getClass("EINPROGRESS"), message);
    }

    public RaiseException newErrnoEINPROGRESSWritableError(String message) {
        return newLightweightErrnoException(getIO().getClass("EINPROGRESSWaitWritable"), message);
    }

    public RaiseException newErrnoEISCONNError(String message) {
        return newRaiseException(getErrno().getClass("EISCONN"), message);
    }

    public RaiseException newErrnoEINVALError(String message) {
        return newRaiseException(getErrno().getClass("EINVAL"), message);
    }

    public RaiseException newErrnoENOTDIRError(String message) {
        return newRaiseException(getErrno().getClass("ENOTDIR"), message);
    }

    public RaiseException newErrnoENOTEMPTYError(String message) {
        return newRaiseException(getErrno().getClass("ENOTEMPTY"), message);
    }

    public RaiseException newErrnoENOTSOCKError(String message) {
        return newRaiseException(getErrno().getClass("ENOTSOCK"), message);
    }

    public RaiseException newErrnoENOTCONNError(String message) {
        return newRaiseException(getErrno().getClass("ENOTCONN"), message);
    }

    public RaiseException newErrnoENOTCONNError() {
        return newRaiseException(getErrno().getClass("ENOTCONN"), "Socket is not connected");
    }

    public RaiseException newErrnoENOENTError(String message) {
        return newRaiseException(getErrno().getClass("ENOENT"), message);
    }

    public RaiseException newErrnoEOPNOTSUPPError(String message) {
        return newRaiseException(getErrno().getClass("EOPNOTSUPP"), message);
    }

    public RaiseException newErrnoESPIPEError(String message) {
        return newRaiseException(getErrno().getClass("ESPIPE"), message);
    }

    public RaiseException newErrnoEEXISTError(String message) {
        return newRaiseException(getErrno().getClass("EEXIST"), message);
    }

    public RaiseException newErrnoEDOMError(String message) {
        return newRaiseException(getErrno().getClass("EDOM"), "Domain error - " + message);
    }

    public RaiseException newErrnoECHILDError() {
        return newRaiseException(getErrno().getClass("ECHILD"), "No child processes");
    }

    public RaiseException newErrnoEADDRNOTAVAILError(String message) {
        return newRaiseException(getErrno().getClass("EADDRNOTAVAIL"), message);
    }

    public RaiseException newErrnoESRCHError() {
        return newRaiseException(getErrno().getClass("ESRCH"), null);
    }

    public RaiseException newErrnoEWOULDBLOCKError() {
        return newRaiseException(getErrno().getClass("EWOULDBLOCK"), null);
    }

    public RaiseException newErrnoEDESTADDRREQError(String func) {
        return newRaiseException(getErrno().getClass("EDESTADDRREQ"), func);
    }

    public RaiseException newErrnoENETUNREACHError() {
        return newRaiseException(getErrno().getClass("ENETUNREACH"), null);
    }

    public RaiseException newErrnoEMSGSIZEError() {
        return newRaiseException(getErrno().getClass("EMSGSIZE"), null);
    }

    public RaiseException newIndexError(String message) {
        return newRaiseException(getIndexError(), message);
    }

    public RaiseException newSecurityError(String message) {
        return newRaiseException(getSecurityError(), message);
    }

    public RaiseException newSystemCallError(String message) {
        return newRaiseException(getSystemCallError(), message);
    }

    public RaiseException newKeyError(String message, IRubyObject recv, IRubyObject key) {
        return new RubyKeyError(this, getKeyError(), message, recv, key).toThrowable();
    }

    public RaiseException newErrnoEINTRError() {
        return newRaiseException(getErrno().getClass("EINTR"), "Interrupted");
    }

    public RaiseException newErrnoEAFNOSUPPORTError(String message) {
        return newRaiseException(getErrno().getClass("EAFNOSUPPORT"), message);
    }

    public RaiseException newErrnoFromLastPOSIXErrno() {
        RubyClass errnoClass = getErrno(getPosix().errno());
        if (errnoClass == null) errnoClass = systemCallError;

        return newRaiseException(errnoClass, null);
    }

    public RaiseException newErrnoFromInt(int errno, String methodName, String message) {
        if (Platform.IS_WINDOWS && ("stat".equals(methodName) || "lstat".equals(methodName))) {
            if (errno == 20047) return newErrnoENOENTError(message); // boo:bar UNC stat failure
            if (errno == Errno.ESRCH.intValue()) return newErrnoENOENTError(message); // ESRCH on stating ""
        }

        return newErrnoFromInt(errno, message);
    }

    public RaiseException newErrnoFromInt(int errno, String message) {
        RubyClass errnoClass = getErrno(errno);
        if (errnoClass != null) {
            return newRaiseException(errnoClass, message);
        } else {
            return newSystemCallError("Unknown Error (" + errno + ") - " + message);
        }
    }

    public RaiseException newErrnoFromErrno(Errno errno, String message) {
        if (errno == null || errno == Errno.__UNKNOWN_CONSTANT__) {
            return newSystemCallError(message);
        }
        return newErrnoFromInt(errno.intValue(), message);
    }

    public RaiseException newErrnoFromInt(int errno) {
        Errno errnoObj = Errno.valueOf(errno);
        if (errnoObj == null) {
            return newSystemCallError("Unknown Error (" + errno + ")");
        }
        String message = errnoObj.description();
        return newErrnoFromInt(errno, message);
    }

    private final static Pattern ADDR_NOT_AVAIL_PATTERN = Pattern.compile("assign.*address");

    public RaiseException newErrnoEADDRFromBindException(BindException be) {
		return newErrnoEADDRFromBindException(be, null);
	}

    public RaiseException newErrnoEADDRFromBindException(BindException be, String contextMessage) {
        String msg = be.getMessage();
        if (msg == null) {
            msg = "bind";
        } else {
            msg = "bind - " + msg;
        }
        if (contextMessage != null) {
            msg = msg + contextMessage;
        }
        // This is ugly, but what can we do, Java provides the same BindingException
        // for both EADDRNOTAVAIL and EADDRINUSE, so we differentiate the errors
        // based on BindException's message.
        if(ADDR_NOT_AVAIL_PATTERN.matcher(msg).find()) {
            return newErrnoEADDRNOTAVAILError(msg);
        } else {
            return newErrnoEADDRINUSEError(msg);
        }
    }

    public RaiseException newTypeError(String message) {
        return newRaiseException(getTypeError(), message);
    }

    public RaiseException newThreadError(String message) {
        return newRaiseException(getThreadError(), message);
    }

    public RaiseException newConcurrencyError(String message) {
        return newRaiseException(getConcurrencyError(), message);
    }

    public RaiseException newSyntaxError(String message) {
        return newRaiseException(getSyntaxError(), message);
    }

    public RaiseException newRegexpError(String message) {
        return newRaiseException(getRegexpError(), message);
    }

    public RaiseException newInterruptedRegexpError(String message) {
        return newRaiseException(getInterruptedRegexpError(), message);
    }

    public RaiseException newRangeError(String message) {
        return newRaiseException(getRangeError(), message);
    }

    public RaiseException newNotImplementedError(String message) {
        return newRaiseException(getNotImplementedError(), message);
    }

    @Deprecated
    public RaiseException newInvalidEncoding(String message) {
        return newRaiseException(getClass("Iconv").getClass("InvalidEncoding"), message);
    }

    @Deprecated
    public RaiseException newIllegalSequence(String message) {
        return newRaiseException(getClass("Iconv").getClass("IllegalSequence"), message);
    }

    /**
     * @see Ruby#newNameError(String, IRubyObject, IRubyObject, boolean)
     */
    public RaiseException newNameError(String message, IRubyObject recv, IRubyObject name) {
        return newNameError(message, recv, name, false);
    }

    /**
     * Construct a NameError that formats its message with an sprintf format string.
     *
     * The arguments given to sprintf are as follows:
     *
     * 0: the name that failed
     * 1: the receiver object that failed
     * 2: a ":" character for non-singleton recv, blank otherwise
     * 3: the name of the a non-singleton recv's class, blank if recv is a singleton
     *
     * Passing a string with no format characters will warn in verbose mode and error in debug mode.
     *
     * See jruby/jruby#3934.
     *
     * @param message an sprintf format string for the message
     * @param recv the receiver object
     * @param name the name that failed
     * @param privateCall whether the failure was due to method visibility
     * @return a new NameError
     */
    public RaiseException newNameError(String message, IRubyObject recv, IRubyObject name, boolean privateCall) {
        IRubyObject msg = new RubyNameError.RubyNameErrorMessage(this, message, recv, name);
        RubyException err = RubyNameError.newNameError(getNameError(), msg, name, privateCall);

        return err.toThrowable();
    }

    /**
     * Construct a NameError that formats its message with an sprintf format string.
     *
     * This version just accepts a java.lang.String for the name.
     *
     * @see Ruby#newNameError(String, IRubyObject, IRubyObject)
     */
    public RaiseException newNameError(String message, IRubyObject recv, String name) {
        return newNameError(message, recv, name, false);
    }

    /**
     * Construct a NameError that formats its message with an sprintf format string and has private_call? set to given.
     *
     * This version just accepts a java.lang.String for the name.
     *
     * @see Ruby#newNameError(String, IRubyObject, IRubyObject)
     */
    public RaiseException newNameError(String message, IRubyObject recv, String name, boolean privateCall) {
        RubySymbol nameSym = newSymbol(name);
        return newNameError(message, recv, nameSym, privateCall);
    }

    /**
     * Construct a NameError with the given pre-formatted message, name, and optional original exception.
     *
     * If the original exception is given, and either we are in verbose mode with printWhenVerbose set to true
     * or we are in debug mode.
     *
     * @param message the pre-formatted message for the NameError
     * @param name the name that failed
     * @param origException the original exception, or null
     * @param printWhenVerbose whether to log this exception when verbose mode is enabled
     * @return a new NameError
     */
    public RaiseException newNameError(String message, String name, Throwable origException, boolean printWhenVerbose) {
        if (origException != null) {
            if (printWhenVerbose && isVerbose()) {
                LOG.error(origException.getMessage(), origException);
            } else if (isDebug()) {
                LOG.debug(origException.getMessage(), origException);
            }
        }

        return new RubyNameError(this, getNameError(), message, name).toThrowable();
    }

    /**
     * Construct a NameError with a pre-formatted message and name.
     *
     * This is the same as calling {@link #newNameError(String, String, Throwable)} with a null
     * originating exception.
     *
     * @param message the pre-formatted message for the error
     * @param name the name that failed
     * @return a new NameError
     */
    public RaiseException newNameError(String message, String name) {
        return newNameError(message, name, null);
    }

    /**
     * Construct a NameError with an optional originating exception and a pre-formatted message.
     *
     * This is the same as calling {@link #newNameError(String, String, Throwable, boolean)} with a null
     * originating exception and false for verbose-mode logging.
     *
     * @param message a formatted string message for the error
     * @param name the name that failed
     * @param origException the original exception, or null if none
     * @return a new NameError
     */
    public RaiseException newNameError(String message, String name, Throwable origException) {
        return newNameError(message, name, origException, false);
    }

    /**
     * @see Ruby#newNoMethodError(String, IRubyObject, String, RubyArray, boolean)
     */
    public RaiseException newNoMethodError(String message, IRubyObject recv, String name, RubyArray args) {
        return newNoMethodError(message, recv, name, args, false);
    }

    /**
     * Construct a NoMethodError that formats its message with an sprintf format string.
     *
     * This works like {@link #newNameError(String, IRubyObject, IRubyObject)} but accepts
     * a java.lang.String for name and a RubyArray of the original call arguments.
     *
     * @see Ruby#newNameError(String, IRubyObject, IRubyObject)
     *
     * @return a new NoMethodError
     */
    public RaiseException newNoMethodError(String message, IRubyObject recv, String name, RubyArray args, boolean privateCall) {
        RubySymbol nameStr = newSymbol(name);
        IRubyObject msg = new RubyNameError.RubyNameErrorMessage(this, message, recv, nameStr);
        RubyException err = RubyNoMethodError.newNoMethodError(getNoMethodError(), msg, nameStr, args, privateCall);

        return err.toThrowable();
    }

    /**
     * Construct a NoMethodError with a pre-formatted message.
     *
     * @param message the pre-formatted message
     * @param name the name that failed
     * @param args the original arguments to the call that failed
     * @return a new NoMethodError
     */
    public RaiseException newNoMethodError(String message, String name, IRubyObject args) {
        return new RubyNoMethodError(this, getNoMethodError(), message, name, args).toThrowable();
    }

    public RaiseException newLocalJumpError(RubyLocalJumpError.Reason reason, IRubyObject exitValue, String message) {
        return new RubyLocalJumpError(this, getLocalJumpError(), message, reason, exitValue).toThrowable();
    }

    public RaiseException newLocalJumpErrorNoBlock() {
        return newLocalJumpError(RubyLocalJumpError.Reason.NOREASON, getNil(), "no block given");
    }

    public RaiseException newRedoLocalJumpError() {
        return newLocalJumpError(RubyLocalJumpError.Reason.REDO, getNil(), "unexpected redo");
    }

    public RaiseException newLoadError(String message) {
        return newRaiseException(getLoadError(), message);
    }

    public RaiseException newLoadError(String message, String path) {
        RaiseException loadError = newRaiseException(getLoadError(), message);
        loadError.getException().setInstanceVariable("@path", newString(path));
        return loadError;
    }

    public RaiseException newFrozenError(String objectType) {
        return newFrozenError(objectType, false);
    }

    public RaiseException newFrozenError(String objectType, boolean runtimeError) {
        return newRaiseException(getFrozenError(), "can't modify frozen " + objectType);
    }

    public RaiseException newSystemStackError(String message) {
        return newRaiseException(getSystemStackError(), message);
    }

    public RaiseException newSystemStackError(String message, StackOverflowError soe) {
        if ( isDebug() ) LOG.debug(soe);
        return newRaiseException(getSystemStackError(), message);
    }

    public RaiseException newSystemExit(int status) {
        return RubySystemExit.newInstance(this, status, "exit").toThrowable();
    }

    public RaiseException newSystemExit(int status, String message) {
        return RubySystemExit.newInstance(this, status, message).toThrowable();
    }

    public RaiseException newIOError(String message) {
        return newRaiseException(getIOError(), message);
    }

    public RaiseException newStandardError(String message) {
        return newRaiseException(getStandardError(), message);
    }

    /**
     * Java does not give us enough information for specific error conditions
     * so we are reduced to divining them through string matches...
     *
     * TODO: Should ECONNABORTED get thrown earlier in the descriptor itself or is it ok to handle this late?
     * TODO: Should we include this into Errno code somewhere do we can use this from other places as well?
     */
    public RaiseException newIOErrorFromException(final IOException ex) {
        return Helpers.newIOErrorFromException(this, ex);
    }

    public RaiseException newTypeError(IRubyObject receivedObject, RubyClass expectedType) {
        return newTypeError(receivedObject, expectedType.getName());
    }

    public RaiseException newTypeError(IRubyObject receivedObject, RubyModule expectedType) {
        return newTypeError(receivedObject, expectedType.getName());
    }

    public RaiseException newTypeError(IRubyObject receivedObject, String expectedType) {
        return newRaiseException(getTypeError(), "wrong argument type " +
                receivedObject.getMetaClass().getRealClass() + " (expected " + expectedType + ")");
    }

    public RaiseException newEOFError() {
        return newRaiseException(getEOFError(), "End of file reached");
    }

    public RaiseException newEOFError(String message) {
        return newRaiseException(getEOFError(), message);
    }

    public RaiseException newZeroDivisionError() {
        return newRaiseException(getZeroDivisionError(), "divided by 0");
    }

    public RaiseException newFloatDomainError(String message){
        return newRaiseException(getFloatDomainError(), message);
    }

    public RaiseException newMathDomainError(String message) {
        return newRaiseException(getMathDomainError(), "Numerical argument is out of domain - \"" + message + "\"");
    }

    public RaiseException newEncodingError(String message){
        return newRaiseException(getEncodingError(), message);
    }

    public RaiseException newEncodingCompatibilityError(String message){
        return newRaiseException(getEncodingCompatibilityError(), message);
    }

    public RaiseException newConverterNotFoundError(String message) {
        return newRaiseException(getConverterNotFoundError(), message);
    }

    public RaiseException newFiberError(String message) {
        return newRaiseException(getFiberError(), message);
    }

    public RaiseException newUndefinedConversionError(String message) {
        return newRaiseException(getUndefinedConversionError(), message);
    }

    public RaiseException newInvalidByteSequenceError(String message) {
        return newRaiseException(getInvalidByteSequenceError(), message);
    }

    /**
     * @param exceptionClass
     * @param message
     * @return
     */
    public RaiseException newRaiseException(RubyClass exceptionClass, String message) {
        return RaiseException.from(this, exceptionClass, message);
    }

    /**
     * Generate one of the ERRNO exceptions. This differs from the normal logic
     * by avoiding the generation of a backtrace. Many ERRNO values are expected,
     * such as EAGAIN, and JRuby pays a very high cost to generate backtraces that
     * are never used. The flags -Xerrno.backtrace=true or the property
     * jruby.errno.backtrace=true forces all errno exceptions to generate a backtrace.
     *
     * @param exceptionClass
     * @param message
     * @return
     */
    private RaiseException newLightweightErrnoException(RubyClass exceptionClass, String message) {
        if (RubyInstanceConfig.ERRNO_BACKTRACE) {
            return RaiseException.from(this, exceptionClass, message);
        } else {
            return RaiseException.from(this, exceptionClass, ERRNO_BACKTRACE_MESSAGE, disabledBacktrace());
        }
    }

    /**
     * Generate a StopIteration exception. This differs from the normal logic
     * by avoiding the generation of a backtrace. StopIteration is used by
     * Enumerator to end an external iteration, and so generating a full
     * backtrace is usually unreasonable overhead. The flag
     * -Xstop_iteration.backtrace=true or the property
     * jruby.stop_iteration.backtrace=true forces all StopIteration exceptions
     * to generate a backtrace.
     *
     * @param message the message for the exception
     */
    public RaiseException newStopIteration(IRubyObject result, String message) {
        final ThreadContext context = getCurrentContext();
        if (RubyInstanceConfig.STOPITERATION_BACKTRACE) {
            RubyException ex = RubyStopIteration.newInstance(context, result, message);
            return ex.toThrowable();
        }
        if ( message == null ) message = STOPIERATION_BACKTRACE_MESSAGE;
        RubyException ex = RubyStopIteration.newInstance(context, result, message);
        return RaiseException.from(ex, disabledBacktrace());
    }

    @Deprecated
    public RaiseException newLightweightStopIterationError(String message) {
        return newStopIteration(null, message);
    }

    private IRubyObject disabledBacktrace() {
        return RubyArray.newEmptyArray(this);
    }

    // Equivalent of Data_Wrap_Struct
    public RubyObject.Data newData(RubyClass objectClass, Object sval) {
        return new RubyObject.Data(this, objectClass, sval);
    }

    public RubySymbol.SymbolTable getSymbolTable() {
        return symbolTable;
    }

    public ObjectSpace getObjectSpace() {
        return objectSpace;
    }

    public InputStream getIn() {
        return in;
    }

    public PrintStream getOut() {
        return out;
    }

    public PrintStream getErr() {
        return err;
    }

    public boolean isGlobalAbortOnExceptionEnabled() {
        return globalAbortOnExceptionEnabled;
    }

    public void setGlobalAbortOnExceptionEnabled(boolean enable) {
        globalAbortOnExceptionEnabled = enable;
    }

    public IRubyObject getReportOnException() {
        return reportOnException;
    }

    public void setReportOnException(IRubyObject enable) {
        reportOnException = enable;
    }

    public boolean isDoNotReverseLookupEnabled() {
        return doNotReverseLookupEnabled;
    }

    public void setDoNotReverseLookupEnabled(boolean b) {
        doNotReverseLookupEnabled = b;
    }

    private final ThreadLocal<Map<Object, Object>> inspect = new ThreadLocal<>();
    public void registerInspecting(Object obj) {
        Map<Object, Object> val = inspect.get();
        if (val == null) inspect.set(val = new IdentityHashMap<>(8));
        val.put(obj, null);
    }

    public boolean isInspecting(Object obj) {
        Map<Object, Object> val = inspect.get();
        return val == null ? false : val.containsKey(obj);
    }

    public void unregisterInspecting(Object obj) {
        Map<Object, Object> val = inspect.get();
        if (val != null ) val.remove(obj);
    }

    public boolean isObjectSpaceEnabled() {
        return objectSpaceEnabled;
    }

    public void setObjectSpaceEnabled(boolean objectSpaceEnabled) {
        this.objectSpaceEnabled = objectSpaceEnabled;
    }

    // You cannot set siphashEnabled property except via RubyInstanceConfig to avoid mixing hash functions.
    public boolean isSiphashEnabled() {
        return siphashEnabled;
    }

    public long getStartTime() {
        return startTime;
    }

    public Profile getProfile() {
        return profile;
    }

    public String getJRubyHome() {
        return config.getJRubyHome();
    }

    public void setJRubyHome(String home) {
        config.setJRubyHome(home);
    }

    public RubyInstanceConfig getInstanceConfig() {
        return config;
    }

    @Deprecated
    public boolean is2_0() {
        return true;
    }

    /** GET_VM_STATE_VERSION */
    @Deprecated // not used
    public long getGlobalState() {
        synchronized(this) {
            return globalState;
        }
    }

    /** INC_VM_STATE_VERSION */
    @Deprecated // not used
    public void incGlobalState() {
        synchronized(this) {
            globalState = (globalState+1) & 0x8fffffff;
        }
    }

    public static boolean isSecurityRestricted() {
        return securityRestricted;
    }

    public static void setSecurityRestricted(boolean restricted) {
        securityRestricted = restricted;
    }

    public POSIX getPosix() {
        return posix;
    }

    public void setRecordSeparatorVar(GlobalVariable recordSeparatorVar) {
        this.recordSeparatorVar = recordSeparatorVar;
    }

    public GlobalVariable getRecordSeparatorVar() {
        return recordSeparatorVar;
    }

    public ExecutorService getExecutor() {
        return executor;
    }

    public ExecutorService getFiberExecutor() {
        return fiberExecutor;
    }

    public Map<String, DateTimeZone> getTimezoneCache() {
        return timeZoneCache;
    }

    @Deprecated
    public int getConstantGeneration() {
        return -1;
    }

    public Invalidator getConstantInvalidator(String constantName) {
        Invalidator invalidator = constantNameInvalidators.get(constantName);
        if (invalidator != null) {
            return invalidator;
        } else {
            return addConstantInvalidator(constantName);
        }
    }

    private Invalidator addConstantInvalidator(String constantName) {
        final Invalidator invalidator = OptoFactory.newConstantInvalidator(this);
        constantNameInvalidators.putIfAbsent(constantName, invalidator);

        // fetch the invalidator back from the ConcurrentHashMap to ensure that
        // only one invalidator for a given constant name is ever used:
        return constantNameInvalidators.get(constantName);
    }

    public Invalidator getCheckpointInvalidator() {
        return checkpointInvalidator;
    }

    public <E extends Enum<E>> void loadConstantSet(RubyModule module, Class<E> enumClass) {
        for (E e : EnumSet.allOf(enumClass)) {
            Constant c = (Constant) e;
            if (Character.isUpperCase(c.name().charAt(0))) {
                module.setConstant(c.name(), newFixnum(c.intValue()));
            }
        }
    }
    public void loadConstantSet(RubyModule module, String constantSetName) {
        for (Constant c : ConstantSet.getConstantSet(constantSetName)) {
            if (Character.isUpperCase(c.name().charAt(0))) {
                module.setConstant(c.name(), newFixnum(c.intValue()));
            }
        }
    }

    /**
     * Get a new serial number for a new DynamicMethod instance
     * @return a new serial number
     */
    public long getNextDynamicMethodSerial() {
        return dynamicMethodSerial.getAndIncrement();
    }

    /**
     * Get a new generation number for a module or class.
     *
     * @return a new generation number
     */
    public int getNextModuleGeneration() {
        return moduleGeneration.incrementAndGet();
    }

    /**
     * Get the global object used to synchronize class-hierarchy modifications like
     * cache invalidation, subclass sets, and included hierarchy sets.
     *
     * @return The object to use for locking when modifying the hierarchy
     */
    public Object getHierarchyLock() {
        return hierarchyLock;
    }

    /**
     * Get the runtime-global selector pool
     *
     * @return a SelectorPool from which to getService Selector instances
     */
    public SelectorPool getSelectorPool() {
        return selectorPool;
    }

    /**
     * Get the core class RuntimeCache instance, for doing dynamic calls from
     * core class methods.
     */
    public RuntimeCache getRuntimeCache() {
        return runtimeCache;
    }

    public List<StrptimeToken> getCachedStrptimePattern(String pattern) {
        List<StrptimeToken> tokens = strptimeFormatCache.get(pattern);

        if (tokens == null) {
            tokens = new StrptimeParser().compilePattern(pattern);
            strptimeFormatCache.put(pattern, tokens);
        }

        return tokens;
    }

    /**
     * Add a method, so it can be printed out later.
     *
     * @param name the name of the method
     * @param method
     */
    void addProfiledMethod(final String name, final DynamicMethod method) {
        if (!config.isProfiling() || method.isUndefined()) return;

        getProfilingService().addProfiledMethod( name, method );
    }

    /**
     * Increment the count of exceptions generated by code in this runtime.
     */
    public void incrementExceptionCount() {
        exceptionCount.incrementAndGet();
    }

    /**
     * Get the current exception count.
     *
     * @return he current exception count
     */
    public int getExceptionCount() {
        return exceptionCount.get();
    }

    /**
     * Increment the count of backtraces generated by code in this runtime.
     */
    public void incrementBacktraceCount() {
        backtraceCount.incrementAndGet();
    }

    /**
     * Get the current backtrace count.
     *
     * @return the current backtrace count
     */
    public int getBacktraceCount() {
        return backtraceCount.get();
    }

    /**
     * Increment the count of backtraces generated for warnings in this runtime.
     */
    public void incrementWarningCount() {
        warningCount.incrementAndGet();
    }

    /**
     * Get the current backtrace count.
     *
     * @return the current backtrace count
     */
    public int getWarningCount() {
        return warningCount.get();
    }

    /**
     * Increment the count of backtraces generated by code in this runtime.
     */
    public void incrementCallerCount() {
        callerCount.incrementAndGet();
    }

    /**
     * Get the current backtrace count.
     *
     * @return the current backtrace count
     */
    public int getCallerCount() {
        return callerCount.get();
    }

    /**
     * Mark Fixnum as reopened
     */
    public void reopenFixnum() {
        fixnumInvalidator.invalidate();
        fixnumReopened = true;
    }

    /**
     * Retrieve the invalidator for Fixnum reopening
     */
    public Invalidator getFixnumInvalidator() {
        return fixnumInvalidator;
    }

    /**
     * Whether the Float class has been reopened and modified
     */
    public boolean isFixnumReopened() {
        return fixnumReopened;
    }

    /**
     * Mark Float as reopened
     */
    public void reopenFloat() {
        floatInvalidator.invalidate();
        floatReopened = true;
    }

    /**
     * Retrieve the invalidator for Float reopening
     */
    public Invalidator getFloatInvalidator() {
        return floatInvalidator;
    }

    /**
     * Whether the Float class has been reopened and modified
     */
    public boolean isFloatReopened() {
        return floatReopened;
    }

    public boolean isBootingCore() {
        return bootingCore;
    }

    public boolean isBooting() {
        return bootingRuntime;
    }

    public CoverageData getCoverageData() {
        return coverageData;
    }

    /**
     * @deprecated internal API, to be removed
     */
    public Random getRandom() {
        return random;
    }

    public long getHashSeedK0() {
        return hashSeedK0;
    }

    public long getHashSeedK1() {
        return hashSeedK1;
    }

    public StaticScopeFactory getStaticScopeFactory() {
        return staticScopeFactory;
    }

    public FFI getFFI() {
        return ffi;
    }

    public void setFFI(FFI ffi) {
        this.ffi = ffi;
    }

    public RubyString getDefinedMessage(DefinedMessage definedMessage) {
        return definedMessages.get(definedMessage);
    }

    public RubyString getThreadStatus(RubyThread.Status status) {
        return threadStatuses.get(status);
    }

    /**
     * Given a Ruby string, cache a frozen, duplicated copy of it, or find an
     * existing copy already prepared. This is used to reduce in-memory
     * duplication of pre-frozen or known-frozen strings.
     *
     * Note that this cache does some sync against the Ruby instance. This
     * could cause contention under heavy concurrent load, so a reexamination
     * of this design might be warranted.
     *
     * @param string the string to freeze-dup if an equivalent does not already exist
     * @return the freeze-duped version of the string
     */
    public RubyString freezeAndDedupString(RubyString string) {
        if (string.getMetaClass() != stringClass) {
            // never cache a non-natural String
            RubyString duped = string.strDup(this);
            duped.setFrozen(true);
            return duped;
        }

        WeakReference<RubyString> dedupedRef = dedupMap.get(string);
        RubyString deduped;

        if (dedupedRef == null || (deduped = dedupedRef.get()) == null) {
            // Never use incoming value as key
            deduped = string.strDup(this);
            deduped.setFrozen(true);

            final WeakReference<RubyString> weakref = new WeakReference<>(deduped);

            // try to insert new
            dedupedRef = dedupMap.computeIfAbsent(deduped, key -> weakref);
            if (dedupedRef == null) return deduped;

            // entry exists, return result if not vacated
            RubyString unduped = dedupedRef.get();
            if (unduped != null) return unduped;

            // ref is there but vacated, try to replace it until we have a result
            while (true) {
                dedupedRef = dedupMap.computeIfPresent(string, (key, old) -> old.get() == null ? weakref : old);

                // return result if not vacated
                unduped = dedupedRef.get();
                if (unduped != null) return unduped;
            }
        } else if (deduped.getEncoding() != string.getEncoding()) {
            // if encodings don't match, new string loses; can't dedup
            // FIXME: This may never happen, if we are properly considering encoding in RubyString.hashCode
            deduped = string.strDup(this);
            deduped.setFrozen(true);
        }

        return deduped;
    }

    public int getRuntimeNumber() {
        return runtimeNumber;
    }

    /**
     * @see org.jruby.compiler.Constantizable
     */
    @Override
    public Object constant() {
        return constant;
    }

    /**
     * Set the base Class#new method.
     *
     * @param baseNewMethod
     */
    public void setBaseNewMethod(DynamicMethod baseNewMethod) {
        this.baseNewMethod = baseNewMethod;
    }

    /**
     * Get the base Class#new method.
     *
     * @return the base Class#new method
     */
    public DynamicMethod getBaseNewMethod() {
        return baseNewMethod;
    }

    /**
     * Get the "nullToNil" method handle filter for this runtime.
     *
     * @return a method handle suitable for filtering a single IRubyObject value from null to nil
     */
    public MethodHandle getNullToNilHandle() {
        MethodHandle nullToNil = this.nullToNil;

        if (nullToNil != null) return nullToNil;

        nullToNil = InvokeDynamicSupport.findStatic(Helpers.class, "nullToNil", methodType(IRubyObject.class, IRubyObject.class, IRubyObject.class));
        nullToNil = insertArguments(nullToNil, 1, nilObject);
        nullToNil = explicitCastArguments(nullToNil, methodType(IRubyObject.class, Object.class));

        return this.nullToNil = nullToNil;
    }

    // Parser stats methods
    private void addLoadParseToStats() {
        if (parserStats != null) parserStats.addLoadParse();
    }

    private void addEvalParseToStats() {
        if (parserStats != null) parserStats.addEvalParse();
    }

    public FilenoUtil getFilenoUtil() {
        return filenoUtil;
    }

    public RubyClass getData() {
        return dataClass;
    }

    @Deprecated
    private static final RecursiveFunctionEx<RecursiveFunction> LEGACY_RECURSE = new RecursiveFunctionEx<RecursiveFunction>() {
        @Override
        public IRubyObject call(ThreadContext context, RecursiveFunction func, IRubyObject obj, boolean recur) {
            return func.call(obj, recur);
        }
    };

    @Deprecated
    public int getSafeLevel() {
        return 0;
    }

    @Deprecated
    public void setSafeLevel(int safeLevel) {
    }

    @Deprecated
    public void checkSafeString(IRubyObject object) {
    }

    @Deprecated
    public void secure(int level) {
    }

    @Deprecated
    public RaiseException newNameErrorObject(String message, IRubyObject name) {
        RubyException error = new RubyNameError(this, getNameError(), message, name);

        return error.toThrowable();
    }

    @Deprecated
    public boolean is1_8() {
        return false;
    }

    @Deprecated
    public boolean is1_9() {
        return true;
    }

    @Deprecated
    public IRubyObject safeRecurse(RecursiveFunction func, IRubyObject obj, String name, boolean outer) {
        return safeRecurse(LEGACY_RECURSE, getCurrentContext(), func, obj, name, outer);
    }

    @Deprecated
    public ProfiledMethods getProfiledMethods() {
        return new ProfiledMethods(this);
    }

    public interface RecursiveFunctionEx<T> extends ThreadContext.RecursiveFunctionEx<T> {
        IRubyObject call(ThreadContext context, T state, IRubyObject obj, boolean recur);
    }

    @Deprecated
    public interface RecursiveFunction extends MRIRecursionGuard.RecursiveFunction {}

    /**
     * @deprecated Use ThreadContext.safeRecurse
     */
    @Deprecated
    public <T> IRubyObject safeRecurse(RecursiveFunctionEx<T> func, ThreadContext context, T state, IRubyObject obj, String name, boolean outer) {
        return context.safeRecurse(func, state, obj, name, outer);
    }

    /**
     * Perform a recursive walk on the given object using the given function.
     *
     * Do not call this method directly unless you know you're within a call
     * to {@link Ruby#recursiveListOperation(java.util.concurrent.Callable) recursiveListOperation},
     * which will ensure the thread-local recursion tracking data structs are
     * cleared.
     *
     * MRI: rb_exec_recursive
     *
     * Calls func(obj, arg, recursive), where recursive is non-zero if the
     * current method is called recursively on obj
     *
     * @param func
     * @param obj
     * @return
     */
    @Deprecated
    public IRubyObject execRecursive(RecursiveFunction func, IRubyObject obj) {
        return oldRecursionGuard().execRecursive(func, obj);
    }

    /**
     * Perform a recursive walk on the given object using the given function.
     * Treat this as the outermost call, cleaning up recursive structures.
     *
     * MRI: rb_exec_recursive_outer
     *
     * If recursion is detected on the current method and obj, the outermost
     * func will be called with (obj, arg, Qtrue). All inner func will be
     * short-circuited using throw.
     *
     * @deprecated Use ThreadContext.safeRecurse.
     *
     * @param func
     * @param obj
     * @return
     */
    @Deprecated
    public IRubyObject execRecursiveOuter(RecursiveFunction func, IRubyObject obj) {
        return oldRecursionGuard().execRecursiveOuter(func, obj);
    }

    /**
     * Begin a recursive walk that may make one or more calls to
     * {@link Ruby#execRecursive(org.jruby.Ruby.RecursiveFunction, org.jruby.runtime.builtin.IRubyObject) execRecursive}.
     * Clean up recursive structures once complete.
     *
     * @param body
     * @param <T>
     * @return
     */
    @Deprecated
    public <T extends IRubyObject> T recursiveListOperation(Callable<T> body) {
        return oldRecursionGuard().recursiveListOperation(body);
    }

    @Deprecated
    private MRIRecursionGuard oldRecursionGuard() {
        MRIRecursionGuard mriRecursionGuard = this.mriRecursionGuard;
        if (mriRecursionGuard != null) return mriRecursionGuard;

        synchronized (this) {
            mriRecursionGuard = this.mriRecursionGuard;
            if (mriRecursionGuard != null) return mriRecursionGuard;
            return mriRecursionGuard = new MRIRecursionGuard(this);
        }
    }

    private final ConcurrentHashMap<String, Invalidator> constantNameInvalidators =
        new ConcurrentHashMap<String, Invalidator>(
            16    /* default initial capacity */,
            0.75f /* default load factory */,
            1     /* concurrency level - mostly reads here so this can be 1 */);

    private final Invalidator checkpointInvalidator;
    private final ThreadService threadService;

    private final POSIX posix;

    private final ObjectSpace objectSpace = new ObjectSpace();

    private final RubySymbol.SymbolTable symbolTable = new RubySymbol.SymbolTable(this);

    private static final EventHook[] EMPTY_HOOKS = new EventHook[0];
    private volatile EventHook[] eventHooks = EMPTY_HOOKS;
    private boolean hasEventHooks;
    private boolean globalAbortOnExceptionEnabled = false;
    private IRubyObject reportOnException;
    private boolean doNotReverseLookupEnabled = false;
    private volatile boolean objectSpaceEnabled;
    private boolean siphashEnabled;

    private long globalState = 1;

    // Default objects
    private IRubyObject topSelf;
    private IRubyObject rootFiber;
    private RubyNil nilObject;
    private IRubyObject[] singleNilArray;
    private RubyBoolean trueObject;
    private RubyBoolean falseObject;
    final RubyFixnum[] fixnumCache = new RubyFixnum[2 * RubyFixnum.CACHE_OFFSET];
    final Object[] fixnumConstants = new Object[fixnumCache.length];

    private boolean verbose, warningsEnabled, debug;
    private IRubyObject verboseValue;

    private RubyThreadGroup defaultThreadGroup;

    /**
     * All the core classes we keep hard references to. These are here largely
     * so that if someone redefines String or Array we won't start blowing up
     * creating strings and arrays internally. They also provide much faster
     * access than going through normal hash lookup on the Object class.
     */
    private RubyClass
           basicObjectClass, objectClass, moduleClass, classClass, nilClass, trueClass,
            falseClass, numericClass, floatClass, integerClass, fixnumClass,
            complexClass, rationalClass, enumeratorClass, yielderClass, fiberClass, generatorClass,
            arrayClass, hashClass, rangeClass, stringClass, encodingClass, converterClass, symbolClass,
            procClass, bindingClass, methodClass, unboundMethodClass,
            matchDataClass, regexpClass, timeClass, bignumClass, dirClass,
            fileClass, fileStatClass, ioClass, threadClass, threadGroupClass,
            continuationClass, structClass, tmsStruct, passwdStruct,
            groupStruct, procStatusClass, exceptionClass, runtimeError, frozenError, ioError,
            scriptError, nameError, nameErrorMessage, noMethodError, signalException,
            rangeError, dummyClass, systemExit, localJumpError, nativeException,
            systemCallError, fatal, interrupt, typeError, argumentError, uncaughtThrowError, indexError, stopIteration,
            syntaxError, standardError, loadError, notImplementedError, securityError, noMemoryError,
            regexpError, eofError, threadError, concurrencyError, systemStackError, zeroDivisionError, floatDomainError, mathDomainError,
            encodingError, encodingCompatibilityError, converterNotFoundError, undefinedConversionError,
            invalidByteSequenceError, fiberError, randomClass, keyError, locationClass, interruptedRegexpError, dataClass;

    /**
     * All the core modules we keep direct references to, for quick access and
     * to ensure they remain available.
     */
    private RubyModule
            kernelModule, comparableModule, enumerableModule, mathModule,
            marshalModule, etcModule, fileTestModule, gcModule,
            objectSpaceModule, processModule, procUIDModule, procGIDModule,
            procSysModule, precisionModule, errnoModule, warningModule;

    private DynamicMethod privateMethodMissing, protectedMethodMissing, variableMethodMissing,
            superMethodMissing, normalMethodMissing, defaultMethodMissing, defaultModuleMethodMissing,
            respondTo, respondToMissing;

    // record separator var, to speed up io ops that use it
    private GlobalVariable recordSeparatorVar;

    // former java.lang.System concepts now internalized for MVM
    private volatile String currentDirectory;

    // The "current line" global variable
    private volatile int currentLine = 0;

    private volatile IRubyObject argsFile;

    private final long startTime = System.currentTimeMillis();

    final RubyInstanceConfig config;

    private InputStream in;
    private PrintStream out;
    private PrintStream err;

    // Java support
    private JavaSupport javaSupport;
    private final JRubyClassLoader jrubyClassLoader;

    // Management/monitoring
    private BeanManager beanManager;

    // Parser stats
    private ParserStats parserStats;

    // Compilation
    private final JITCompiler jitCompiler;

    // Cache invalidation
    private final Caches caches;

    // Note: this field and the following static initializer
    // must be located be in this order!
    private volatile static boolean securityRestricted = false;
    static {
        if (SafePropertyAccessor.isSecurityProtected("jruby.reflected.handles")) {
            // can't read non-standard properties
            securityRestricted = true;
        } else {
            SecurityManager sm = System.getSecurityManager();
            if (sm != null) {
                try {
                    sm.checkCreateClassLoader();
                } catch (SecurityException se) {
                    // can't create custom classloaders
                    securityRestricted = true;
                }
            }
        }
    }

    private final Parser parser = new Parser(this);

    private LoadService loadService;

    private Encoding defaultInternalEncoding, defaultExternalEncoding, defaultFilesystemEncoding;
    private EncodingService encodingService;

    private GlobalVariables globalVariables = new GlobalVariables(this);
    private final RubyWarnings warnings = new RubyWarnings(this);
    private final WarnCallback regexpWarnings = new WarnCallback() {
        @Override
        public void warn(String message) {
            getWarnings().warning(message);
        }
    };

    // Contains a list of all blocks (as Procs) that should be called when
    // the runtime environment exits.
    private final Stack<RubyProc> atExitBlocks = new Stack<RubyProc>();

    private Profile profile;

    private KCode kcode = KCode.NONE;

    // Atomic integers for symbol and method IDs
    private final AtomicInteger symbolLastId = new AtomicInteger(128);
    private final AtomicInteger moduleLastId = new AtomicInteger(0);

    // Weak map of all Modules in the system (and by extension, all Classes
    private final Set<RubyModule> allModules = new WeakHashSet<RubyModule>();

    private final Map<String, DateTimeZone> timeZoneCache = new HashMap<String,DateTimeZone>();
    /**
     * A list of "external" finalizers (the ones, registered via ObjectSpace),
     * weakly referenced, to be executed on tearDown.
     */
    private Map<Finalizable, Object> finalizers;

    /**
     * A list of JRuby-internal finalizers,  weakly referenced,
     * to be executed on tearDown.
     */
    private Map<Finalizable, Object> internalFinalizers;

    // mutex that controls modifications of user-defined finalizers
    private final Object finalizersMutex = new Object();

    // mutex that controls modifications of internal finalizers
    private final Object internalFinalizersMutex = new Object();

    // A thread pool to use for executing this runtime's Ruby threads
    private ExecutorService executor;

    // A thread pool to use for running fibers
    private ExecutorService fiberExecutor;

    // A global object lock for class hierarchy mutations
    private final Object hierarchyLock = new Object();

    // An atomic long for generating DynamicMethod serial numbers
    private final AtomicLong dynamicMethodSerial = new AtomicLong(1);

    // An atomic int for generating class generation numbers
    private final AtomicInteger moduleGeneration = new AtomicInteger(1);

    // A list of Java class+method names to include in backtraces
    private final Map<String, Map<String, String>> boundMethods = new HashMap();

    // A soft pool of selectors for blocking IO operations
    private final SelectorPool selectorPool = new SelectorPool();

    // A global cache for Java-to-Ruby calls
    private final RuntimeCache runtimeCache;

    // Message for Errno exceptions that will not generate a backtrace
    public static final String ERRNO_BACKTRACE_MESSAGE = "errno backtraces disabled; run with -Xerrno.backtrace=true to enable";

    // Message for Errno exceptions that will not generate a backtrace
    public static final String STOPIERATION_BACKTRACE_MESSAGE = "StopIteration backtraces disabled; run with -Xstop_iteration.backtrace=true to enable";

    // Count of RaiseExceptions generated by code running in this runtime
    private final AtomicInteger exceptionCount = new AtomicInteger();

    // Count of exception backtraces generated by code running in this runtime
    private final AtomicInteger backtraceCount = new AtomicInteger();

    // Count of Kernel#caller backtraces generated by code running in this runtime
    private final AtomicInteger callerCount = new AtomicInteger();

    // Count of built-in warning backtraces generated by code running in this runtime
    private final AtomicInteger warningCount = new AtomicInteger();

    private Invalidator
            fixnumInvalidator = OptoFactory.newGlobalInvalidator(0),
            floatInvalidator = OptoFactory.newGlobalInvalidator(0);
    private boolean fixnumReopened, floatReopened;

    private volatile boolean bootingCore = true;
    private volatile boolean bootingRuntime = true;

    private RubyHash envObject;

    private final CoverageData coverageData = new CoverageData();

    /** The "global" runtime. Set to the first runtime created, normally. */
    private static volatile Ruby globalRuntime;

    /** The "thread local" runtime. Set to the global runtime if unset. */
    private static ThreadLocal<Ruby> threadLocalRuntime = new ThreadLocal<Ruby>();

    /** The runtime-local random number generator. Uses SecureRandom if permissions allow. */
    final Random random;

    /** The runtime-local seed for hash randomization */
    private final long hashSeedK0;
    private final long hashSeedK1;

    private StaticScopeFactory staticScopeFactory;

    private IRManager irManager;

    private FFI ffi;

    private JavaProxyClassFactory javaProxyClassFactory;

    /** Used to find the ProfilingService implementation to use. If profiling is disabled it's null */
    private final ProfilingServiceLookup profilingServiceLookup;

    private EnumMap<DefinedMessage, RubyString> definedMessages = new EnumMap<DefinedMessage, RubyString>(DefinedMessage.class);
    private EnumMap<RubyThread.Status, RubyString> threadStatuses = new EnumMap<RubyThread.Status, RubyString>(RubyThread.Status.class);

    public interface ObjectSpacer {
        void addToObjectSpace(Ruby runtime, boolean useObjectSpace, IRubyObject object);
    }

    private static final ObjectSpacer DISABLED_OBJECTSPACE = new ObjectSpacer() {
        @Override
        public void addToObjectSpace(Ruby runtime, boolean useObjectSpace, IRubyObject object) {
        }
    };

    private static final ObjectSpacer ENABLED_OBJECTSPACE = new ObjectSpacer() {
        @Override
        public void addToObjectSpace(Ruby runtime, boolean useObjectSpace, IRubyObject object) {
            if (useObjectSpace) runtime.objectSpace.add(object);
        }
    };

    private final ObjectSpacer objectSpacer;

    public void addToObjectSpace(boolean useObjectSpace, IRubyObject object) {
        objectSpacer.addToObjectSpace(this, useObjectSpace, object);
    }

    private RubyArray emptyFrozenArray;

    /**
     * A map from Ruby string data to a pre-frozen global version of that string.
     *
     * Access must be synchronized.
     */
    private ConcurrentHashMap<RubyString, WeakReference<RubyString>> dedupMap = new ConcurrentHashMap<>();

    private static final AtomicInteger RUNTIME_NUMBER = new AtomicInteger(0);
    private final int runtimeNumber = RUNTIME_NUMBER.getAndIncrement();

    private final Config configBean;
    private final org.jruby.management.Runtime runtimeBean;

    private final FilenoUtil filenoUtil;

    private final Interpreter interpreter = new Interpreter();

    /**
     * A representation of this runtime as a JIT-optimizable constant. Used for e.g. invokedynamic binding of runtime
     * accesses.
     */
    private final Object constant;

    /**
     * The built-in Class#new method, so we can bind more directly to allocate and initialize.
     */
    private DynamicMethod baseNewMethod;

    /**
     * The nullToNil filter for this runtime.
     */
    private MethodHandle nullToNil;

    public final ClassValue<TypePopulator> POPULATORS = new ClassValue<TypePopulator>() {
        @Override
        protected TypePopulator computeValue(Class<?> type) {
            return RubyModule.loadPopulatorFor(type);
        }
    };

    public final JavaSites sites = new JavaSites();

    private volatile MRIRecursionGuard mriRecursionGuard;

    // For strptime processing we cache the parsed format strings since most applications
    // reuse the same formats over and over.  This is also unbounded (for now) since all applications
    // I know of use very few of them.  Even if there are many the size of these lists are modest.
    private final Map<String, List<StrptimeToken>> strptimeFormatCache = new ConcurrentHashMap<>();

    transient RubyString tzVar;

    @Deprecated
    private void setNetworkStack() {
        deprecatedNetworkStackProperty();
    }

    @SuppressWarnings("deprecation")
    private void deprecatedNetworkStackProperty() {
        if (Options.PREFER_IPV4.load()) {
            LOG.warn("Warning: not setting network stack system property because socket subsystem may already be booted."
                    + "If you need this option please set it manually as a JVM property.\n"
                    + "Use JAVA_OPTS=-Djava.net.preferIPv4Stack=true OR prepend -J as a JRuby option.");
        }
    }

}<|MERGE_RESOLUTION|>--- conflicted
+++ resolved
@@ -2918,9 +2918,6 @@
         }
     }
 
-<<<<<<< HEAD
-    static final String ROOT_FRAME_NAME = "(root)";
-=======
     public void printError(Throwable t) {
         if (t instanceof RaiseException) {
             printError(((RaiseException) t).getException());
@@ -2932,7 +2929,8 @@
             t.printStackTrace(System.err);
         }
     }
->>>>>>> 79e9b262
+
+    static final String ROOT_FRAME_NAME = "(root)";
 
     public void loadFile(String scriptName, InputStream in, boolean wrap) {
         IRubyObject self = wrap ? getTopSelf().rbClone() : getTopSelf();
