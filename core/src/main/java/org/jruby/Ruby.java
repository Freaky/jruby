/*
 **** BEGIN LICENSE BLOCK *****
 * Version: EPL 2.0/GPL 2.0/LGPL 2.1
 *
 * The contents of this file are subject to the Eclipse Public
 * License Version 2.0 (the "License"); you may not use this file
 * except in compliance with the License. You may obtain a copy of
 * the License at http://www.eclipse.org/legal/epl-v10.html
 *
 * Software distributed under the License is distributed on an "AS
 * IS" basis, WITHOUT WARRANTY OF ANY KIND, either express or
 * implied. See the License for the specific language governing
 * rights and limitations under the License.
 *
 * Copyright (C) 2001 Chad Fowler <chadfowler@chadfowler.com>
 * Copyright (C) 2001 Alan Moore <alan_moore@gmx.net>
 * Copyright (C) 2001-2002 Benoit Cerrina <b.cerrina@wanadoo.fr>
 * Copyright (C) 2001-2004 Jan Arne Petersen <jpetersen@uni-bonn.de>
 * Copyright (C) 2002-2004 Anders Bengtsson <ndrsbngtssn@yahoo.se>
 * Copyright (C) 2004 Thomas E Enebo <enebo@acm.org>
 * Copyright (C) 2004-2005 Charles O Nutter <headius@headius.com>
 * Copyright (C) 2004 Stefan Matthias Aust <sma@3plus4.de>
 * Copyright (C) 2006 Miguel Covarrubias <mlcovarrubias@gmail.com>
 * Copyright (C) 2006 Michael Studman <codehaus@michaelstudman.com>
 * Copyright (C) 2006 Ola Bini <ola@ologix.com>
 * Copyright (C) 2007 Nick Sieger <nicksieger@gmail.com>
 *
 * Alternatively, the contents of this file may be used under the terms of
 * either of the GNU General Public License Version 2 or later (the "GPL"),
 * or the GNU Lesser General Public License Version 2.1 or later (the "LGPL"),
 * in which case the provisions of the GPL or the LGPL are applicable instead
 * of those above. If you wish to allow use of your version of this file only
 * under the terms of either the GPL or the LGPL, and not to allow others to
 * use your version of this file under the terms of the EPL, indicate your
 * decision by deleting the provisions above and replace them with the notice
 * and other provisions required by the GPL or the LGPL. If you do not delete
 * the provisions above, a recipient may use your version of this file under
 * the terms of any one of the EPL, the GPL or the LGPL.
 ***** END LICENSE BLOCK *****/
package org.jruby;

import org.jcodings.specific.UTF8Encoding;
import org.jruby.anno.TypePopulator;
import org.jruby.ast.ArrayNode;
import org.jruby.ast.BlockNode;
import org.jruby.ast.CallNode;
import org.jruby.ast.FCallNode;
import org.jruby.ast.GlobalAsgnNode;
import org.jruby.ast.GlobalVarNode;
import org.jruby.ast.StrNode;
import org.jruby.ast.VCallNode;
import org.jruby.ast.WhileNode;
import org.jruby.compiler.Constantizable;
import org.jruby.compiler.NotCompilableException;
import org.jruby.ext.thread.ConditionVariable;
import org.jruby.ext.thread.Mutex;
import org.jruby.ext.thread.SizedQueue;
import org.jruby.ir.IRScope;
import org.jruby.ir.IRScriptBody;
import org.jruby.ir.instructions.Instr;
import org.jruby.javasupport.JavaSupport;
import org.jruby.javasupport.JavaSupportImpl;
import org.jruby.lexer.yacc.ISourcePosition;
import org.jruby.parser.StaticScope;
import org.jruby.runtime.JavaSites;
import org.jruby.runtime.invokedynamic.InvokeDynamicSupport;
import org.jruby.util.MRIRecursionGuard;
import org.jruby.util.StrptimeParser;
import org.jruby.util.StrptimeToken;
import org.jruby.util.io.EncodingUtils;
import org.objectweb.asm.util.TraceClassVisitor;

import jnr.constants.Constant;
import jnr.constants.ConstantSet;
import jnr.constants.platform.Errno;
import jnr.posix.POSIX;
import jnr.posix.POSIXFactory;

import org.jcodings.Encoding;
import org.joda.time.DateTimeZone;
import org.jruby.ast.Node;
import org.jruby.ast.RootNode;
import org.jruby.ast.executable.RuntimeCache;
import org.jruby.ast.executable.Script;
import org.jruby.ast.executable.ScriptAndCode;
import org.jruby.common.IRubyWarnings.ID;
import org.jruby.common.RubyWarnings;
import org.jruby.compiler.JITCompiler;
import org.jruby.embed.Extension;
import org.jruby.exceptions.MainExitException;
import org.jruby.exceptions.RaiseException;
import org.jruby.ext.JRubyPOSIXHandler;
import org.jruby.ext.LateLoadingLibrary;
import org.jruby.ext.coverage.CoverageData;
import org.jruby.ext.ffi.FFI;
import org.jruby.ext.fiber.ThreadFiber;
import org.jruby.ext.fiber.ThreadFiberLibrary;
import org.jruby.ext.tracepoint.TracePoint;
import org.jruby.internal.runtime.GlobalVariables;
import org.jruby.internal.runtime.ThreadService;
import org.jruby.internal.runtime.ValueAccessor;
import org.jruby.internal.runtime.methods.DynamicMethod;
import org.jruby.internal.runtime.methods.JavaMethod;
import org.jruby.ir.Compiler;
import org.jruby.ir.IRManager;
import org.jruby.ir.interpreter.Interpreter;
import org.jruby.ir.persistence.IRReader;
import org.jruby.ir.persistence.IRReaderStream;
import org.jruby.ir.persistence.util.IRFileExpert;
import org.jruby.javasupport.proxy.JavaProxyClassFactory;
import org.jruby.management.BeanManager;
import org.jruby.management.BeanManagerFactory;
import org.jruby.management.Config;
import org.jruby.management.ParserStats;
import org.jruby.parser.Parser;
import org.jruby.parser.ParserConfiguration;
import org.jruby.parser.StaticScopeFactory;
import org.jruby.platform.Platform;
import org.jruby.runtime.Binding;
import org.jruby.runtime.Block;
import org.jruby.runtime.CallSite;
import org.jruby.runtime.ClassIndex;
import org.jruby.runtime.DynamicScope;
import org.jruby.runtime.EventHook;
import org.jruby.runtime.GlobalVariable;
import org.jruby.runtime.Helpers;
import org.jruby.runtime.IAccessor;
import org.jruby.runtime.ObjectAllocator;
import org.jruby.runtime.ObjectSpace;
import org.jruby.runtime.RubyEvent;
import org.jruby.runtime.ThreadContext;
import org.jruby.runtime.Visibility;
import org.jruby.runtime.builtin.IRubyObject;
import org.jruby.runtime.encoding.EncodingService;
import org.jruby.runtime.invokedynamic.MethodNames;
import org.jruby.runtime.load.BasicLibraryService;
import org.jruby.runtime.load.CompiledScriptLoader;
import org.jruby.runtime.load.Library;
import org.jruby.runtime.load.LoadService;
import org.jruby.runtime.opto.Invalidator;
import org.jruby.runtime.opto.OptoFactory;
import org.jruby.runtime.profile.ProfileCollection;
import org.jruby.runtime.profile.ProfilingService;
import org.jruby.runtime.profile.ProfilingServiceLookup;
import org.jruby.runtime.profile.builtin.ProfiledMethods;
import org.jruby.runtime.scope.ManyVarsDynamicScope;
import org.jruby.threading.DaemonThreadFactory;
import org.jruby.util.ByteList;
import org.jruby.util.ClassDefiningClassLoader;
import org.jruby.util.DefinedMessage;
import org.jruby.util.JRubyClassLoader;
import org.jruby.util.SecurityHelper;
import org.jruby.util.SelfFirstJRubyClassLoader;
import org.jruby.util.IOInputStream;
import org.jruby.util.IOOutputStream;
import org.jruby.util.ClassDefiningJRubyClassLoader;
import org.jruby.util.KCode;
import org.jruby.util.SafePropertyAccessor;
import org.jruby.util.cli.Options;
import org.jruby.util.collections.WeakHashSet;
import org.jruby.util.func.Function1;
import org.jruby.util.io.FilenoUtil;
import org.jruby.util.io.SelectorPool;
import org.jruby.util.log.Logger;
import org.jruby.util.log.LoggerFactory;
import org.objectweb.asm.ClassReader;

import java.io.ByteArrayInputStream;
import java.io.FileDescriptor;
import java.io.IOException;
import java.io.InputStream;
import java.io.PrintStream;
import java.io.PrintWriter;
import java.lang.invoke.MethodHandle;
import java.lang.ref.WeakReference;
import java.net.BindException;
import java.nio.channels.ClosedChannelException;
import java.nio.charset.Charset;
import java.security.SecureRandom;
import java.util.ArrayList;
import java.util.Arrays;
import java.util.Collections;
import java.util.EnumMap;
import java.util.EnumSet;
import java.util.HashMap;
import java.util.IdentityHashMap;
import java.util.Iterator;
import java.util.List;
import java.util.Map;
import java.util.Random;
import java.util.Set;
import java.util.Stack;
import java.util.WeakHashMap;
import java.util.concurrent.Callable;
import java.util.concurrent.ConcurrentHashMap;
import java.util.concurrent.ExecutorService;
import java.util.concurrent.SynchronousQueue;
import java.util.concurrent.ThreadPoolExecutor;
import java.util.concurrent.TimeUnit;
import java.util.concurrent.atomic.AtomicInteger;
import java.util.concurrent.atomic.AtomicLong;
import java.util.regex.Pattern;

import static java.lang.invoke.MethodHandles.explicitCastArguments;
import static java.lang.invoke.MethodHandles.insertArguments;
import static java.lang.invoke.MethodType.methodType;
import static org.jruby.internal.runtime.GlobalVariable.Scope.GLOBAL;

/**
 * The Ruby object represents the top-level of a JRuby "instance" in a given VM.
 * JRuby supports spawning multiple instances in the same JVM. Generally, objects
 * created under these instances are tied to a given runtime, for such details
 * as identity and type, because multiple Ruby instances means there are
 * multiple instances of each class. This means that in multi-runtime mode
 * (or really, multi-VM mode, where each JRuby instance is a ruby "VM"), objects
 * generally can't be transported across runtimes without marshaling.
 *
 * This class roots everything that makes the JRuby runtime function, and
 * provides a number of utility methods for constructing global types and
 * accessing global runtime structures.
 */
public final class Ruby implements Constantizable {

    /**
     * The logger used to log relevant bits.
     */
    private static final Logger LOG = LoggerFactory.getLogger(Ruby.class);
    static { // enable DEBUG output
        if (RubyInstanceConfig.JIT_LOADING_DEBUG) LOG.setDebugEnable(true);
    }

    /**
     * Create and initialize a new JRuby runtime. The properties of the
     * specified RubyInstanceConfig will be used to determine various JRuby
     * runtime characteristics.
     *
     * @param config The configuration to use for the new instance
     * @see org.jruby.RubyInstanceConfig
     */
    private Ruby(RubyInstanceConfig config) {
        this.config             = config;
        this.threadService      = new ThreadService(this);

        if( config.isProfiling() ) {
            this.profilingServiceLookup = new ProfilingServiceLookup(this);
        } else {
            this.profilingServiceLookup = null;
        }

        constant = OptoFactory.newConstantWrapper(Ruby.class, this);

        // force JRubyClassLoader to init if possible
        if (!Ruby.isSecurityRestricted()) {
            if (config.isClassloaderDelegate()){
                jrubyClassLoader = new JRubyClassLoader(config.getLoader());
            }
            else {
                jrubyClassLoader = new SelfFirstJRubyClassLoader(config.getLoader());
            }
        }
        else {
            jrubyClassLoader = null; // a NullClassLoader object would be better ...
        }

        this.staticScopeFactory = new StaticScopeFactory(this);
        this.beanManager        = BeanManagerFactory.create(this, config.isManagementEnabled());
        this.jitCompiler        = new JITCompiler(this);
        this.parserStats        = new ParserStats(this);

        Random myRandom;
        try {
            myRandom = new SecureRandom();
        } catch (Throwable t) {
            LOG.debug("unable to instantiate SecureRandom, falling back on Random", t);
            myRandom = new Random();
        }
        this.random = myRandom;

        if (RubyInstanceConfig.CONSISTENT_HASHING_ENABLED) {
            this.hashSeedK0 = -561135208506705104l;
            this.hashSeedK1 = 7114160726623585955l;
        } else {
            this.hashSeedK0 = this.random.nextLong();
            this.hashSeedK1 = this.random.nextLong();
        }

        this.configBean = new Config(this);
        this.runtimeBean = new org.jruby.management.Runtime(this);

        registerMBeans();

        this.runtimeCache = new RuntimeCache();
        runtimeCache.initMethodCache(ClassIndex.MAX_CLASSES.ordinal() * MethodNames.values().length - 1);

        checkpointInvalidator = OptoFactory.newConstantInvalidator();

        if (config.isObjectSpaceEnabled()) {
            objectSpacer = ENABLED_OBJECTSPACE;
        } else {
            objectSpacer = DISABLED_OBJECTSPACE;
        }

        posix = POSIXFactory.getPOSIX(new JRubyPOSIXHandler(this), config.isNativeEnabled());
        filenoUtil = new FilenoUtil(posix);

        reinitialize(false);
    }

    public void registerMBeans() {
        this.beanManager.register(jitCompiler);
        this.beanManager.register(configBean);
        this.beanManager.register(parserStats);
        this.beanManager.register(runtimeBean);
    }

    void reinitialize(boolean reinitCore) {
        this.doNotReverseLookupEnabled = true;
        this.staticScopeFactory = new StaticScopeFactory(this);
        this.in                 = config.getInput();
        this.out                = config.getOutput();
        this.err                = config.getError();
        this.objectSpaceEnabled = config.isObjectSpaceEnabled();
        this.siphashEnabled     = config.isSiphashEnabled();
        this.profile            = config.getProfile();
        this.currentDirectory   = config.getCurrentDirectory();
        this.kcode              = config.getKCode();

        if (reinitCore) {
            RubyGlobal.initARGV(this);
            RubyGlobal.initSTDIO(this, globalVariables);
        }
    }

    /**
     * Returns a new instance of the JRuby runtime configured with defaults.
     *
     * @return the JRuby runtime
     * @see org.jruby.RubyInstanceConfig
     */
    public static Ruby newInstance() {
        return newInstance(new RubyInstanceConfig());
    }

    /**
     * Returns a new instance of the JRuby runtime configured as specified.
     *
     * @param config The instance configuration
     * @return The JRuby runtime
     * @see org.jruby.RubyInstanceConfig
     */
    public static Ruby newInstance(RubyInstanceConfig config) {
        Ruby ruby = new Ruby(config);
        ruby.init();
        setGlobalRuntimeFirstTimeOnly(ruby);
        return ruby;
    }

    /**
     * Returns a new instance of the JRuby runtime configured with the given
     * input, output and error streams and otherwise default configuration
     * (except where specified system properties alter defaults).
     *
     * @param in the custom input stream
     * @param out the custom output stream
     * @param err the custom error stream
     * @return the JRuby runtime
     * @see org.jruby.RubyInstanceConfig
     */
    public static Ruby newInstance(InputStream in, PrintStream out, PrintStream err) {
        RubyInstanceConfig config = new RubyInstanceConfig();
        config.setInput(in);
        config.setOutput(out);
        config.setError(err);
        return newInstance(config);
    }

    /**
     * Tests whether globalRuntime has been instantiated or not.
     *
     * This method is used by singleton model of org.jruby.embed.ScriptingContainer
     * to decide what RubyInstanceConfig should be used. When a global runtime is
     * not there, RubyInstanceConfig of AbstractContextProvider will be used to enact
     * configurations set by a user. When a global runtime is already instantiated,
     * RubyInstanceConfig of the global runtime should be used in ScriptingContaiener.
     *
     * @return true if a global runtime is instantiated, false for other.
     *
     */
    public static boolean isGlobalRuntimeReady() {
        return globalRuntime != null;
    }

    /**
     * Set the global runtime to the given runtime only if it has no been set.
     *
     * @param runtime the runtime to use for global runtime
     */
    private static synchronized void setGlobalRuntimeFirstTimeOnly(Ruby runtime) {
        if (globalRuntime == null) {
            globalRuntime = runtime;
        }
    }

    /**
     * Get the global runtime.
     *
     * @return the global runtime
     */
    public static synchronized Ruby getGlobalRuntime() {
        if (globalRuntime == null) {
            newInstance();
        }
        return globalRuntime;
    }

    /**
     * Convenience method for java integrators who may need to switch the notion
     * of "global" runtime. Use <tt>JRuby.runtime.use_as_global_runtime</tt>
     * from Ruby code to activate the current runtime as the global one.
     */
    public void useAsGlobalRuntime() {
        synchronized(Ruby.class) {
            globalRuntime = this;
        }
    }

    /**
     * Clear the global runtime.
     */
    public static void clearGlobalRuntime() {
        globalRuntime = null;
    }

    /**
     * Get the thread-local runtime for the current thread, or null if unset.
     *
     * @return the thread-local runtime, or null if unset
     */
    public static Ruby getThreadLocalRuntime() {
        return threadLocalRuntime.get();
    }

    /**
     * Set the thread-local runtime to the given runtime.
     *
     * Note that static threadlocals like this one can leak resources across
     * (for example) application redeploys. If you use this, it is your
     * responsibility to clean it up appropriately.
     *
     * @param ruby the new runtime for thread-local
     */
    public static void setThreadLocalRuntime(Ruby ruby) {
        threadLocalRuntime.set(ruby);
    }

    /**
     * Evaluates a script under the current scope (perhaps the top-level
     * scope) and returns the result (generally the last value calculated).
     * This version goes straight into the interpreter, bypassing compilation
     * and runtime preparation typical to normal script runs.
     *
     * @param script The scriptlet to run
     * @returns The result of the eval
     */
    public IRubyObject evalScriptlet(String script) {
        ThreadContext context = getCurrentContext();
        DynamicScope currentScope = context.getCurrentScope();
        ManyVarsDynamicScope newScope = new ManyVarsDynamicScope(getStaticScopeFactory().newEvalScope(currentScope.getStaticScope()), currentScope);

        return evalScriptlet(script, newScope);
    }

    /**
     * Evaluates a script under the current scope (perhaps the top-level
     * scope) and returns the result (generally the last value calculated).
     * This version goes straight into the interpreter, bypassing compilation
     * and runtime preparation typical to normal script runs.
     *
     * This version accepts a scope to use, so you can eval many times against
     * the same scope.
     *
     * @param script The scriptlet to run
     * @param scope The scope to execute against (ManyVarsDynamicScope is
     * recommended, so it can grow as needed)
     * @returns The result of the eval
     */
    public IRubyObject evalScriptlet(String script, DynamicScope scope) {
        ThreadContext context = getCurrentContext();
        Node rootNode = parseEval(script, "<script>", scope, 0);

        context.preEvalScriptlet(scope);

        try {
            return interpreter.execute(this, rootNode, context.getFrameSelf());
        } finally {
            context.postEvalScriptlet();
        }
    }

    /**
     * Parse and execute the specified script
     * This differs from the other methods in that it accepts a string-based script and
     * parses and runs it as though it were loaded at a command-line. This is the preferred
     * way to start up a new script when calling directly into the Ruby object (which is
     * generally *dis*couraged.
     *
     * @param script The contents of the script to run as a normal, root script
     * @return The last value of the script
     */
    public IRubyObject executeScript(String script, String filename) {
        byte[] bytes = encodeToBytes(script);

        RootNode root = (RootNode) parseInline(new ByteArrayInputStream(bytes), filename, null);
        ThreadContext context = getCurrentContext();

        String oldFile = context.getFile();
        int oldLine = context.getLine();
        try {
            context.setFileAndLine(root.getFile(), root.getLine());
            return runInterpreter(root);
        } finally {
            context.setFileAndLine(oldFile, oldLine);
        }
    }

    /**
     * Run the script contained in the specified input stream, using the
     * specified filename as the name of the script being executed. The stream
     * will be read fully before being parsed and executed. The given filename
     * will be used for the ruby $PROGRAM_NAME and $0 global variables in this
     * runtime.
     *
     * This method is intended to be called once per runtime, generally from
     * Main or from main-like top-level entry points.
     *
     * As part of executing the script loaded from the input stream, various
     * RubyInstanceConfig properties will be used to determine whether to
     * compile the script before execution or run with various wrappers (for
     * looping, printing, and so on, see jruby -help).
     *
     * @param inputStream The InputStream from which to read the script contents
     * @param filename The filename to use when parsing, and for $PROGRAM_NAME
     * and $0 ruby global variables.
     */
    public void runFromMain(InputStream inputStream, String filename) {
        IAccessor d = new ValueAccessor(newString(filename));
        getGlobalVariables().define("$PROGRAM_NAME", d, GLOBAL);
        getGlobalVariables().define("$0", d, GLOBAL);

        for (Map.Entry<String, String> entry : config.getOptionGlobals().entrySet()) {
            final IRubyObject varvalue;
            if (entry.getValue() != null) {
                varvalue = newString(entry.getValue());
            } else {
                varvalue = getTrue();
            }
            getGlobalVariables().set('$' + entry.getKey(), varvalue);
        }

        if (filename.endsWith(".class")) {
            // we are presumably running a precompiled class; load directly
            IRScope script = CompiledScriptLoader.loadScriptFromFile(this, inputStream, null, filename, false);
            if (script == null) {
                throw new MainExitException(1, "error: .class file specified is not a compiled JRuby script");
            }
            script.setFileName(filename);
            runInterpreter(script);
            return;
        }

        ParseResult parseResult = parseFromMain(filename, inputStream);

        // if no DATA, we're done with the stream, shut it down
        if (fetchGlobalConstant("DATA") == null) {
            try {inputStream.close();} catch (IOException ioe) {}
        }

        if (parseResult instanceof RootNode) {
            RootNode scriptNode = (RootNode) parseResult;

            ThreadContext context = getCurrentContext();

            String oldFile = context.getFile();
            int oldLine = context.getLine();
            try {
                context.setFileAndLine(scriptNode.getFile(), scriptNode.getLine());

                if (config.isAssumePrinting() || config.isAssumeLoop()) {
                    runWithGetsLoop(scriptNode, config.isAssumePrinting(), config.isProcessLineEnds(),
                            config.isSplit());
                } else {
                    runNormally(scriptNode);
                }
            } finally {
                context.setFileAndLine(oldFile, oldLine);
            }
        } else {
            // TODO: Only interpreter supported so far
            runInterpreter(parseResult);
        }
    }

    /**
     * Parse the script contained in the given input stream, using the given
     * filename as the name of the script, and return the root Node. This
     * is used to verify that the script syntax is valid, for jruby -c. The
     * current scope (generally the top-level scope) is used as the parent
     * scope for parsing.
     *
     * @param inputStream The input stream from which to read the script
     * @param filename The filename to use for parsing
     * @returns The root node of the parsed script
     */
    public Node parseFromMain(InputStream inputStream, String filename) {
        if (config.isInlineScript()) {
            return parseInline(inputStream, filename, getCurrentContext().getCurrentScope());
        } else {
            return parseFileFromMain(inputStream, filename, getCurrentContext().getCurrentScope());
        }
    }

    public ParseResult parseFromMain(String fileName, InputStream in) {
        if (config.isInlineScript()) return parseInline(in, fileName, getCurrentContext().getCurrentScope());

        return parseFileFromMain(fileName, in, getCurrentContext().getCurrentScope());
    }

    /**
     * Run the given script with a "while gets; end" loop wrapped around it.
     * This is primarily used for the -n command-line flag, to allow writing
     * a short script that processes input lines using the specified code.
     *
     * @param scriptNode The root node of the script to execute
     * @param printing Whether $_ should be printed after each loop (as in the
     * -p command-line flag)
     * @param processLineEnds Whether line endings should be processed by
     * setting $\ to $/ and <code>chop!</code>ing every line read
     * @param split Whether to split each line read using <code>String#split</code>
     * bytecode before executing.
     * @return The result of executing the specified script
     */
    @Deprecated
    public IRubyObject runWithGetsLoop(Node scriptNode, boolean printing, boolean processLineEnds, boolean split, boolean unused) {
        return runWithGetsLoop((RootNode) scriptNode, printing, processLineEnds, split);
    }

    /**
     * Run the given script with a "while gets; end" loop wrapped around it.
     * This is primarily used for the -n command-line flag, to allow writing
     * a short script that processes input lines using the specified code.
     *
     * @param scriptNode The root node of the script to execute
     * @param printing Whether $_ should be printed after each loop (as in the
     * -p command-line flag)
     * @param processLineEnds Whether line endings should be processed by
     * setting $\ to $/ and <code>chop!</code>ing every line read
     * @param split Whether to split each line read using <code>String#split</code>
     * bytecode before executing.
     * @return The result of executing the specified script
     */
    public IRubyObject runWithGetsLoop(RootNode scriptNode, boolean printing, boolean processLineEnds, boolean split) {
        ThreadContext context = getCurrentContext();

        // We do not want special scope types in IR so we amend the AST tree to contain the elements representing
        // a while gets; ...your code...; end
        scriptNode = addGetsLoop(scriptNode, printing, processLineEnds, split);

        Script script = null;
        boolean compile = getInstanceConfig().getCompileMode().shouldPrecompileCLI();
        if (compile) {
            try {
                script = tryCompile(scriptNode);
                if (Options.JIT_LOGGING.load()) {
                    LOG.info("Successfully compiled: {}", scriptNode.getFile());
                }
            } catch (Throwable e) {
                if (Options.JIT_LOGGING.load()) {
                    if (Options.JIT_LOGGING_VERBOSE.load()) {
                        LOG.error("Failed to compile: " + scriptNode.getFile(), e);
                    }
                    else {
                        LOG.error("Failed to compile: " + scriptNode.getFile());
                    }
                }
            }
            if (compile && script == null) {
                // IR JIT does not handle all scripts yet, so let those that fail run in interpreter instead
                // FIXME: restore error once JIT should handle everything
            }
        }

        // we do pre and post load outside the "body" versions to pre-prepare
        // and pre-push the dynamic scope we need for lastline
        Helpers.preLoad(context, ((RootNode) scriptNode).getStaticScope().getVariables());

        try {
            if (script != null) {
                runScriptBody(script);
            } else {
                runInterpreterBody(scriptNode);
            }

        } finally {
            Helpers.postLoad(context);
        }

        return getNil();
    }

    // Modifies incoming source for -n, -p, and -F
    private RootNode addGetsLoop(RootNode oldRoot, boolean printing, boolean processLineEndings, boolean split) {
        ISourcePosition pos = oldRoot.getPosition();
        BlockNode newBody = new BlockNode(pos);
        newBody.add(new GlobalAsgnNode(pos, "$/", new StrNode(pos, ((RubyString) globalVariables.get("$/")).getByteList())));

        if (processLineEndings) newBody.add(new GlobalAsgnNode(pos, "$\\", new GlobalVarNode(pos, "$/")));

        GlobalVarNode dollarUnderscore = new GlobalVarNode(pos, "$_");

        BlockNode whileBody = new BlockNode(pos);
        newBody.add(new WhileNode(pos, new VCallNode(pos, "gets"), whileBody));

        if (processLineEndings) whileBody.add(new CallNode(pos, dollarUnderscore, "chop!", null, null));
        if (split) whileBody.add(new GlobalAsgnNode(pos, "$F", new CallNode(pos, dollarUnderscore, "split", null, null)));

        if (oldRoot.getBodyNode() instanceof BlockNode) {   // common case n stmts
            whileBody.addAll(((BlockNode) oldRoot.getBodyNode()));
        } else {                                            // single expr script
            whileBody.add(oldRoot.getBodyNode());
        }

        if (printing) whileBody.add(new FCallNode(pos, "puts", new ArrayNode(pos, dollarUnderscore), null));

        return new RootNode(pos, oldRoot.getScope(), newBody, oldRoot.getFile());
    }

    /**
     * Run the specified script without any of the loop-processing wrapper
     * code.
     *
     * @param scriptNode The root node of the script to be executed
     * bytecode before execution
 *     @param wrap whether to wrap the execution in an anonymous module
     * @return The result of executing the script
     */
    public IRubyObject runNormally(Node scriptNode, boolean wrap) {
        ScriptAndCode scriptAndCode = null;
        boolean compile = getInstanceConfig().getCompileMode().shouldPrecompileCLI();
        if (compile || config.isShowBytecode()) {
            scriptAndCode = precompileCLI((RootNode) scriptNode);
        }

        if (scriptAndCode != null) {
            if (config.isShowBytecode()) {
                TraceClassVisitor tracer = new TraceClassVisitor(new PrintWriter(System.err));
                ClassReader reader = new ClassReader(scriptAndCode.bytecode());
                reader.accept(tracer, 0);
                return getNil();
            }

            return runScript(scriptAndCode.script(), wrap);
        } else {
            // FIXME: temporarily allowing JIT to fail for $0 and fall back on interpreter
//            failForcedCompile(scriptNode);

            return runInterpreter(scriptNode);
        }
    }

    /**
     * Run the specified script without any of the loop-processing wrapper
     * code.
     *
     * @param scriptNode The root node of the script to be executed
     * bytecode before execution
     * @return The result of executing the script
     */
    public IRubyObject runNormally(Node scriptNode) {
        return runNormally(scriptNode, false);
    }

    private ScriptAndCode precompileCLI(RootNode scriptNode) {
        ScriptAndCode scriptAndCode = null;

        // IR JIT does not handle all scripts yet, so let those that fail run in interpreter instead
        // FIXME: restore error once JIT should handle everything
        try {
            scriptAndCode = tryCompile(scriptNode, new ClassDefiningJRubyClassLoader(getJRubyClassLoader()));
            if (scriptAndCode != null && Options.JIT_LOGGING.load()) {
                LOG.info("done compiling target script: " + scriptNode.getFile());
            }
        } catch (Exception e) {
            if (Options.JIT_LOGGING.load()) {
                LOG.error("failed to compile target script '" + scriptNode.getFile() + "'");
                if (Options.JIT_LOGGING_VERBOSE.load()) {
                    e.printStackTrace();
                }
            }
        }
        return scriptAndCode;
    }

    /**
     * Try to compile the code associated with the given Node, returning an
     * instance of the successfully-compiled Script or null if the script could
     * not be compiled.
     *
     * @param node The node to attempt to compiled
     * @return an instance of the successfully-compiled Script, or null.
     */
    public Script tryCompile(Node node) {
        return tryCompile((RootNode) node, new ClassDefiningJRubyClassLoader(getJRubyClassLoader())).script();
    }

    private void failForcedCompile(RootNode scriptNode) throws RaiseException {
        if (config.getCompileMode().shouldPrecompileAll()) {
            throw newRuntimeError("could not compile and compile mode is 'force': " + scriptNode.getFile());
        }
    }

    private ScriptAndCode tryCompile(RootNode root, ClassDefiningClassLoader classLoader) {
        try {
            return Compiler.getInstance().execute(this, root, classLoader);
        } catch (NotCompilableException e) {
            if (Options.JIT_LOGGING.load()) {
                if (Options.JIT_LOGGING_VERBOSE.load()) {
                    LOG.error("failed to compile target script " + root.getFile() + ": ", e);
                }
                else {
                    LOG.error("failed to compile target script " + root.getFile() + ": " + e.getLocalizedMessage());
                }
            }
            return null;
        }
    }

    public IRubyObject runScript(Script script) {
        return runScript(script, false);
    }

    public IRubyObject runScript(Script script, boolean wrap) {
        return script.load(getCurrentContext(), getTopSelf(), wrap);
    }

    /**
     * This is used for the "gets" loop, and we bypass 'load' to use an
     * already-prepared, already-pushed scope for the script body.
     */
    public IRubyObject runScriptBody(Script script) {
        return script.__file__(getCurrentContext(), getTopSelf(), Block.NULL_BLOCK);
    }

    public IRubyObject runInterpreter(ThreadContext context, ParseResult parseResult, IRubyObject self) {
        return interpreter.execute(this, parseResult, self);
   }

    public IRubyObject runInterpreter(ThreadContext context,  Node rootNode, IRubyObject self) {
        assert rootNode != null : "scriptNode is not null";
        return interpreter.execute(this, rootNode, self);
    }

    public IRubyObject runInterpreter(Node scriptNode) {
        return runInterpreter(getCurrentContext(), scriptNode, getTopSelf());
    }

    public IRubyObject runInterpreter(ParseResult parseResult) {
        return runInterpreter(getCurrentContext(), parseResult, getTopSelf());
    }

    /**
     * This is used for the "gets" loop, and we bypass 'load' to use an
     * already-prepared, already-pushed scope for the script body.
     */
    public IRubyObject runInterpreterBody(Node scriptNode) {
        assert scriptNode != null : "scriptNode is not null";
        assert scriptNode instanceof RootNode : "scriptNode is not a RootNode";

        return runInterpreter(scriptNode);
    }

    public Parser getParser() {
        return parser;
    }

    public BeanManager getBeanManager() {
        return beanManager;
    }

    public JITCompiler getJITCompiler() {
        return jitCompiler;
    }

    /**
     * @deprecated use #newInstance()
     */
    public static Ruby getDefaultInstance() {
        return newInstance();
    }

    @Deprecated
    public static Ruby getCurrentInstance() {
        return null;
    }

    @Deprecated
    public static void setCurrentInstance(Ruby runtime) {
    }

    public int allocSymbolId() {
        return symbolLastId.incrementAndGet();
    }
    public int allocModuleId() {
        return moduleLastId.incrementAndGet();
    }
    public void addModule(RubyModule module) {
        synchronized (allModules) {
            allModules.add(module);
        }
    }
    public void eachModule(Function1<Object, IRubyObject> func) {
        synchronized (allModules) {
            for (RubyModule module : allModules) {
                func.apply(module);
            }
        }
    }

    /**
     * Retrieve the module with the given name from the Object namespace.
     *
     * @param name The name of the module
     * @return The module or null if not found
     */
    public RubyModule getModule(String name) {
        return (RubyModule) objectClass.getConstantAt(name);
    }

    @Deprecated
    public RubyModule fastGetModule(String internedName) {
        return getModule(internedName);
    }

    /**
     * Retrieve the class with the given name from the Object namespace.
     *
     * @param name The name of the class
     * @return The class
     */
    public RubyClass getClass(String name) {
        return objectClass.getClass(name);
    }

    /**
     * Retrieve the class with the given name from the Object namespace. The
     * module name must be an interned string, but this method will be faster
     * than the non-interned version.
     *
     * @param internedName the name of the class; <em>must</em> be an interned String!
     * @return
     */
    @Deprecated
    public RubyClass fastGetClass(String internedName) {
        return getClass(internedName);
    }

    /**
     * Define a new class under the Object namespace. Roughly equivalent to
     * rb_define_class in MRI.
     *
     * @param name The name for the new class
     * @param superClass The super class for the new class
     * @param allocator An ObjectAllocator instance that can construct
     * instances of the new class.
     * @return The new class
     */
    @Extension
    public RubyClass defineClass(String name, RubyClass superClass, ObjectAllocator allocator) {
        return defineClassUnder(name, superClass, allocator, objectClass);
    }

    /**
     * A variation of defineClass that allows passing in an array of subplementary
     * call sites for improving dynamic invocation performance.
     *
     * @param name The name for the new class
     * @param superClass The super class for the new class
     * @param allocator An ObjectAllocator instance that can construct
     * instances of the new class.
     * @return The new class
     */
    public RubyClass defineClass(String name, RubyClass superClass, ObjectAllocator allocator, CallSite[] callSites) {
        return defineClassUnder(name, superClass, allocator, objectClass, callSites);
    }

    /**
     * Define a new class with the given name under the given module or class
     * namespace. Roughly equivalent to rb_define_class_under in MRI.
     *
     * If the name specified is already bound, its value will be returned if:
     * * It is a class
     * * No new superclass is being defined
     *
     * @param name The name for the new class
     * @param superClass The super class for the new class
     * @param allocator An ObjectAllocator instance that can construct
     * instances of the new class.
     * @param parent The namespace under which to define the new class
     * @return The new class
     */
    @Extension
    public RubyClass defineClassUnder(String name, RubyClass superClass, ObjectAllocator allocator, RubyModule parent) {
        return defineClassUnder(name, superClass, allocator, parent, null);
    }

    /**
     * A variation of defineClassUnder that allows passing in an array of
     * supplementary call sites to improve dynamic invocation.
     *
     * @param name The name for the new class
     * @param superClass The super class for the new class
     * @param allocator An ObjectAllocator instance that can construct
     * instances of the new class.
     * @param parent The namespace under which to define the new class
     * @param callSites The array of call sites to add
     * @return The new class
     */
    public RubyClass defineClassUnder(String name, RubyClass superClass, ObjectAllocator allocator, RubyModule parent, CallSite[] callSites) {
        IRubyObject classObj = parent.getConstantAt(name);

        if (classObj != null) {
            if (!(classObj instanceof RubyClass)) throw newTypeError(name + " is not a class");
            RubyClass klazz = (RubyClass)classObj;
            if (klazz.getSuperClass().getRealClass() != superClass) {
                throw newNameError(name + " is already defined", name);
            }
            // If we define a class in Ruby, but later want to allow it to be defined in Java,
            // the allocator needs to be updated
            if (klazz.getAllocator() != allocator) {
                klazz.setAllocator(allocator);
            }
            return klazz;
        }

        boolean parentIsObject = parent == objectClass;

        if (superClass == null) {
            String className = parentIsObject ? name : parent.getName() + "::" + name;
            warnings.warn(ID.NO_SUPER_CLASS, "no super class for `" + className + "', Object assumed");

            superClass = objectClass;
        }

        return RubyClass.newClass(this, superClass, name, allocator, parent, !parentIsObject, callSites);
    }

    /**
     * Define a new module under the Object namespace. Roughly equivalent to
     * rb_define_module in MRI.
     *
     * @param name The name of the new module
     * @returns The new module
     */
    @Extension
    public RubyModule defineModule(String name) {
        return defineModuleUnder(name, objectClass);
    }

    /**
     * Define a new module with the given name under the given module or
     * class namespace. Roughly equivalent to rb_define_module_under in MRI.
     *
     * @param name The name of the new module
     * @param parent The class or module namespace under which to define the
     * module
     * @returns The new module
     */
    @Extension
    public RubyModule defineModuleUnder(String name, RubyModule parent) {
        IRubyObject moduleObj = parent.getConstantAt(name);

        boolean parentIsObject = parent == objectClass;

        if (moduleObj != null ) {
            if (moduleObj.isModule()) return (RubyModule)moduleObj;

            if (parentIsObject) {
                throw newTypeError(moduleObj.getMetaClass().getName() + " is not a module");
            } else {
                throw newTypeError(parent.getName() + "::" + moduleObj.getMetaClass().getName() + " is not a module");
            }
        }

        return RubyModule.newModule(this, name, parent, !parentIsObject);
    }

    /**
     * From Object, retrieve the named module. If it doesn't exist a
     * new module is created.
     *
     * @param name The name of the module
     * @returns The existing or new module
     */
    public RubyModule getOrCreateModule(String name) {
        IRubyObject module = objectClass.getConstantAt(name);
        if (module == null) {
            module = defineModule(name);
        } else if (!module.isModule()) {
            throw newTypeError(name + " is not a Module");
        }

        return (RubyModule) module;
    }

    public KCode getKCode() {
        return kcode;
    }

    public void setKCode(KCode kcode) {
        this.kcode = kcode;
    }

    /** rb_define_global_const
     * Define a constant on the global namespace (i.e. Object) with the given
     * name and value.
     *
     * @param name the name
     * @param value the value
     */
    public void defineGlobalConstant(String name, IRubyObject value) {
        objectClass.defineConstant(name, value);
    }

    /**
     * Fetch a constant from the global namespace (i.e. Object) with the given
     * name.
     *
     * @param name the name
     * @return the value
     */
    public IRubyObject fetchGlobalConstant(String name) {
        return objectClass.fetchConstant(name, false);
    }

    public boolean isClassDefined(String name) {
        return getModule(name) != null;
    }

    /**
     * This method is called immediately after constructing the Ruby instance.
     * The main thread is prepared for execution, all core classes and libraries
     * are initialized, and any libraries required on the command line are
     * loaded.
     */
    private void init() {
        // Construct key services
        loadService = config.createLoadService(this);
        javaSupport = loadJavaSupport();

        executor = new ThreadPoolExecutor(
                RubyInstanceConfig.POOL_MIN,
                RubyInstanceConfig.POOL_MAX,
                RubyInstanceConfig.POOL_TTL,
                TimeUnit.SECONDS,
                new SynchronousQueue<Runnable>(),
                new DaemonThreadFactory("Ruby-" + getRuntimeNumber() + "-Worker"));

        fiberExecutor = new ThreadPoolExecutor(
                0,
                Integer.MAX_VALUE,
                RubyInstanceConfig.FIBER_POOL_TTL,
                TimeUnit.SECONDS,
                new SynchronousQueue<Runnable>(),
                new DaemonThreadFactory("Ruby-" + getRuntimeNumber() + "-Fiber"));

        // initialize the root of the class hierarchy completely
        initRoot();

        // Set up the main thread in thread service
        threadService.initMainThread();

        // Get the main threadcontext (gets constructed for us)
        final ThreadContext context = getCurrentContext();

        // Construct the top-level execution frame and scope for the main thread
        context.prepareTopLevel(objectClass, topSelf);

        // Initialize all the core classes
        bootstrap();

        // set up defined messages
        initDefinedMessages();

        // set up thread statuses
        initThreadStatuses();

        // Create an IR manager and a top-level IR scope and bind it to the top-level static-scope object
        irManager = new IRManager(getInstanceConfig());
        // FIXME: This registers itself into static scope as a side-effect.  Let's make this
        // relationship handled either more directly or through a descriptice method
        // FIXME: We need a failing test case for this since removing it did not regress tests
        IRScope top = new IRScriptBody(irManager, "", context.getCurrentScope().getStaticScope());
        top.allocateInterpreterContext(new ArrayList<Instr>());

        // Initialize the "dummy" class used as a marker
        dummyClass = new RubyClass(this, classClass);
        dummyClass.freeze(context);

        // Create global constants and variables
        RubyGlobal.createGlobals(context, this);

        // Prepare LoadService and load path
        getLoadService().init(config.getLoadPaths());

        // initialize builtin libraries
        initBuiltins();

        // load JRuby internals, which loads Java support
        // if we can't use reflection, 'jruby' and 'java' won't work; no load.
        boolean reflectionWorks = doesReflectionWork();

        if (!RubyInstanceConfig.DEBUG_PARSER && reflectionWorks) {
            loadService.require("jruby");
        }

        SecurityHelper.checkCryptoRestrictions(this);

        // out of base boot mode
        bootingCore = false;

        // init Ruby-based kernel
        initRubyKernel();

        // Define blank modules for feature detection in preludes
        if (!config.isDisableGems()) {
            defineModule("Gem");
        }
        if (!config.isDisableDidYouMean()) {
            defineModule("DidYouMean");
        }

        initRubyPreludes();

        // everything booted, so SizedQueue should be available; set up root fiber
        ThreadFiber.initRootFiber(context);

        if(config.isProfiling()) {
            // additional twiddling for profiled mode
            getLoadService().require("jruby/profiler/shutdown_hook");

            // recache core methods, since they'll have profiling wrappers now
            kernelModule.invalidateCacheDescendants(); // to avoid already-cached methods
            RubyKernel.recacheBuiltinMethods(this);
            RubyBasicObject.recacheBuiltinMethods(this);
        }

        if (config.getLoadGemfile()) {
            loadBundler();
        }

        deprecatedNetworkStackProperty();

        // Done booting JRuby runtime
        bootingRuntime = false;

        // Require in all libraries specified on command line
        for (String scriptName : config.getRequiredLibraries()) {
            topSelf.callMethod(context, "require", RubyString.newString(this, scriptName));
        }
    }

    public JavaSupport loadJavaSupport() {
        return new JavaSupportImpl(this);
    }

    private void loadBundler() {
        loadService.loadFromClassLoader(getClassLoader(), "jruby/bundler/startup.rb", false);
    }

    private boolean doesReflectionWork() {
        try {
            ClassLoader.class.getDeclaredMethod("getResourceAsStream", String.class);
            return true;
        } catch (Exception e) {
            return false;
        }
    }

    private void bootstrap() {
        initCore();
        initExceptions();
        initLibraries();
    }

    private void initDefinedMessages() {
        for (DefinedMessage definedMessage : DefinedMessage.values()) {
            RubyString str = freezeAndDedupString(
                RubyString.newString(this, ByteList.create(definedMessage.getText())));
            definedMessages.put(definedMessage, str);
        }
    }

    private void initThreadStatuses() {
        for (RubyThread.Status status : RubyThread.Status.values()) {
            RubyString str = RubyString.newString(this, status.bytes);
            str.setFrozen(true);
            threadStatuses.put(status, str);
        }
    }

    private void initRoot() {
        // Bootstrap the top of the hierarchy
        basicObjectClass = RubyClass.createBootstrapClass(this, "BasicObject", null, RubyBasicObject.BASICOBJECT_ALLOCATOR);
        objectClass = RubyClass.createBootstrapClass(this, "Object", basicObjectClass, RubyObject.OBJECT_ALLOCATOR);
        moduleClass = RubyClass.createBootstrapClass(this, "Module", objectClass, RubyModule.MODULE_ALLOCATOR);
        classClass = RubyClass.createBootstrapClass(this, "Class", moduleClass, RubyClass.CLASS_ALLOCATOR);

        basicObjectClass.setMetaClass(classClass);
        objectClass.setMetaClass(basicObjectClass);
        moduleClass.setMetaClass(classClass);
        classClass.setMetaClass(classClass);

        RubyClass metaClass;
        metaClass = basicObjectClass.makeMetaClass(classClass);
        metaClass = objectClass.makeMetaClass(metaClass);
        metaClass = moduleClass.makeMetaClass(metaClass);
        metaClass = classClass.makeMetaClass(metaClass);

        RubyBasicObject.createBasicObjectClass(this, basicObjectClass);
        RubyObject.createObjectClass(this, objectClass);
        RubyModule.createModuleClass(this, moduleClass);
        RubyClass.createClassClass(this, classClass);

        // set constants now that they're initialized
        basicObjectClass.setConstant("BasicObject", basicObjectClass);
        objectClass.setConstant("Object", objectClass);
        objectClass.setConstant("Class", classClass);
        objectClass.setConstant("Module", moduleClass);

        // Initialize Kernel and include into Object
        RubyModule kernel = RubyKernel.createKernelModule(this);
        objectClass.includeModule(kernelModule);

        // In 1.9 and later, Kernel.gsub is defined only when '-p' or '-n' is given on the command line
        if (config.getKernelGsubDefined()) {
            kernel.addMethod("gsub", new JavaMethod(kernel, Visibility.PRIVATE) {

                @Override
                public IRubyObject call(ThreadContext context, IRubyObject self, RubyModule clazz, String name, IRubyObject[] args, Block block) {
                    switch (args.length) {
                        case 1:
                            return RubyKernel.gsub(context, self, args[0], block);
                        case 2:
                            return RubyKernel.gsub(context, self, args[0], args[1], block);
                        default:
                            throw newArgumentError(String.format("wrong number of arguments %d for 1..2", args.length));
                    }
                }
            });
        }

        // Object is ready, create top self
        topSelf = TopSelfFactory.createTopSelf(this, false);

        // Pre-create all the core classes potentially referenced during startup
        RubyNil.createNilClass(this);
        RubyBoolean.createFalseClass(this);
        RubyBoolean.createTrueClass(this);

        nilObject = new RubyNil(this);
        for (int i=0; i<NIL_PREFILLED_ARRAY_SIZE; i++) nilPrefilledArray[i] = nilObject;
        singleNilArray = new IRubyObject[] {nilObject};

        falseObject = new RubyBoolean.False(this);
        falseObject.setFrozen(true);
        trueObject = new RubyBoolean.True(this);
        trueObject.setFrozen(true);

        reportOnException = falseObject;
    }

    private void initCore() {
        if (profile.allowClass("Data")) {
            defineClass("Data", objectClass, ObjectAllocator.NOT_ALLOCATABLE_ALLOCATOR);
        }

        RubyComparable.createComparable(this);
        RubyEnumerable.createEnumerableModule(this);
        RubyString.createStringClass(this);

        encodingService = new EncodingService(this);

        RubySymbol.createSymbolClass(this);

        if (profile.allowClass("ThreadGroup")) {
            RubyThreadGroup.createThreadGroupClass(this);
        }
        if (profile.allowClass("Thread")) {
            RubyThread.createThreadClass(this);
        }
        if (profile.allowClass("Exception")) {
            RubyException.createExceptionClass(this);
        }

        if (profile.allowClass("Numeric")) {
            RubyNumeric.createNumericClass(this);
        }
        if (profile.allowClass("Integer")) {
            RubyInteger.createIntegerClass(this);
        }
        if (profile.allowClass("Fixnum")) {
            RubyFixnum.createFixnumClass(this);
        }

        RubyEncoding.createEncodingClass(this);
        RubyConverter.createConverterClass(this);

        encodingService.defineEncodings();
        encodingService.defineAliases();

        // External should always have a value, but Encoding.external_encoding{,=} will lazily setup
        String encoding = config.getExternalEncoding();
        if (encoding != null && !encoding.equals("")) {
            Encoding loadedEncoding = encodingService.loadEncoding(ByteList.create(encoding));
            if (loadedEncoding == null) throw new MainExitException(1, "unknown encoding name - " + encoding);
            setDefaultExternalEncoding(loadedEncoding);
        } else {
            Encoding consoleEncoding = encodingService.getConsoleEncoding();
            Encoding availableEncoding = consoleEncoding == null ? encodingService.getLocaleEncoding() : consoleEncoding;
            setDefaultExternalEncoding(availableEncoding);
        }

        encoding = config.getInternalEncoding();
        if (encoding != null && !encoding.equals("")) {
            Encoding loadedEncoding = encodingService.loadEncoding(ByteList.create(encoding));
            if (loadedEncoding == null) throw new MainExitException(1, "unknown encoding name - " + encoding);
            setDefaultInternalEncoding(loadedEncoding);
        }

        if (profile.allowClass("Complex")) {
            RubyComplex.createComplexClass(this);
        }
        if (profile.allowClass("Rational")) {
            RubyRational.createRationalClass(this);
        }

        if (profile.allowClass("Hash")) {
            RubyHash.createHashClass(this);
        }
        if (profile.allowClass("Array")) {
            RubyArray.createArrayClass(this);
            emptyFrozenArray = newEmptyArray();
            emptyFrozenArray.setFrozen(true);
        }
        if (profile.allowClass("Float")) {
            RubyFloat.createFloatClass(this);
        }
        if (profile.allowClass("Bignum")) {
            RubyBignum.createBignumClass(this);
            // RubyRandom depends on Bignum existence.
            RubyRandom.createRandomClass(this);
        }
        ioClass = RubyIO.createIOClass(this);

        if (profile.allowClass("Struct")) {
            RubyStruct.createStructClass(this);
        }

        if (profile.allowClass("Binding")) {
            RubyBinding.createBindingClass(this);
        }
        // Math depends on all numeric types
        if (profile.allowModule("Math")) {
            RubyMath.createMathModule(this);
        }
        if (profile.allowClass("Regexp")) {
            RubyRegexp.createRegexpClass(this);
        }
        if (profile.allowClass("Range")) {
            RubyRange.createRangeClass(this);
        }
        if (profile.allowModule("ObjectSpace")) {
            RubyObjectSpace.createObjectSpaceModule(this);
        }
        if (profile.allowModule("GC")) {
            RubyGC.createGCModule(this);
        }
        if (profile.allowClass("Proc")) {
            RubyProc.createProcClass(this);
        }
        if (profile.allowClass("Method")) {
            RubyMethod.createMethodClass(this);
        }
        if (profile.allowClass("MatchData")) {
            RubyMatchData.createMatchDataClass(this);
        }
        if (profile.allowModule("Marshal")) {
            RubyMarshal.createMarshalModule(this);
        }
        if (profile.allowClass("Dir")) {
            RubyDir.createDirClass(this);
        }
        if (profile.allowModule("FileTest")) {
            RubyFileTest.createFileTestModule(this);
        }
        // depends on IO, FileTest
        if (profile.allowClass("File")) {
            RubyFile.createFileClass(this);
        }
        if (profile.allowClass("File::Stat")) {
            RubyFileStat.createFileStatClass(this);
        }
        if (profile.allowModule("Process")) {
            RubyProcess.createProcessModule(this);
        }
        if (profile.allowClass("Time")) {
            RubyTime.createTimeClass(this);
        }
        if (profile.allowClass("UnboundMethod")) {
            RubyUnboundMethod.defineUnboundMethodClass(this);
        }
        if (profile.allowModule("Signal")) {
            RubySignal.createSignal(this);
        }
        if (profile.allowClass("Continuation")) {
            RubyContinuation.createContinuation(this);
        }

        if (profile.allowClass("Enumerator")) {
            RubyEnumerator.defineEnumerator(this);
        }

        TracePoint.createTracePointClass(this);

        RubyWarnings.createWarningModule(this);
    }

    public static final int NIL_PREFILLED_ARRAY_SIZE = RubyArray.ARRAY_DEFAULT_SIZE * 8;
    private final IRubyObject nilPrefilledArray[] = new IRubyObject[NIL_PREFILLED_ARRAY_SIZE];
    public IRubyObject[] getNilPrefilledArray() {
        return nilPrefilledArray;
    }

    private void initExceptions() {
        standardError = defineClassIfAllowed("StandardError", exceptionClass);
        runtimeError = defineClassIfAllowed("RuntimeError", standardError);
        ioError = defineClassIfAllowed("IOError", standardError);
        scriptError = defineClassIfAllowed("ScriptError", exceptionClass);
        rangeError = defineClassIfAllowed("RangeError", standardError);

        if (profile.allowClass("SignalException")) {
            signalException = RubySignalException.createSignalExceptionClass(this, exceptionClass);
        }
        if (profile.allowClass("NameError")) {
            nameError = RubyNameError.createNameErrorClass(this, standardError);
            nameErrorMessage = RubyNameError.createNameErrorMessageClass(this, nameError);
        }
        if (profile.allowClass("NoMethodError")) {
            noMethodError = RubyNoMethodError.createNoMethodErrorClass(this, nameError);
        }
        if (profile.allowClass("SystemExit")) {
            systemExit = RubySystemExit.createSystemExitClass(this, exceptionClass);
        }
        if (profile.allowClass("LocalJumpError")) {
            localJumpError = RubyLocalJumpError.createLocalJumpErrorClass(this, standardError);
        }
        if (profile.allowClass("NativeException")) {
            nativeException = NativeException.createClass(this, runtimeError);
        }
        if (profile.allowClass("SystemCallError")) {
            systemCallError = RubySystemCallError.createSystemCallErrorClass(this, standardError);
        }

        fatal = defineClassIfAllowed("Fatal", exceptionClass);
        if (profile.allowClass("Interrupt")) {
            interrupt = RubyInterrupt.createInterruptClass(this, signalException);
        }
        typeError = defineClassIfAllowed("TypeError", standardError);
        argumentError = defineClassIfAllowed("ArgumentError", standardError);
        if (profile.allowClass("UncaughtThrowError")) {
            uncaughtThrowError = RubyUncaughtThrowError.createUncaughtThrowErrorClass(this, argumentError);
        }
        indexError = defineClassIfAllowed("IndexError", standardError);
        if (profile.allowClass("StopIteration")) {
            stopIteration = RubyStopIteration.createStopIterationClass(this, indexError);
        }
        syntaxError = defineClassIfAllowed("SyntaxError", scriptError);
        loadError = defineClassIfAllowed("LoadError", scriptError);
        notImplementedError = defineClassIfAllowed("NotImplementedError", scriptError);
        securityError = defineClassIfAllowed("SecurityError", standardError);
        noMemoryError = defineClassIfAllowed("NoMemoryError", exceptionClass);
        regexpError = defineClassIfAllowed("RegexpError", standardError);
        interruptedRegexpError = defineClassIfAllowed("InterruptedRegexpError", regexpError); // Proposal to RubyCommons for interrupting Regexps
        eofError = defineClassIfAllowed("EOFError", ioError);
        threadError = defineClassIfAllowed("ThreadError", standardError);
        concurrencyError = defineClassIfAllowed("ConcurrencyError", threadError);
        systemStackError = defineClassIfAllowed("SystemStackError", exceptionClass);
        zeroDivisionError = defineClassIfAllowed("ZeroDivisionError", standardError);
        floatDomainError  = defineClassIfAllowed("FloatDomainError", rangeError);

        if (profile.allowClass("EncodingError")) {
            encodingError = defineClass("EncodingError", standardError, standardError.getAllocator());
            encodingCompatibilityError = defineClassUnder("CompatibilityError", encodingError, encodingError.getAllocator(), encodingClass);
            invalidByteSequenceError = defineClassUnder("InvalidByteSequenceError", encodingError, encodingError.getAllocator(), encodingClass);
            invalidByteSequenceError.defineAnnotatedMethods(RubyConverter.EncodingErrorMethods.class);
            invalidByteSequenceError.defineAnnotatedMethods(RubyConverter.InvalidByteSequenceErrorMethods.class);
            undefinedConversionError = defineClassUnder("UndefinedConversionError", encodingError, encodingError.getAllocator(), encodingClass);
            undefinedConversionError.defineAnnotatedMethods(RubyConverter.EncodingErrorMethods.class);
            undefinedConversionError.defineAnnotatedMethods(RubyConverter.UndefinedConversionErrorMethods.class);
            converterNotFoundError = defineClassUnder("ConverterNotFoundError", encodingError, encodingError.getAllocator(), encodingClass);
            fiberError = defineClass("FiberError", standardError, standardError.getAllocator());
        }
        concurrencyError = defineClassIfAllowed("ConcurrencyError", threadError);
        keyError = defineClassIfAllowed("KeyError", indexError);

        mathDomainError = defineClassUnder("DomainError", argumentError, argumentError.getAllocator(), mathModule);

        initErrno();
    }

    private void initLibraries() {
        Mutex.setup(this);
        ConditionVariable.setup(this);
        org.jruby.ext.thread.Queue.setup(this);
        SizedQueue.setup(this);
        new ThreadFiberLibrary().load(this, false);
    }

    private RubyClass defineClassIfAllowed(String name, RubyClass superClass) {
	// TODO: should probably apply the null object pattern for a
	// non-allowed class, rather than null
        if (superClass != null && profile.allowClass(name)) {
            return defineClass(name, superClass, superClass.getAllocator());
        }
        return null;
    }

    private Map<Integer, RubyClass> errnos = new HashMap<Integer, RubyClass>();

    public RubyClass getErrno(int n) {
        return errnos.get(n);
    }

    /**
     * Create module Errno's Variables.  We have this method since Errno does not have its
     * own java class.
     */
    private void initErrno() {
        if (profile.allowModule("Errno")) {
            errnoModule = defineModule("Errno");
            try {
                // define EAGAIN now, so that future EWOULDBLOCK will alias to it
                // see MRI's error.c and its explicit ordering of Errno definitions.
                createSysErr(Errno.EAGAIN.intValue(), Errno.EAGAIN.name());

                for (Errno e : Errno.values()) {
                    Constant c = (Constant) e;
                    if (Character.isUpperCase(c.name().charAt(0))) {
                        createSysErr(c.intValue(), c.name());
                    }
                }

                // map ENOSYS to NotImplementedError
                errnos.put(Errno.ENOSYS.intValue(), notImplementedError);
            } catch (Exception e) {
                // dump the trace and continue
                // this is currently only here for Android, which seems to have
                // bugs in its enumeration logic
                // http://code.google.com/p/android/issues/detail?id=2812
                LOG.error(e.getMessage(), e);
            }
        }
    }

    /**
     * Creates a system error.
     * @param i the error code (will probably use a java exception instead)
     * @param name of the error to define.
     **/
    private void createSysErr(int i, String name) {
        if(profile.allowClass(name)) {
            if (errnos.get(i) == null) {
                RubyClass errno = getErrno().defineClassUnder(name, systemCallError, systemCallError.getAllocator());
                errnos.put(i, errno);
                errno.defineConstant("Errno", newFixnum(i));
            } else {
                // already defined a class for this errno, reuse it (JRUBY-4747)
                getErrno().setConstant(name, errnos.get(i));
            }
        }
    }

    private void initBuiltins() {
        // We cannot load any .rb and debug new parser features
        if (RubyInstanceConfig.DEBUG_PARSER) return;

        addLazyBuiltin("java.rb", "java", "org.jruby.javasupport.Java");
        addLazyBuiltin("jruby.rb", "jruby", "org.jruby.ext.jruby.JRubyLibrary");
        addLazyBuiltin("jruby/util.rb", "jruby/util", "org.jruby.ext.jruby.JRubyUtilLibrary");
        addLazyBuiltin("jruby/type.rb", "jruby/type", "org.jruby.ext.jruby.JRubyTypeLibrary");
        addLazyBuiltin("nkf.jar", "nkf", "org.jruby.ext.nkf.NKFLibrary");
        addLazyBuiltin("stringio.jar", "stringio", "org.jruby.ext.stringio.StringIOLibrary");
        addLazyBuiltin("strscan.jar", "strscan", "org.jruby.ext.strscan.StringScannerLibrary");
        addLazyBuiltin("zlib.jar", "zlib", "org.jruby.ext.zlib.ZlibLibrary");
        addLazyBuiltin("digest.jar", "digest.so", "org.jruby.ext.digest.DigestLibrary");
        addLazyBuiltin("digest/md5.jar", "digest/md5", "org.jruby.ext.digest.MD5");
        addLazyBuiltin("digest/rmd160.jar", "digest/rmd160", "org.jruby.ext.digest.RMD160");
        addLazyBuiltin("digest/sha1.jar", "digest/sha1", "org.jruby.ext.digest.SHA1");
        addLazyBuiltin("digest/sha2.jar", "digest/sha2", "org.jruby.ext.digest.SHA2");
        addLazyBuiltin("digest/bubblebabble.jar", "digest/bubblebabble", "org.jruby.ext.digest.BubbleBabble");
        addLazyBuiltin("bigdecimal.jar", "bigdecimal", "org.jruby.ext.bigdecimal.BigDecimalLibrary");
        addLazyBuiltin("io/wait.jar", "io/wait", "org.jruby.ext.io.wait.IOWaitLibrary");
        addLazyBuiltin("etc.jar", "etc", "org.jruby.ext.etc.EtcLibrary");
        addLazyBuiltin("weakref.rb", "weakref", "org.jruby.ext.weakref.WeakRefLibrary");
        addLazyBuiltin("timeout.rb", "timeout", "org.jruby.ext.timeout.Timeout");
        addLazyBuiltin("socket.jar", "socket", "org.jruby.ext.socket.SocketLibrary");
        addLazyBuiltin("rbconfig.rb", "rbconfig", "org.jruby.ext.rbconfig.RbConfigLibrary");
        addLazyBuiltin("jruby/serialization.rb", "serialization", "org.jruby.ext.jruby.JRubySerializationLibrary");
        addLazyBuiltin("ffi-internal.jar", "ffi-internal", "org.jruby.ext.ffi.FFIService");
        addLazyBuiltin("tempfile.jar", "tempfile", "org.jruby.ext.tempfile.TempfileLibrary");
        addLazyBuiltin("fcntl.rb", "fcntl", "org.jruby.ext.fcntl.FcntlLibrary");
        addLazyBuiltin("pathname.jar", "pathname", "org.jruby.ext.pathname.PathnameLibrary");
        addLazyBuiltin("set.rb", "set", "org.jruby.ext.set.SetLibrary");

        addLazyBuiltin("mathn/complex.jar", "mathn/complex", "org.jruby.ext.mathn.Complex");
        addLazyBuiltin("mathn/rational.jar", "mathn/rational", "org.jruby.ext.mathn.Rational");
        addLazyBuiltin("ripper.jar", "ripper", "org.jruby.ext.ripper.RipperLibrary");
        addLazyBuiltin("coverage.jar", "coverage", "org.jruby.ext.coverage.CoverageLibrary");

        // TODO: implement something for these?
        addBuiltinIfAllowed("continuation.rb", Library.DUMMY);

        // for backward compatibility
        loadService.provide("enumerator.jar"); // can't be in RubyEnumerator because LoadService isn't ready then
        loadService.provide("rational.jar");
        loadService.provide("complex.jar");

        // we define the classes at boot because we need them
        addBuiltinIfAllowed("thread.rb", Library.DUMMY);

        if (RubyInstanceConfig.NATIVE_NET_PROTOCOL) {
            addLazyBuiltin("net/protocol.rb", "net/protocol", "org.jruby.ext.net.protocol.NetProtocolBufferedIOLibrary");
        }

        addBuiltinIfAllowed("win32ole.jar", new Library() {
            public void load(Ruby runtime, boolean wrap) throws IOException {
                runtime.getLoadService().require("jruby/win32ole/stub");
            }
        });

        addLazyBuiltin("cgi/escape.jar", "cgi/escape", "org.jruby.ext.cgi.escape.CGIEscape");
    }

    private void initRubyKernel() {
        // We cannot load any .rb and debug new parser features
        if (RubyInstanceConfig.DEBUG_PARSER) return;

        // load Ruby parts of core
        loadService.loadFromClassLoader(getClassLoader(), "jruby/kernel.rb", false);
    }

    private void initRubyPreludes() {
        // We cannot load any .rb and debug new parser features
        if (RubyInstanceConfig.DEBUG_PARSER) return;

        // load Ruby parts of core
        loadService.loadFromClassLoader(getClassLoader(), "jruby/preludes.rb", false);
    }

    private void addLazyBuiltin(String name, String shortName, String className) {
        addBuiltinIfAllowed(name, new LateLoadingLibrary(shortName, className, getClassLoader()));
    }

    private void addBuiltinIfAllowed(String name, Library lib) {
        if(profile.allowBuiltin(name)) {
            loadService.addBuiltinLibrary(name,lib);
        }
    }

    public IRManager getIRManager() {
        return irManager;
    }

    /** Getter for property rubyTopSelf.
     * @return Value of property rubyTopSelf.
     */
    public IRubyObject getTopSelf() {
        return topSelf;
    }

    public IRubyObject getRootFiber() {
        return rootFiber;
    }

    public void setRootFiber(IRubyObject fiber) {
        rootFiber = fiber;
    }

    public void setCurrentDirectory(String dir) {
        currentDirectory = dir;
    }

    public String getCurrentDirectory() {
        return currentDirectory;
    }

    public void setCurrentLine(int line) {
        currentLine = line;
    }

    public int getCurrentLine() {
        return currentLine;
    }

    public void setArgsFile(IRubyObject argsFile) {
        this.argsFile = argsFile;
    }

    public IRubyObject getArgsFile() {
        return argsFile;
    }

    public RubyModule getEtc() {
        return etcModule;
    }

    public void setEtc(RubyModule etcModule) {
        this.etcModule = etcModule;
    }

    public RubyClass getObject() {
        return objectClass;
    }

    public RubyClass getBasicObject() {
        return basicObjectClass;
    }

    public RubyClass getModule() {
        return moduleClass;
    }

    public RubyClass getClassClass() {
        return classClass;
    }

    public RubyModule getKernel() {
        return kernelModule;
    }
    void setKernel(RubyModule kernelModule) {
        this.kernelModule = kernelModule;
    }

    ///////////////////////////////////////////////////////////////////////////
    // Cached DynamicMethod objects, used for direct dispatch or for short
    // circuiting dynamic invocation logic.
    ///////////////////////////////////////////////////////////////////////////

    public DynamicMethod getPrivateMethodMissing() {
        return privateMethodMissing;
    }

    public void setPrivateMethodMissing(DynamicMethod method) {
        privateMethodMissing = method;
    }

    public DynamicMethod getProtectedMethodMissing() {
        return protectedMethodMissing;
    }

    public void setProtectedMethodMissing(DynamicMethod method) {
        protectedMethodMissing = method;
    }

    public DynamicMethod getVariableMethodMissing() {
        return variableMethodMissing;
    }

    public void setVariableMethodMissing(DynamicMethod method) {
        variableMethodMissing = method;
    }

    public DynamicMethod getSuperMethodMissing() {
        return superMethodMissing;
    }

    public void setSuperMethodMissing(DynamicMethod method) {
        superMethodMissing = method;
    }

    public DynamicMethod getNormalMethodMissing() {
        return normalMethodMissing;
    }

    public void setNormalMethodMissing(DynamicMethod method) {
        normalMethodMissing = method;
    }

    public DynamicMethod getDefaultMethodMissing() {
        return defaultMethodMissing;
    }

    public boolean isDefaultMethodMissing(DynamicMethod method) {
        return defaultMethodMissing == method || defaultModuleMethodMissing == method;

    }

    public void setDefaultMethodMissing(DynamicMethod method, DynamicMethod moduleMethod) {
        defaultMethodMissing = method;
        defaultModuleMethodMissing = moduleMethod;
    }

    public DynamicMethod getRespondToMethod() {
        return respondTo;
    }

    public void setRespondToMethod(DynamicMethod rtm) {
        this.respondTo = rtm;
    }

    public DynamicMethod getRespondToMissingMethod() {
        return respondToMissing;
    }

    public void setRespondToMissingMethod(DynamicMethod rtmm) {
        this.respondToMissing = rtmm;
    }

    public RubyClass getDummy() {
        return dummyClass;
    }

    public RubyModule getComparable() {
        return comparableModule;
    }
    void setComparable(RubyModule comparableModule) {
        this.comparableModule = comparableModule;
    }

    public RubyClass getNumeric() {
        return numericClass;
    }
    void setNumeric(RubyClass numericClass) {
        this.numericClass = numericClass;
    }

    public RubyClass getFloat() {
        return floatClass;
    }
    void setFloat(RubyClass floatClass) {
        this.floatClass = floatClass;
    }

    public RubyClass getInteger() {
        return integerClass;
    }
    void setInteger(RubyClass integerClass) {
        this.integerClass = integerClass;
    }

    public RubyClass getFixnum() {
        return fixnumClass;
    }
    void setFixnum(RubyClass fixnumClass) {
        this.fixnumClass = fixnumClass;
    }

    public RubyClass getComplex() {
        return complexClass;
    }
    void setComplex(RubyClass complexClass) {
        this.complexClass = complexClass;
    }

    public RubyClass getRational() {
        return rationalClass;
    }
    void setRational(RubyClass rationalClass) {
        this.rationalClass = rationalClass;
    }

    public RubyModule getEnumerable() {
        return enumerableModule;
    }
    void setEnumerable(RubyModule enumerableModule) {
        this.enumerableModule = enumerableModule;
    }

    public RubyClass getEnumerator() {
        return enumeratorClass;
    }
    void setEnumerator(RubyClass enumeratorClass) {
        this.enumeratorClass = enumeratorClass;
    }

    public RubyClass getYielder() {
        return yielderClass;
    }
    void setYielder(RubyClass yielderClass) {
        this.yielderClass = yielderClass;
    }

    public RubyClass getGenerator() {
        return generatorClass;
    }
    public void setGenerator(RubyClass generatorClass) {
        this.generatorClass = generatorClass;
    }

    public RubyClass getFiber() {
        return fiberClass;
    }
    public void setFiber(RubyClass fiberClass) {
        this.fiberClass = fiberClass;
    }

    public RubyClass getString() {
        return stringClass;
    }
    void setString(RubyClass stringClass) {
        this.stringClass = stringClass;
    }

    public RubyClass getEncoding() {
        return encodingClass;
    }
    void setEncoding(RubyClass encodingClass) {
        this.encodingClass = encodingClass;
    }

    public RubyClass getConverter() {
        return converterClass;
    }
    void setConverter(RubyClass converterClass) {
        this.converterClass = converterClass;
    }

    public RubyClass getSymbol() {
        return symbolClass;
    }
    void setSymbol(RubyClass symbolClass) {
        this.symbolClass = symbolClass;
    }

    public RubyClass getArray() {
        return arrayClass;
    }
    void setArray(RubyClass arrayClass) {
        this.arrayClass = arrayClass;
    }

    public RubyClass getHash() {
        return hashClass;
    }
    void setHash(RubyClass hashClass) {
        this.hashClass = hashClass;
    }

    public RubyClass getRange() {
        return rangeClass;
    }
    void setRange(RubyClass rangeClass) {
        this.rangeClass = rangeClass;
    }

    /** Returns the "true" instance from the instance pool.
     * @return The "true" instance.
     */
    public RubyBoolean getTrue() {
        return trueObject;
    }

    /** Returns the "false" instance from the instance pool.
     * @return The "false" instance.
     */
    public RubyBoolean getFalse() {
        return falseObject;
    }

    /** Returns the "nil" singleton instance.
     * @return "nil"
     */
    public IRubyObject getNil() {
        return nilObject;
    }

    public IRubyObject[] getSingleNilArray() {
        return singleNilArray;
    }

    public RubyClass getNilClass() {
        return nilClass;
    }
    void setNilClass(RubyClass nilClass) {
        this.nilClass = nilClass;
    }

    public RubyClass getTrueClass() {
        return trueClass;
    }
    void setTrueClass(RubyClass trueClass) {
        this.trueClass = trueClass;
    }

    public RubyClass getFalseClass() {
        return falseClass;
    }
    void setFalseClass(RubyClass falseClass) {
        this.falseClass = falseClass;
    }

    public RubyClass getProc() {
        return procClass;
    }
    void setProc(RubyClass procClass) {
        this.procClass = procClass;
    }

    public RubyClass getBinding() {
        return bindingClass;
    }
    void setBinding(RubyClass bindingClass) {
        this.bindingClass = bindingClass;
    }

    public RubyClass getMethod() {
        return methodClass;
    }
    void setMethod(RubyClass methodClass) {
        this.methodClass = methodClass;
    }

    public RubyClass getUnboundMethod() {
        return unboundMethodClass;
    }
    void setUnboundMethod(RubyClass unboundMethodClass) {
        this.unboundMethodClass = unboundMethodClass;
    }

    public RubyClass getMatchData() {
        return matchDataClass;
    }
    void setMatchData(RubyClass matchDataClass) {
        this.matchDataClass = matchDataClass;
    }

    public RubyClass getRegexp() {
        return regexpClass;
    }
    void setRegexp(RubyClass regexpClass) {
        this.regexpClass = regexpClass;
    }

    public RubyClass getTime() {
        return timeClass;
    }
    void setTime(RubyClass timeClass) {
        this.timeClass = timeClass;
    }

    public RubyModule getMath() {
        return mathModule;
    }
    void setMath(RubyModule mathModule) {
        this.mathModule = mathModule;
    }

    public RubyModule getMarshal() {
        return marshalModule;
    }
    void setMarshal(RubyModule marshalModule) {
        this.marshalModule = marshalModule;
    }

    public RubyClass getBignum() {
        return bignumClass;
    }
    void setBignum(RubyClass bignumClass) {
        this.bignumClass = bignumClass;
    }

    public RubyClass getDir() {
        return dirClass;
    }
    void setDir(RubyClass dirClass) {
        this.dirClass = dirClass;
    }

    public RubyClass getFile() {
        return fileClass;
    }
    void setFile(RubyClass fileClass) {
        this.fileClass = fileClass;
    }

    public RubyClass getFileStat() {
        return fileStatClass;
    }
    void setFileStat(RubyClass fileStatClass) {
        this.fileStatClass = fileStatClass;
    }

    public RubyModule getFileTest() {
        return fileTestModule;
    }
    void setFileTest(RubyModule fileTestModule) {
        this.fileTestModule = fileTestModule;
    }

    public RubyClass getIO() {
        return ioClass;
    }
    void setIO(RubyClass ioClass) {
        this.ioClass = ioClass;
    }

    public RubyClass getThread() {
        return threadClass;
    }
    void setThread(RubyClass threadClass) {
        this.threadClass = threadClass;
    }

    public RubyClass getThreadGroup() {
        return threadGroupClass;
    }
    void setThreadGroup(RubyClass threadGroupClass) {
        this.threadGroupClass = threadGroupClass;
    }

    public RubyThreadGroup getDefaultThreadGroup() {
        return defaultThreadGroup;
    }
    void setDefaultThreadGroup(RubyThreadGroup defaultThreadGroup) {
        this.defaultThreadGroup = defaultThreadGroup;
    }

    public RubyClass getContinuation() {
        return continuationClass;
    }
    void setContinuation(RubyClass continuationClass) {
        this.continuationClass = continuationClass;
    }

    public RubyClass getStructClass() {
        return structClass;
    }
    void setStructClass(RubyClass structClass) {
        this.structClass = structClass;
    }

    public RubyClass getRandomClass() {
        return randomClass;
    }
    void setRandomClass(RubyClass randomClass) {
        this.randomClass = randomClass;
    }

    public IRubyObject getTmsStruct() {
        return tmsStruct;
    }
    void setTmsStruct(RubyClass tmsStruct) {
        this.tmsStruct = tmsStruct;
    }

    public IRubyObject getPasswdStruct() {
        return passwdStruct;
    }
    public void setPasswdStruct(RubyClass passwdStruct) {
        this.passwdStruct = passwdStruct;
    }

    public IRubyObject getGroupStruct() {
        return groupStruct;
    }
    public void setGroupStruct(RubyClass groupStruct) {
        this.groupStruct = groupStruct;
    }

    public RubyModule getGC() {
        return gcModule;
    }
    void setGC(RubyModule gcModule) {
        this.gcModule = gcModule;
    }

    public RubyModule getObjectSpaceModule() {
        return objectSpaceModule;
    }
    void setObjectSpaceModule(RubyModule objectSpaceModule) {
        this.objectSpaceModule = objectSpaceModule;
    }

    public RubyModule getProcess() {
        return processModule;
    }
    void setProcess(RubyModule processModule) {
        this.processModule = processModule;
    }

    public RubyClass getProcStatus() {
        return procStatusClass;
    }
    void setProcStatus(RubyClass procStatusClass) {
        this.procStatusClass = procStatusClass;
    }

    public RubyModule getProcUID() {
        return procUIDModule;
    }
    void setProcUID(RubyModule procUIDModule) {
        this.procUIDModule = procUIDModule;
    }

    public RubyModule getProcGID() {
        return procGIDModule;
    }
    void setProcGID(RubyModule procGIDModule) {
        this.procGIDModule = procGIDModule;
    }

    public RubyModule getProcSysModule() {
        return procSysModule;
    }
    void setProcSys(RubyModule procSysModule) {
        this.procSysModule = procSysModule;
    }

    public RubyModule getPrecision() {
        return precisionModule;
    }
    void setPrecision(RubyModule precisionModule) {
        this.precisionModule = precisionModule;
    }

    public RubyHash getENV() {
        return envObject;
    }

    public void setENV(RubyHash env) {
        envObject = env;
    }

    public RubyClass getLocation() {
        return locationClass;
    }

    public void setLocation(RubyClass location) {
        this.locationClass = location;
    }

    public RubyModule getWarning() {
        return warningModule;
    }

    public void setWarning(RubyModule warningModule) {
        this.warningModule = warningModule;
    }

    public RubyModule getErrno() {
        return errnoModule;
    }

    public RubyClass getException() {
        return exceptionClass;
    }
    void setException(RubyClass exceptionClass) {
        this.exceptionClass = exceptionClass;
    }

    public RubyClass getNameError() {
        return nameError;
    }

    public RubyClass getNameErrorMessage() {
        return nameErrorMessage;
    }

    public RubyClass getNoMethodError() {
        return noMethodError;
    }

    public RubyClass getSignalException() {
        return signalException;
    }

    public RubyClass getRangeError() {
        return rangeError;
    }

    public RubyClass getSystemExit() {
        return systemExit;
    }

    public RubyClass getLocalJumpError() {
        return localJumpError;
    }

    public RubyClass getNativeException() {
        return nativeException;
    }

    public RubyClass getSystemCallError() {
        return systemCallError;
    }

    public RubyClass getKeyError() {
        return keyError;
    }

    public RubyClass getFatal() {
        return fatal;
    }

    public RubyClass getInterrupt() {
        return interrupt;
    }

    public RubyClass getTypeError() {
        return typeError;
    }

    public RubyClass getArgumentError() {
        return argumentError;
    }

    public RubyClass getUncaughtThrowError() {
        return uncaughtThrowError;
    }

    public RubyClass getIndexError() {
        return indexError;
    }

    public RubyClass getStopIteration() {
        return stopIteration;
    }

    public RubyClass getSyntaxError() {
        return syntaxError;
    }

    public RubyClass getStandardError() {
        return standardError;
    }

    public RubyClass getRuntimeError() {
        return runtimeError;
    }

    public RubyClass getIOError() {
        return ioError;
    }

    public RubyClass getLoadError() {
        return loadError;
    }

    public RubyClass getNotImplementedError() {
        return notImplementedError;
    }

    public RubyClass getSecurityError() {
        return securityError;
    }

    public RubyClass getNoMemoryError() {
        return noMemoryError;
    }

    public RubyClass getRegexpError() {
        return regexpError;
    }

    public RubyClass getInterruptedRegexpError() {
        return interruptedRegexpError;
    }

    public RubyClass getEOFError() {
        return eofError;
    }

    public RubyClass getThreadError() {
        return threadError;
    }

    public RubyClass getConcurrencyError() {
        return concurrencyError;
    }

    public RubyClass getSystemStackError() {
        return systemStackError;
    }

    public RubyClass getZeroDivisionError() {
        return zeroDivisionError;
    }

    public RubyClass getFloatDomainError() {
        return floatDomainError;
    }

    public RubyClass getMathDomainError() {
        return mathDomainError;
    }

    public RubyClass getEncodingError() {
        return encodingError;
    }

    public RubyClass getEncodingCompatibilityError() {
        return encodingCompatibilityError;
    }

    public RubyClass getConverterNotFoundError() {
        return converterNotFoundError;
    }

    public RubyClass getFiberError() {
        return fiberError;
    }

    public RubyClass getUndefinedConversionError() {
        return undefinedConversionError;
    }

    public RubyClass getInvalidByteSequenceError() {
        return invalidByteSequenceError;
    }

    RubyRandom.RandomType defaultRand;

    /**
     * @deprecated internal API, to be hidden
     */
    public RubyRandom.RandomType getDefaultRand() {
        return defaultRand;
    }

    /**
     * @deprecated internal API, to be hidden
     */
    public void setDefaultRand(RubyRandom.RandomType defaultRand) {
        this.defaultRand = defaultRand;
    }

    private RubyHash charsetMap;
    @Deprecated // no longer used (internal API)
    public RubyHash getCharsetMap() {
        if (charsetMap == null) charsetMap = new RubyHash(this);
        return charsetMap;
    }

    /** Getter for property isVerbose.
     * @return Value of property isVerbose.
     */
    public IRubyObject getVerbose() {
        return verboseValue;
    }

    public boolean isVerbose() {
        return verbose;
    }

    public boolean warningsEnabled() {
        return warningsEnabled;
    }

    /** Setter for property isVerbose.
     * @param verbose New value of property isVerbose.
     */
    public void setVerbose(IRubyObject verbose) {
        this.verbose = verbose.isTrue();
        this.verboseValue = verbose;
        warningsEnabled = !verbose.isNil();
    }

    /** Getter for property isDebug.
     * @return Value of property isDebug.
     */
    public IRubyObject getDebug() {
        return debug ? trueObject : falseObject;
    }

    public boolean isDebug() {
        return debug;
    }

    /** Setter for property isDebug.
     * @param debug New value of property isDebug.
     */
    public void setDebug(IRubyObject debug) {
        this.debug = debug.isTrue();
    }

    public JavaSupport getJavaSupport() {
        return javaSupport;
    }

    public static ClassLoader getClassLoader() {
        // we try to getService the classloader that loaded JRuby, falling back on System
        ClassLoader loader = Ruby.class.getClassLoader();
        if (loader == null) {
            loader = ClassLoader.getSystemClassLoader();
        }

        return loader;
    }

    public JRubyClassLoader getJRubyClassLoader() {
        return jrubyClassLoader;
    }

    /** Defines a global variable
     */
    public void defineVariable(final GlobalVariable variable, org.jruby.internal.runtime.GlobalVariable.Scope scope) {
        globalVariables.define(variable.name(), new IAccessor() {
            @Override
            public IRubyObject getValue() {
                return variable.get();
            }

            @Override
            public IRubyObject setValue(IRubyObject newValue) {
                return variable.set(newValue);
            }
        }, scope);
    }

    /** defines a readonly global variable
     *
     */
    public void defineReadonlyVariable(String name, IRubyObject value, org.jruby.internal.runtime.GlobalVariable.Scope scope) {
        globalVariables.defineReadonly(name, new ValueAccessor(value), scope);
    }

    // Obsolete parseFile function
    public Node parseFile(InputStream in, String file, DynamicScope scope) {
        return parseFile(in, file, scope, 0);
    }

    // Modern variant of parsFile function above
    public ParseResult parseFile(String file, InputStream in, DynamicScope scope) {
       return parseFile(file, in, scope, 0);
    }

    // Obsolete parseFile function
    public Node parseFile(InputStream in, String file, DynamicScope scope, int lineNumber) {
        addLoadParseToStats();
        return parseFileAndGetAST(in, file, scope, lineNumber, false);
    }

    // Modern variant of parseFile function above
    public ParseResult parseFile(String file, InputStream in, DynamicScope scope, int lineNumber) {
        addLoadParseToStats();

        if (!RubyInstanceConfig.IR_READING) return parseFileAndGetAST(in, file, scope, lineNumber, false);

        try {
            // Get IR from .ir file
            return IRReader.load(getIRManager(), new IRReaderStream(getIRManager(), IRFileExpert.getIRPersistedFile(file), new ByteList(file.getBytes())));
        } catch (IOException e) {
            // FIXME: What is something actually throws IOException
            return parseFileAndGetAST(in, file, scope, lineNumber, false);
        }
    }

    // Obsolete parseFileFromMain function
    public Node parseFileFromMain(InputStream in, String file, DynamicScope scope) {
        addLoadParseToStats();

        return parseFileFromMainAndGetAST(in, file, scope);
    }

    // Modern variant of parseFileFromMain function above
    public ParseResult parseFileFromMain(String file, InputStream in, DynamicScope scope) {
        addLoadParseToStats();

        if (!RubyInstanceConfig.IR_READING) return parseFileFromMainAndGetAST(in, file, scope);

        try {
            return IRReader.load(getIRManager(), new IRReaderStream(getIRManager(), IRFileExpert.getIRPersistedFile(file), new ByteList(file.getBytes())));
        } catch (IOException e) {
            System.out.println(e);
            e.printStackTrace();
            return parseFileFromMainAndGetAST(in, file, scope);
        }
    }

     private Node parseFileFromMainAndGetAST(InputStream in, String file, DynamicScope scope) {
         return parseFileAndGetAST(in, file, scope, 0, true);
     }

     private Node parseFileAndGetAST(InputStream in, String file, DynamicScope scope, int lineNumber, boolean isFromMain) {
         ParserConfiguration parserConfig =
                 new ParserConfiguration(this, lineNumber, false, true, isFromMain, config);
         setupSourceEncoding(parserConfig, UTF8Encoding.INSTANCE);
         return parser.parse(file, in, scope, parserConfig);
     }

    public Node parseInline(InputStream in, String file, DynamicScope scope) {
        addEvalParseToStats();
        ParserConfiguration parserConfig =
                new ParserConfiguration(this, 0, false, true, false, config);
        setupSourceEncoding(parserConfig, getEncodingService().getLocaleEncoding());
        return parser.parse(file, in, scope, parserConfig);
    }

    private void setupSourceEncoding(ParserConfiguration parserConfig, Encoding defaultEncoding) {
        if (config.getSourceEncoding() != null) {
            if (config.isVerbose()) {
                config.getError().println("-K is specified; it is for 1.8 compatibility and may cause odd behavior");
            }
            parserConfig.setDefaultEncoding(getEncodingService().getEncodingFromString(config.getSourceEncoding()));
        } else {
            parserConfig.setDefaultEncoding(defaultEncoding);
        }
    }

    public Node parseEval(String content, String file, DynamicScope scope, int lineNumber) {
        addEvalParseToStats();

        return parser.parse(file, encodeToBytes(content), scope, new ParserConfiguration(this, lineNumber, false, false, config));
    }

    private byte[] encodeToBytes(String string) {
        Charset charset = getDefaultCharset();

        byte[] bytes = charset == null ? string.getBytes() : string.getBytes(charset);

        return bytes;
    }

    @Deprecated
    public Node parse(String content, String file, DynamicScope scope, int lineNumber,
            boolean extraPositionInformation) {
        return parser.parse(file, content.getBytes(), scope, new ParserConfiguration(this,
                lineNumber, extraPositionInformation, false, true, config));
    }

    public Node parseEval(ByteList content, String file, DynamicScope scope, int lineNumber) {
        addEvalParseToStats();
        return parser.parse(file, content, scope, new ParserConfiguration(this,
                lineNumber, false, false, false, config));
    }

    public Node parse(ByteList content, String file, DynamicScope scope, int lineNumber,
            boolean extraPositionInformation) {
        addEvalParseToStats();
        return parser.parse(file, content, scope, new ParserConfiguration(this,
                lineNumber, extraPositionInformation, false, true, config));
    }


    public ThreadService getThreadService() {
        return threadService;
    }

    public ThreadContext getCurrentContext() {
        return threadService.getCurrentContext();
    }

    /**
     * Returns the loadService.
     * @return ILoadService
     */
    public LoadService getLoadService() {
        return loadService;
    }

    /**
     * This is an internal encoding if actually specified via default_internal=
     * or passed in via -E.
     *
     * @return null or encoding
     */
    public Encoding getDefaultInternalEncoding() {
        return defaultInternalEncoding;
    }

    public void setDefaultInternalEncoding(Encoding defaultInternalEncoding) {
        this.defaultInternalEncoding = defaultInternalEncoding;
    }

    public Encoding getDefaultExternalEncoding() {
        return defaultExternalEncoding;
    }

    public void setDefaultExternalEncoding(Encoding defaultExternalEncoding) {
        this.defaultExternalEncoding = defaultExternalEncoding;
    }

    /**
     * Get the default java.nio.charset.Charset for the current default internal encoding.
     */
    public Charset getDefaultCharset() {
        Encoding enc = getDefaultInternalEncoding();
        if (enc == null) {
            enc = UTF8Encoding.INSTANCE;
        }

        Charset charset = EncodingUtils.charsetForEncoding(enc);

        return charset;
    }

    public EncodingService getEncodingService() {
        return encodingService;
    }

    public RubyWarnings getWarnings() {
        return warnings;
    }

    public PrintStream getErrorStream() {
        // FIXME: We can't guarantee this will always be a RubyIO...so the old code here is not safe
        /*java.io.OutputStream os = ((RubyIO) getGlobalVariables().getService("$stderr")).getOutStream();
        if(null != os) {
            return new PrintStream(os);
        } else {
            return new PrintStream(new org.jruby.util.SwallowingOutputStream());
        }*/
        return new PrintStream(new IOOutputStream(getGlobalVariables().get("$stderr")));
    }

    public InputStream getInputStream() {
        return new IOInputStream(getGlobalVariables().get("$stdin"));
    }

    public PrintStream getOutputStream() {
        return new PrintStream(new IOOutputStream(getGlobalVariables().get("$stdout")));
    }

    public RubyModule getClassFromPath(final String path) {
        if (path.length() == 0 || path.charAt(0) == '#') {
            throw newTypeError("can't retrieve anonymous class " + path);
        }

        RubyModule c = getObject();
        int pbeg = 0, p = 0;
        for ( final int l = path.length(); p < l; ) {
            while ( p < l && path.charAt(p) != ':' ) p++;

            final String str = path.substring(pbeg, p);

            if ( p < l && path.charAt(p) == ':' ) {
                if ( ++p < l && path.charAt(p) != ':' ) {
                    throw newTypeError("undefined class/module " + str);
                }
                pbeg = ++p;
            }

            IRubyObject cc = c.getConstant(str);
            if ( ! ( cc instanceof RubyModule ) ) {
                throw newTypeError(path + " does not refer to class/module");
            }
            c = (RubyModule) cc;
        }
        return c;
    }

    /** Prints an error with backtrace to the error stream.
     *
     * MRI: eval.c - error_print()
     *
     */
    public void printError(RubyException excp) {
        if (excp == null || excp.isNil()) {
            return;
        }

        PrintStream errorStream = getErrorStream();
        String backtrace = config.getTraceType().printBacktrace(excp, errorStream == System.err && getPosix().isatty(FileDescriptor.err));
        try {
            errorStream.print(backtrace);
        } catch (Exception e) {
            System.err.print(backtrace);
        }
    }

    static final String ROOT_FRAME_NAME = "(root)";

    public void loadFile(String scriptName, InputStream in, boolean wrap) {
        IRubyObject self = wrap ? getTopSelf().rbClone() : getTopSelf();
        ThreadContext context = getCurrentContext();
        String file = context.getFile();

        try {
            ThreadContext.pushBacktrace(context, ROOT_FRAME_NAME, file, 0);
            context.preNodeEval(self);
            ParseResult parseResult = parseFile(scriptName, in, null);
            RootNode root = (RootNode) parseResult;

            if (wrap) {
                // toss an anonymous module into the search path
                wrapRootForLoad((RubyBasicObject) self, root);
            }

            runInterpreter(context, parseResult, self);
        } finally {
            context.postNodeEval();
            ThreadContext.popBacktrace(context);
        }
    }

    public void loadScope(IRScope scope, boolean wrap) {
        IRubyObject self = wrap ? TopSelfFactory.createTopSelf(this, true) : getTopSelf();
        ThreadContext context = getCurrentContext();
        String file = context.getFile();

        try {
            ThreadContext.pushBacktrace(context, ROOT_FRAME_NAME, file, 0);
            context.preNodeEval(self);

            if (wrap) {
                // toss an anonymous module into the search path
                scope.getStaticScope().setModule(RubyModule.newModule(this));
            }

            runInterpreter(context, scope, self);
        } finally {
            context.postNodeEval();
            ThreadContext.popBacktrace(context);
        }
    }

    public void compileAndLoadFile(String filename, InputStream in, boolean wrap) {
        IRubyObject self = wrap ? getTopSelf().rbClone() : getTopSelf();
        ThreadContext context = getCurrentContext();
        InputStream readStream = in;

        String oldFile = context.getFile();
        int oldLine = context.getLine();
        try {
            context.preNodeEval(self);
            ParseResult parseResult = parseFile(filename, in, null);
            RootNode root = (RootNode) parseResult;

            if (wrap) {
                wrapRootForLoad((RubyBasicObject) self, root);
            } else {
                root.getStaticScope().setModule(getObject());
            }

            runNormally(root, wrap);
        } finally {
            context.postNodeEval();
        }
    }

    private void wrapRootForLoad(RubyBasicObject self, RootNode root) {
        // toss an anonymous module into the search path
        RubyModule wrapper = RubyModule.newModule(this);
        self.extend(new IRubyObject[] {wrapper});
        StaticScope top = root.getStaticScope();
        StaticScope newTop = staticScopeFactory.newLocalScope(null);
        top.setPreviousCRefScope(newTop);
        top.setModule(wrapper);
    }

    public void loadScript(Script script) {
        loadScript(script, false);
    }

    public void loadScript(Script script, boolean wrap) {
        script.load(getCurrentContext(), getTopSelf(), wrap);
    }

    /**
     * Load the given BasicLibraryService instance, wrapping it in Ruby framing
     * to ensure it is isolated from any parent scope.
     *
     * @param extName The name of the extension, to go on the frame wrapping it
     * @param extension The extension object to load
     * @param wrap Whether to use a new "self" for toplevel
     */
    public void loadExtension(String extName, BasicLibraryService extension, boolean wrap) {
        IRubyObject self = wrap ? TopSelfFactory.createTopSelf(this, true) : getTopSelf();
        ThreadContext context = getCurrentContext();

        try {
            context.preExtensionLoad(self);

            extension.basicLoad(this);
        } catch (IOException ioe) {
            throw newIOErrorFromException(ioe);
        } finally {
            context.postNodeEval();
        }
    }

    public void addBoundMethod(String className, String methodName, String rubyName) {
        Map<String, String> javaToRuby = boundMethods.get(className);
        if (javaToRuby == null) {
            javaToRuby = new HashMap<String, String>();
            boundMethods.put(className, javaToRuby);
        }
        javaToRuby.put(methodName, rubyName);
    }

    public Map<String, Map<String, String>> getBoundMethods() {
        return boundMethods;
    }

    public void setJavaProxyClassFactory(JavaProxyClassFactory factory) {
        this.javaProxyClassFactory = factory;
    }

    public JavaProxyClassFactory getJavaProxyClassFactory() {
        return javaProxyClassFactory;
    }

    public class CallTraceFuncHook extends EventHook {
        private RubyProc traceFunc;
        private EnumSet<RubyEvent> interest =
                EnumSet.of(
                        RubyEvent.C_CALL,
                        RubyEvent.C_RETURN,
                        RubyEvent.CALL,
                        RubyEvent.CLASS,
                        RubyEvent.END,
                        RubyEvent.LINE,
                        RubyEvent.RAISE,
                        RubyEvent.RETURN
                );

        public void setTraceFunc(RubyProc traceFunc) {
            this.traceFunc = traceFunc;
        }

        public void eventHandler(ThreadContext context, String eventName, String file, int line, String name, IRubyObject type) {
            if (!context.isWithinTrace()) {
                if (file == null) file = "(ruby)";
                if (type == null) type = getNil();

                RubyBinding binding = RubyBinding.newBinding(Ruby.this, context.currentBinding());

                context.preTrace();
                try {
                    traceFunc.call(context, new IRubyObject[] {
                        newString(eventName), // event name
                        newString(file), // filename
                        newFixnum(line), // line numbers should be 1-based
                        name != null ? newSymbol(name) : getNil(),
                        binding,
                        type
                    });
                } finally {
                    context.postTrace();
                }
            }
        }

        @Override
        public boolean isInterestedInEvent(RubyEvent event) {
            return interest.contains(event);
        }
    };

    private final CallTraceFuncHook callTraceFuncHook = new CallTraceFuncHook();

    public synchronized void addEventHook(EventHook hook) {
        if (!RubyInstanceConfig.FULL_TRACE_ENABLED) {
            // without full tracing, many events will not fire
            getWarnings().warn("tracing (e.g. set_trace_func) will not capture all events without --debug flag");
        }

        EventHook[] hooks = eventHooks;
        EventHook[] newHooks = Arrays.copyOf(hooks, hooks.length + 1);
        newHooks[hooks.length] = hook;
        eventHooks = newHooks;
        hasEventHooks = true;
    }

    public synchronized void removeEventHook(EventHook hook) {
        EventHook[] hooks = eventHooks;

        if (hooks.length == 0) return;

        int pivot = -1;
        for (int i = 0; i < hooks.length; i++) {
            if (hooks[i] == hook) {
                pivot = i;
                break;
            }
        }

        if (pivot == -1) return; // No such hook found.

        EventHook[] newHooks = new EventHook[hooks.length - 1];
        // copy before and after pivot into the new array but don't bother
        // to arraycopy if pivot is first/last element of the old list.
        if (pivot != 0) System.arraycopy(hooks, 0, newHooks, 0, pivot);
        if (pivot != hooks.length-1) System.arraycopy(hooks, pivot + 1, newHooks, pivot, hooks.length - (pivot + 1));

        eventHooks = newHooks;
        hasEventHooks = newHooks.length > 0;
    }

    public void setTraceFunction(RubyProc traceFunction) {
        removeEventHook(callTraceFuncHook);

        if (traceFunction == null) {
            return;
        }

        callTraceFuncHook.setTraceFunc(traceFunction);
        addEventHook(callTraceFuncHook);
    }

    public void callEventHooks(ThreadContext context, RubyEvent event, String file, int line, String name, IRubyObject type) {
        if (context.isEventHooksEnabled()) {
            for (int i = 0; i < eventHooks.length; i++) {
                EventHook eventHook = eventHooks[i];

                if (eventHook.isInterestedInEvent(event)) {
                    eventHook.event(context, event, file, line, name, type);
                }
            }
        }
    }

    public boolean hasEventHooks() {
        return hasEventHooks;
    }

    public GlobalVariables getGlobalVariables() {
        return globalVariables;
    }

    // For JSR 223 support: see http://scripting.java.net/
    public void setGlobalVariables(GlobalVariables globalVariables) {
        this.globalVariables = globalVariables;
    }

    /**
     * Push block onto exit stack.  When runtime environment exits
     * these blocks will be evaluated.
     *
     * @return the element that was pushed onto stack
     */
    public IRubyObject pushExitBlock(RubyProc proc) {
        atExitBlocks.push(proc);
        return proc;
    }

    /**
     * It is possible for looping or repeated execution to encounter the same END
     * block multiple times.  Rather than store extra runtime state we will just
     * make sure it is not already registered.  at_exit by contrast can push the
     * same block many times (and should use pushExistBlock).
     */
    public void pushEndBlock(RubyProc proc) {
        if (alreadyRegisteredEndBlock(proc) != null) return;
        pushExitBlock(proc);
    }

    private RubyProc alreadyRegisteredEndBlock(RubyProc newProc) {
        Block block = newProc.getBlock();

        for (RubyProc proc: atExitBlocks) {
            if (block.equals(proc.getBlock())) return proc;
        }
        return null;
    }

    // use this for JRuby-internal finalizers
    public void addInternalFinalizer(Finalizable finalizer) {
        synchronized (internalFinalizersMutex) {
            if (internalFinalizers == null) {
                internalFinalizers = new WeakHashMap<Finalizable, Object>();
            }
            internalFinalizers.put(finalizer, null);
        }
    }

    // this method is for finalizers registered via ObjectSpace
    public void addFinalizer(Finalizable finalizer) {
        synchronized (finalizersMutex) {
            if (finalizers == null) {
                finalizers = new WeakHashMap<Finalizable, Object>();
            }
            finalizers.put(finalizer, null);
        }
    }

    public void removeInternalFinalizer(Finalizable finalizer) {
        synchronized (internalFinalizersMutex) {
            if (internalFinalizers != null) {
                internalFinalizers.remove(finalizer);
            }
        }
    }

    public void removeFinalizer(Finalizable finalizer) {
        synchronized (finalizersMutex) {
            if (finalizers != null) {
                finalizers.remove(finalizer);
            }
        }
    }

    /**
     * Make sure Kernel#at_exit procs getService invoked on runtime shutdown.
     * This method needs to be explicitly called to work properly.
     * I thought about using finalize(), but that did not work and I
     * am not sure the runtime will be at a state to run procs by the
     * time Ruby is going away.  This method can contain any other
     * things that need to be cleaned up at shutdown.
     */
    public void tearDown() {
        tearDown(true);
    }

    // tearDown(boolean) has been added for embedding API. When an error
    // occurs in Ruby code, JRuby does system exit abruptly, no chance to
    // catch exception. This makes debugging really hard. This is why
    // tearDown(boolean) exists.
    public void tearDown(boolean systemExit) {
        int status = 0;

        // clear out old style recursion guards so they don't leak
        mriRecursionGuard = null;

        final ThreadContext context = getCurrentContext();

        // FIXME: 73df3d230b9d92c7237d581c6366df1b92ad9b2b exposed no toplevel scope existing anymore (I think the
        // bogus scope I removed was playing surrogate toplevel scope and wallpapering this bug).  For now, add a
        // bogus scope back for at_exit block run.  This is buggy if at_exit is capturing vars.
        if (!context.hasAnyScopes()) {
            StaticScope topStaticScope = getStaticScopeFactory().newLocalScope(null);
            context.pushScope(new ManyVarsDynamicScope(topStaticScope, null));
        }

        while (!atExitBlocks.empty()) {
            RubyProc proc = atExitBlocks.pop();
            // IRubyObject oldExc = context.runtime.getGlobalVariables().get("$!"); // Save $!
            try {
                proc.call(context, IRubyObject.NULL_ARRAY);
            } catch (RaiseException rj) {
                RubyException raisedException = rj.getException();
                if (!getSystemExit().isInstance(raisedException)) {
                    status = 1;
                    printError(raisedException);
                } else {
                    IRubyObject statusObj = raisedException.callMethod(context, "status");
                    if (statusObj != null && !statusObj.isNil()) {
                        status = RubyNumeric.fix2int(statusObj);
                    }
                }
                // Reset $! now that rj has been handled
                // context.runtime.getGlobalVariables().set("$!", oldExc);
            }
        }

        // Fetches (and unsets) the SIGEXIT handler, if one exists.
        IRubyObject trapResult = RubySignal.__jtrap_osdefault_kernel(this.getNil(), this.newString("EXIT"));
        if (trapResult instanceof RubyArray) {
            IRubyObject[] trapResultEntries = ((RubyArray) trapResult).toJavaArray();
            IRubyObject exitHandlerProc = trapResultEntries[0];
            if (exitHandlerProc instanceof RubyProc) {
                ((RubyProc) exitHandlerProc).call(context, getSingleNilArray());
            }
        }

        if (finalizers != null) {
            synchronized (finalizersMutex) {
                for (Iterator<Finalizable> finalIter = new ArrayList<Finalizable>(finalizers.keySet()).iterator(); finalIter.hasNext();) {
                    Finalizable f = finalIter.next();
                    if (f != null) {
                        try {
                            f.finalize();
                        } catch (Throwable t) {
                            // ignore
                        }
                    }
                    finalIter.remove();
                }
            }
        }

        synchronized (internalFinalizersMutex) {
            if (internalFinalizers != null) {
                for (Iterator<Finalizable> finalIter = new ArrayList<Finalizable>(
                        internalFinalizers.keySet()).iterator(); finalIter.hasNext();) {
                    Finalizable f = finalIter.next();
                    if (f != null) {
                        try {
                            f.finalize();
                        } catch (Throwable t) {
                            // ignore
                        }
                    }
                    finalIter.remove();
                }
            }
        }

        getThreadService().disposeCurrentThread();

        getBeanManager().unregisterCompiler();
        getBeanManager().unregisterConfig();
        getBeanManager().unregisterParserStats();
        getBeanManager().unregisterMethodCache();
        getBeanManager().unregisterRuntime();

        getSelectorPool().cleanup();

        // NOTE: its intentional that we're not doing releaseClassLoader();

        if (config.isProfilingEntireRun()) {
            // not using logging because it's formatted
            ProfileCollection profileCollection = threadService.getMainThread().getContext().getProfileCollection();
            printProfileData(profileCollection);
        }

        if (systemExit && status != 0) {
            throw newSystemExit(status);
        }

        // This is a rather gross way to ensure nobody else performs the same clearing of globalRuntime followed by
        // initializing a new runtime, which would cause our clear below to clear the wrong runtime. Synchronizing
        // against the class is a problem, but the overhead of teardown and creating new containers should outstrip
        // a global synchronize around a few field accesses. -CON
        if (this == globalRuntime) {
            synchronized (Ruby.class) {
                if (this == globalRuntime) {
                    globalRuntime = null;
                }
            }
        }
    }

    /**
     * By default {@link #tearDown(boolean)} does not release the class-loader's
     * resources as threads might be still running accessing the classes/packages
     * even after the runtime has been torn down.
     *
     * This method exists to handle such cases, e.g. with embedded uses we always
     * release the runtime loader but not otherwise - you should do that manually.
     */
    public void releaseClassLoader() {
        if (jrubyClassLoader != null) {
            jrubyClassLoader.close();
            //jrubyClassLoader = null;
        }
    }

    /**
     * TDOD remove the synchronized. Synchronization should be a implementation detail of the ProfilingService.
     * @param profileData
     */
    public synchronized void printProfileData( ProfileCollection profileData ) {
        getProfilingService().newProfileReporter(getCurrentContext()).report(profileData);
    }

    /**
     * Simple getter for #profilingServiceLookup to avoid direct property access
     * @return #profilingServiceLookup
     */
    private ProfilingServiceLookup getProfilingServiceLookup() {
        return profilingServiceLookup;
    }

    /**
     *
     * @return the, for this ruby instance, configured implementation of ProfilingService, or null
     */
    public ProfilingService getProfilingService() {
        ProfilingServiceLookup lockup = getProfilingServiceLookup();
        return lockup == null ? null : lockup.getService();
    }

    // new factory methods ------------------------------------------------------------------------

    public RubyArray newEmptyArray() {
        return RubyArray.newEmptyArray(this);
    }

    public RubyArray newArray() {
        return RubyArray.newArray(this);
    }

    public RubyArray newArrayLight() {
        return RubyArray.newArrayLight(this);
    }

    public RubyArray newArray(IRubyObject object) {
        return RubyArray.newArray(this, object);
    }

    public RubyArray newArray(IRubyObject car, IRubyObject cdr) {
        return RubyArray.newArray(this, car, cdr);
    }

    public RubyArray newArray(IRubyObject... objects) {
        return RubyArray.newArray(this, objects);
    }

    public RubyArray newArrayNoCopy(IRubyObject... objects) {
        return RubyArray.newArrayNoCopy(this, objects);
    }

    public RubyArray newArrayNoCopyLight(IRubyObject... objects) {
        return RubyArray.newArrayNoCopyLight(this, objects);
    }

    public RubyArray newArray(List<IRubyObject> list) {
        return RubyArray.newArray(this, list);
    }

    public RubyArray newArray(int size) {
        return RubyArray.newArray(this, size);
    }

    public RubyArray getEmptyFrozenArray() {
        return emptyFrozenArray;
    }

    public RubyBoolean newBoolean(boolean value) {
        return value ? trueObject : falseObject;
    }

    public RubyFileStat newFileStat(String filename, boolean lstat) {
        return RubyFileStat.newFileStat(this, filename, lstat);
    }

    public RubyFileStat newFileStat(FileDescriptor descriptor) {
        return RubyFileStat.newFileStat(this, descriptor);
    }

    public RubyFixnum newFixnum(long value) {
        return RubyFixnum.newFixnum(this, value);
    }

    public RubyFixnum newFixnum(int value) {
        return RubyFixnum.newFixnum(this, value);
    }

    public RubyFixnum newFixnum(Constant value) {
        return RubyFixnum.newFixnum(this, value.intValue());
    }

    public RubyFloat newFloat(double value) {
        return RubyFloat.newFloat(this, value);
    }

    public RubyNumeric newNumeric() {
        return RubyNumeric.newNumeric(this);
    }

    public RubyRational newRational(long num, long den) {
        return RubyRational.newRationalRaw(this, newFixnum(num), newFixnum(den));
    }

    public RubyRational newRationalReduced(long num, long den) {
        return (RubyRational)RubyRational.newRationalConvert(getCurrentContext(), newFixnum(num), newFixnum(den));
    }

    public RubyProc newProc(Block.Type type, Block block) {
        if (type != Block.Type.LAMBDA && block.getProcObject() != null) return block.getProcObject();

        return RubyProc.newProc(this, block, type);
    }

    public RubyProc newBlockPassProc(Block.Type type, Block block) {
        if (type != Block.Type.LAMBDA && block.getProcObject() != null) return block.getProcObject();

        return RubyProc.newProc(this, block, type);
    }

    public RubyBinding newBinding() {
        return RubyBinding.newBinding(this, getCurrentContext().currentBinding());
    }

    public RubyBinding newBinding(Binding binding) {
        return RubyBinding.newBinding(this, binding);
    }

    public RubyString newString() {
        return RubyString.newString(this, new ByteList());
    }

    public RubyString newString(String string) {
        return RubyString.newString(this, string);
    }

    public RubyString newString(ByteList byteList) {
        return RubyString.newString(this, byteList);
    }

    @Deprecated
    public RubyString newStringShared(ByteList byteList) {
        return RubyString.newStringShared(this, byteList);
    }

    public RubySymbol newSymbol(String name) {
        return symbolTable.getSymbol(name);
    }

    public RubySymbol newSymbol(String name, Encoding encoding) {
        ByteList byteList = RubyString.encodeBytelist(name, encoding);
        return symbolTable.getSymbol(byteList);
    }

    public RubySymbol newSymbol(ByteList name) {
        return symbolTable.getSymbol(name);
    }

    /**
     * Faster than {@link #newSymbol(String)} if you already have an interned
     * name String. Don't intern your string just to call this version - the
     * overhead of interning will more than wipe out any benefit from the faster
     * lookup.
     *
     * @param internedName the symbol name, <em>must</em> be interned! if in
     *                     doubt, call {@link #newSymbol(String)} instead.
     * @return the symbol for name
     */
    public RubySymbol fastNewSymbol(String internedName) {
        //        assert internedName == internedName.intern() : internedName + " is not interned";

        return symbolTable.fastGetSymbol(internedName);
    }

    public RubyTime newTime(long milliseconds) {
        return RubyTime.newTime(this, milliseconds);
    }

    public RaiseException newRuntimeError(String message) {
        return newRaiseException(getRuntimeError(), message);
    }

    public RaiseException newArgumentError(String message) {
        return newRaiseException(getArgumentError(), message);
    }

    public RaiseException newArgumentError(int got, int expected) {
        return newRaiseException(getArgumentError(), "wrong number of arguments (" + got + " for " + expected + ")");
    }

    public RaiseException newArgumentError(String name, int got, int expected) {
        return newRaiseException(getArgumentError(), "wrong number of arguments calling `" + name + "` (" + got + " for " + expected + ")");
    }

    public RaiseException newErrnoEBADFError() {
        return newRaiseException(getErrno().getClass("EBADF"), "Bad file descriptor");
    }

    public RaiseException newErrnoEISCONNError() {
        return newRaiseException(getErrno().getClass("EISCONN"), "Socket is already connected");
    }

    public RaiseException newErrnoEINPROGRESSError() {
        return newRaiseException(getErrno().getClass("EINPROGRESS"), "Operation now in progress");
    }

    public RaiseException newErrnoEINPROGRESSWritableError() {
        return newLightweightErrnoException(getIO().getClass("EINPROGRESSWaitWritable"), "");
    }

    public RaiseException newErrnoENOPROTOOPTError() {
        return newRaiseException(getErrno().getClass("ENOPROTOOPT"), "Protocol not available");
    }

    public RaiseException newErrnoEPIPEError() {
        return newRaiseException(getErrno().getClass("EPIPE"), "Broken pipe");
    }

    public RaiseException newErrnoECONNABORTEDError() {
        return newRaiseException(getErrno().getClass("ECONNABORTED"),
                "An established connection was aborted by the software in your host machine");
    }

    public RaiseException newErrnoECONNREFUSEDError() {
        return newRaiseException(getErrno().getClass("ECONNREFUSED"), "Connection refused");
    }

    public RaiseException newErrnoECONNREFUSEDError(String message) {
        return newRaiseException(getErrno().getClass("ECONNREFUSED"), message);
    }

    public RaiseException newErrnoECONNRESETError() {
        return newRaiseException(getErrno().getClass("ECONNRESET"), "Connection reset by peer");
    }

    public RaiseException newErrnoEADDRINUSEError() {
        return newRaiseException(getErrno().getClass("EADDRINUSE"), "Address in use");
    }

    public RaiseException newErrnoEADDRINUSEError(String message) {
        return newRaiseException(getErrno().getClass("EADDRINUSE"), message);
    }

    public RaiseException newErrnoEHOSTUNREACHError(String message) {
        return newRaiseException(getErrno().getClass("EHOSTUNREACH"), message);
    }

    public RaiseException newErrnoEINVALError() {
        return newRaiseException(getErrno().getClass("EINVAL"), "Invalid file");
    }

    public RaiseException newErrnoELOOPError() {
        return newRaiseException(getErrno().getClass("ELOOP"), "Too many levels of symbolic links");
    }

    public RaiseException newErrnoEMFILEError() {
        return newRaiseException(getErrno().getClass("EMFILE"), "Too many open files");
    }

    public RaiseException newErrnoENFILEError() {
        return newRaiseException(getErrno().getClass("ENFILE"), "Too many open files in system");
    }

    public RaiseException newErrnoENOENTError() {
        return newRaiseException(getErrno().getClass("ENOENT"), "File not found");
    }

    public RaiseException newErrnoEACCESError(String message) {
        return newRaiseException(getErrno().getClass("EACCES"), message);
    }

    public RaiseException newErrnoEAGAINError(String message) {
        return newLightweightErrnoException(getErrno().getClass("EAGAIN"), message);
    }

    public RaiseException newErrnoEAGAINReadableError(String message) {
        return newLightweightErrnoException(getModule("IO").getClass("EAGAINWaitReadable"), message);
    }

    public RaiseException newErrnoEAGAINWritableError(String message) {
        return newLightweightErrnoException(getModule("IO").getClass("EAGAINWaitWritable"), message);
    }

    public RaiseException newErrnoEISDirError(String message) {
        return newRaiseException(getErrno().getClass("EISDIR"), message);
    }

    public RaiseException newErrnoEPERMError(String name) {
        return newRaiseException(getErrno().getClass("EPERM"), "Operation not permitted - " + name);
    }

    public RaiseException newErrnoEISDirError() {
        return newErrnoEISDirError("Is a directory");
    }

    public RaiseException newErrnoESPIPEError() {
        return newRaiseException(getErrno().getClass("ESPIPE"), "Illegal seek");
    }

    public RaiseException newErrnoEBADFError(String message) {
        return newRaiseException(getErrno().getClass("EBADF"), message);
    }

    public RaiseException newErrnoEINPROGRESSError(String message) {
        return newRaiseException(getErrno().getClass("EINPROGRESS"), message);
    }

    public RaiseException newErrnoEINPROGRESSWritableError(String message) {
        return newLightweightErrnoException(getIO().getClass("EINPROGRESSWaitWritable"), message);
    }

    public RaiseException newErrnoEISCONNError(String message) {
        return newRaiseException(getErrno().getClass("EISCONN"), message);
    }

    public RaiseException newErrnoEINVALError(String message) {
        return newRaiseException(getErrno().getClass("EINVAL"), message);
    }

    public RaiseException newErrnoENOTDIRError(String message) {
        return newRaiseException(getErrno().getClass("ENOTDIR"), message);
    }

    public RaiseException newErrnoENOTEMPTYError(String message) {
        return newRaiseException(getErrno().getClass("ENOTEMPTY"), message);
    }

    public RaiseException newErrnoENOTSOCKError(String message) {
        return newRaiseException(getErrno().getClass("ENOTSOCK"), message);
    }

    public RaiseException newErrnoENOTCONNError(String message) {
        return newRaiseException(getErrno().getClass("ENOTCONN"), message);
    }

    public RaiseException newErrnoENOTCONNError() {
        return newRaiseException(getErrno().getClass("ENOTCONN"), "Socket is not connected");
    }

    public RaiseException newErrnoENOENTError(String message) {
        return newRaiseException(getErrno().getClass("ENOENT"), message);
    }

    public RaiseException newErrnoEOPNOTSUPPError(String message) {
        return newRaiseException(getErrno().getClass("EOPNOTSUPP"), message);
    }

    public RaiseException newErrnoESPIPEError(String message) {
        return newRaiseException(getErrno().getClass("ESPIPE"), message);
    }

    public RaiseException newErrnoEEXISTError(String message) {
        return newRaiseException(getErrno().getClass("EEXIST"), message);
    }

    public RaiseException newErrnoEDOMError(String message) {
        return newRaiseException(getErrno().getClass("EDOM"), "Domain error - " + message);
    }

    public RaiseException newErrnoECHILDError() {
        return newRaiseException(getErrno().getClass("ECHILD"), "No child processes");
    }

    public RaiseException newErrnoEADDRNOTAVAILError(String message) {
        return newRaiseException(getErrno().getClass("EADDRNOTAVAIL"), message);
    }

    public RaiseException newErrnoESRCHError() {
        return newRaiseException(getErrno().getClass("ESRCH"), null);
    }

    public RaiseException newErrnoEWOULDBLOCKError() {
        return newRaiseException(getErrno().getClass("EWOULDBLOCK"), null);
    }

    public RaiseException newErrnoEDESTADDRREQError(String func) {
        return newRaiseException(getErrno().getClass("EDESTADDRREQ"), func);
    }

    public RaiseException newErrnoENETUNREACHError() {
        return newRaiseException(getErrno().getClass("ENETUNREACH"), null);
    }

    public RaiseException newErrnoEMSGSIZEError() {
        return newRaiseException(getErrno().getClass("EMSGSIZE"), null);
    }

    public RaiseException newIndexError(String message) {
        return newRaiseException(getIndexError(), message);
    }

    public RaiseException newSecurityError(String message) {
        return newRaiseException(getSecurityError(), message);
    }

    public RaiseException newSystemCallError(String message) {
        return newRaiseException(getSystemCallError(), message);
    }

    public RaiseException newKeyError(String message) {
        return newRaiseException(getKeyError(), message);
    }

    public RaiseException newErrnoEINTRError() {
        return newRaiseException(getErrno().getClass("EINTR"), "Interrupted");
    }

    public RaiseException newErrnoEAFNOSUPPORTError(String message) {
        return newRaiseException(getErrno().getClass("EAFNOSUPPORT"), message);
    }

    public RaiseException newErrnoFromLastPOSIXErrno() {
        RubyClass errnoClass = getErrno(getPosix().errno());
        if (errnoClass == null) errnoClass = systemCallError;

        return newRaiseException(errnoClass, null);
    }

    public RaiseException newErrnoFromInt(int errno, String methodName, String message) {
        if (Platform.IS_WINDOWS && ("stat".equals(methodName) || "lstat".equals(methodName))) {
            if (errno == 20047) return newErrnoENOENTError(message); // boo:bar UNC stat failure
            if (errno == Errno.ESRCH.intValue()) return newErrnoENOENTError(message); // ESRCH on stating ""
        }

        return newErrnoFromInt(errno, message);
    }

    public RaiseException newErrnoFromInt(int errno, String message) {
        RubyClass errnoClass = getErrno(errno);
        if (errnoClass != null) {
            return newRaiseException(errnoClass, message);
        } else {
            return newSystemCallError("Unknown Error (" + errno + ") - " + message);
        }
    }

    public RaiseException newErrnoFromErrno(Errno errno, String message) {
        if (errno == null || errno == Errno.__UNKNOWN_CONSTANT__) {
            return newSystemCallError(message);
        }
        return newErrnoFromInt(errno.intValue(), message);
    }

    public RaiseException newErrnoFromInt(int errno) {
        Errno errnoObj = Errno.valueOf(errno);
        if (errnoObj == null) {
            return newSystemCallError("Unknown Error (" + errno + ")");
        }
        String message = errnoObj.description();
        return newErrnoFromInt(errno, message);
    }

    private final static Pattern ADDR_NOT_AVAIL_PATTERN = Pattern.compile("assign.*address");

    public RaiseException newErrnoEADDRFromBindException(BindException be) {
		return newErrnoEADDRFromBindException(be, null);
	}

    public RaiseException newErrnoEADDRFromBindException(BindException be, String contextMessage) {
        String msg = be.getMessage();
        if (msg == null) {
            msg = "bind";
        } else {
            msg = "bind - " + msg;
        }
        if (contextMessage != null) {
            msg = msg + contextMessage;
        }
        // This is ugly, but what can we do, Java provides the same BindingException
        // for both EADDRNOTAVAIL and EADDRINUSE, so we differentiate the errors
        // based on BindException's message.
        if(ADDR_NOT_AVAIL_PATTERN.matcher(msg).find()) {
            return newErrnoEADDRNOTAVAILError(msg);
        } else {
            return newErrnoEADDRINUSEError(msg);
        }
    }

    public RaiseException newTypeError(String message) {
        return newRaiseException(getTypeError(), message);
    }

    public RaiseException newThreadError(String message) {
        return newRaiseException(getThreadError(), message);
    }

    public RaiseException newConcurrencyError(String message) {
        return newRaiseException(getConcurrencyError(), message);
    }

    public RaiseException newSyntaxError(String message) {
        return newRaiseException(getSyntaxError(), message);
    }

    public RaiseException newRegexpError(String message) {
        return newRaiseException(getRegexpError(), message);
    }

    public RaiseException newInterruptedRegexpError(String message) {
        return newRaiseException(getInterruptedRegexpError(), message);
    }

    public RaiseException newRangeError(String message) {
        return newRaiseException(getRangeError(), message);
    }

    public RaiseException newNotImplementedError(String message) {
        return newRaiseException(getNotImplementedError(), message);
    }

    @Deprecated
    public RaiseException newInvalidEncoding(String message) {
        return newRaiseException(getClass("Iconv").getClass("InvalidEncoding"), message);
    }

    @Deprecated
    public RaiseException newIllegalSequence(String message) {
        return newRaiseException(getClass("Iconv").getClass("IllegalSequence"), message);
    }

    /**
     * @see Ruby#newNameError(String, IRubyObject, IRubyObject, boolean)
     */
    public RaiseException newNameError(String message, IRubyObject recv, IRubyObject name) {
        return newNameError(message, recv, name, false);
    }

    /**
     * Construct a NameError that formats its message with an sprintf format string.
     *
     * The arguments given to sprintf are as follows:
     *
     * 0: the name that failed
     * 1: the receiver object that failed
     * 2: a ":" character for non-singleton recv, blank otherwise
     * 3: the name of the a non-singleton recv's class, blank if recv is a singleton
     *
     * Passing a string with no format characters will warn in verbose mode and error in debug mode.
     *
     * See jruby/jruby#3934.
     *
     * @param message an sprintf format string for the message
     * @param recv the receiver object
     * @param name the name that failed
     * @param privateCall whether the failure was due to method visibility
     * @return a new NameError
     */
    public RaiseException newNameError(String message, IRubyObject recv, IRubyObject name, boolean privateCall) {
        IRubyObject msg = new RubyNameError.RubyNameErrorMessage(this, message, recv, name);
        RubyException err = RubyNameError.newNameError(getNameError(), msg, name, privateCall);

        return new RaiseException(err);
    }

    /**
     * Construct a NameError that formats its message with an sprintf format string.
     *
     * This version just accepts a java.lang.String for the name.
     *
     * @see Ruby#newNameError(String, IRubyObject, IRubyObject)
     */
    public RaiseException newNameError(String message, IRubyObject recv, String name) {
        return newNameError(message, recv, name, false);
    }

    /**
     * Construct a NameError that formats its message with an sprintf format string and has private_call? set to given.
     *
     * This version just accepts a java.lang.String for the name.
     *
     * @see Ruby#newNameError(String, IRubyObject, IRubyObject)
     */
    public RaiseException newNameError(String message, IRubyObject recv, String name, boolean privateCall) {
        RubySymbol nameSym = newSymbol(name);
        return newNameError(message, recv, nameSym, privateCall);
    }

    /**
     * Construct a NameError with the given pre-formatted message, name, and optional original exception.
     *
     * If the original exception is given, and either we are in verbose mode with printWhenVerbose set to true
     * or we are in debug mode.
     *
     * @param message the pre-formatted message for the NameError
     * @param name the name that failed
     * @param origException the original exception, or null
     * @param printWhenVerbose whether to log this exception when verbose mode is enabled
     * @return a new NameError
     */
    public RaiseException newNameError(String message, String name, Throwable origException, boolean printWhenVerbose) {
        if (origException != null) {
            if (printWhenVerbose && isVerbose()) {
                LOG.error(origException.getMessage(), origException);
            } else if (isDebug()) {
                LOG.debug(origException.getMessage(), origException);
            }
        }

        return new RaiseException(new RubyNameError(this, getNameError(), message, name), false);
    }

    /**
     * Construct a NameError with a pre-formatted message and name.
     *
     * This is the same as calling {@link #newNameError(String, String, Throwable)} with a null
     * originating exception.
     *
     * @param message the pre-formatted message for the error
     * @param name the name that failed
     * @return a new NameError
     */
    public RaiseException newNameError(String message, String name) {
        return newNameError(message, name, null);
    }

    /**
     * Construct a NameError with an optional originating exception and a pre-formatted message.
     *
     * This is the same as calling {@link #newNameError(String, String, Throwable, boolean)} with a null
     * originating exception and false for verbose-mode logging.
     *
     * @param message a formatted string message for the error
     * @param name the name that failed
     * @param origException the original exception, or null if none
     * @return a new NameError
     */
    public RaiseException newNameError(String message, String name, Throwable origException) {
        return newNameError(message, name, origException, false);
    }

    /**
     * @see Ruby#newNoMethodError(String, IRubyObject, String, RubyArray, boolean)
     */
    public RaiseException newNoMethodError(String message, IRubyObject recv, String name, RubyArray args) {
        return newNoMethodError(message, recv, name, args, false);
    }

    /**
     * Construct a NoMethodError that formats its message with an sprintf format string.
     *
     * This works like {@link #newNameError(String, IRubyObject, IRubyObject)} but accepts
     * a java.lang.String for name and a RubyArray of the original call arguments.
     *
     * @see Ruby#newNameError(String, IRubyObject, IRubyObject)
     *
     * @return a new NoMethodError
     */
    public RaiseException newNoMethodError(String message, IRubyObject recv, String name, RubyArray args, boolean privateCall) {
        RubySymbol nameStr = newSymbol(name);
        IRubyObject msg = new RubyNameError.RubyNameErrorMessage(this, message, recv, nameStr);
        RubyException err = RubyNoMethodError.newNoMethodError(getNoMethodError(), msg, nameStr, args, privateCall);

        return new RaiseException(err);
    }

    /**
     * Construct a NoMethodError with a pre-formatted message.
     *
     * @param message the pre-formatted message
     * @param name the name that failed
     * @param args the original arguments to the call that failed
     * @return a new NoMethodError
     */
    public RaiseException newNoMethodError(String message, String name, IRubyObject args) {
        return new RaiseException(new RubyNoMethodError(this, getNoMethodError(), message, name, args), true);
    }

    public RaiseException newLocalJumpError(RubyLocalJumpError.Reason reason, IRubyObject exitValue, String message) {
        return new RaiseException(new RubyLocalJumpError(this, getLocalJumpError(), message, reason, exitValue), true);
    }

    public RaiseException newLocalJumpErrorNoBlock() {
        return newLocalJumpError(RubyLocalJumpError.Reason.NOREASON, getNil(), "no block given");
    }

    public RaiseException newRedoLocalJumpError() {
        return newLocalJumpError(RubyLocalJumpError.Reason.REDO, getNil(), "unexpected redo");
    }

    public RaiseException newLoadError(String message) {
        return newRaiseException(getLoadError(), message);
    }

    public RaiseException newLoadError(String message, String path) {
        RaiseException loadError = newRaiseException(getLoadError(), message);
        loadError.getException().setInstanceVariable("@path", newString(path));
        return loadError;
    }

    public RaiseException newFrozenError(String objectType) {
        return newFrozenError(objectType, false);
    }

    public RaiseException newFrozenError(String objectType, boolean runtimeError) {
        // TODO: Should frozen error have its own distinct class?  If not should more share?
        return newRaiseException(getRuntimeError(), "can't modify frozen " + objectType);
    }

    public RaiseException newSystemStackError(String message) {
        return newRaiseException(getSystemStackError(), message);
    }

    public RaiseException newSystemStackError(String message, StackOverflowError soe) {
        if ( isDebug() ) LOG.debug(soe);
        return newRaiseException(getSystemStackError(), message);
    }

    public RaiseException newSystemExit(int status) {
        return new RaiseException(RubySystemExit.newInstance(this, status, "exit"));
    }

    public RaiseException newSystemExit(int status, String message) {
        return new RaiseException(RubySystemExit.newInstance(this, status, message));
    }

    public RaiseException newIOError(String message) {
        return newRaiseException(getIOError(), message);
    }

    public RaiseException newStandardError(String message) {
        return newRaiseException(getStandardError(), message);
    }

    /**
     * Java does not give us enough information for specific error conditions
     * so we are reduced to divining them through string matches...
     *
     * TODO: Should ECONNABORTED get thrown earlier in the descriptor itself or is it ok to handle this late?
     * TODO: Should we include this into Errno code somewhere do we can use this from other places as well?
     */
    public RaiseException newIOErrorFromException(final IOException ex) {
        return Helpers.newIOErrorFromException(this, ex);
    }

    public RaiseException newTypeError(IRubyObject receivedObject, RubyClass expectedType) {
        return newTypeError(receivedObject, expectedType.getName());
    }

    public RaiseException newTypeError(IRubyObject receivedObject, RubyModule expectedType) {
        return newTypeError(receivedObject, expectedType.getName());
    }

    public RaiseException newTypeError(IRubyObject receivedObject, String expectedType) {
        return newRaiseException(getTypeError(), "wrong argument type " +
                receivedObject.getMetaClass().getRealClass() + " (expected " + expectedType + ")");
    }

    public RaiseException newEOFError() {
        return newRaiseException(getEOFError(), "End of file reached");
    }

    public RaiseException newEOFError(String message) {
        return newRaiseException(getEOFError(), message);
    }

    public RaiseException newZeroDivisionError() {
        return newRaiseException(getZeroDivisionError(), "divided by 0");
    }

    public RaiseException newFloatDomainError(String message){
        return newRaiseException(getFloatDomainError(), message);
    }

    public RaiseException newMathDomainError(String message) {
        return newRaiseException(getMathDomainError(), "Numerical argument is out of domain - \"" + message + "\"");
    }

    public RaiseException newEncodingError(String message){
        return newRaiseException(getEncodingError(), message);
    }

    public RaiseException newEncodingCompatibilityError(String message){
        return newRaiseException(getEncodingCompatibilityError(), message);
    }

    public RaiseException newConverterNotFoundError(String message) {
        return newRaiseException(getConverterNotFoundError(), message);
    }

    public RaiseException newFiberError(String message) {
        return newRaiseException(getFiberError(), message);
    }

    public RaiseException newUndefinedConversionError(String message) {
        return newRaiseException(getUndefinedConversionError(), message);
    }

    public RaiseException newInvalidByteSequenceError(String message) {
        return newRaiseException(getInvalidByteSequenceError(), message);
    }

    /**
     * @param exceptionClass
     * @param message
     * @return
     */
    public RaiseException newRaiseException(RubyClass exceptionClass, String message) {
        return new RaiseException(this, exceptionClass, message, true);
    }

    /**
     * Generate one of the ERRNO exceptions. This differs from the normal logic
     * by avoiding the generation of a backtrace. Many ERRNO values are expected,
     * such as EAGAIN, and JRuby pays a very high cost to generate backtraces that
     * are never used. The flags -Xerrno.backtrace=true or the property
     * jruby.errno.backtrace=true forces all errno exceptions to generate a backtrace.
     *
     * @param exceptionClass
     * @param message
     * @return
     */
    private RaiseException newLightweightErrnoException(RubyClass exceptionClass, String message) {
        if (RubyInstanceConfig.ERRNO_BACKTRACE) {
            return new RaiseException(this, exceptionClass, message, true);
        } else {
            return new RaiseException(this, exceptionClass, ERRNO_BACKTRACE_MESSAGE, disabledBacktrace(), true);
        }
    }

    /**
     * Generate a StopIteration exception. This differs from the normal logic
     * by avoiding the generation of a backtrace. StopIteration is used by
     * Enumerator to end an external iteration, and so generating a full
     * backtrace is usually unreasonable overhead. The flag
     * -Xstop_iteration.backtrace=true or the property
     * jruby.stop_iteration.backtrace=true forces all StopIteration exceptions
     * to generate a backtrace.
     *
     * @param message the message for the exception
     */
    public RaiseException newStopIteration(IRubyObject result, String message) {
        final ThreadContext context = getCurrentContext();
        if (RubyInstanceConfig.STOPITERATION_BACKTRACE) {
            RubyException ex = RubyStopIteration.newInstance(context, result, message);
            return new RaiseException(ex);
        }
        if ( message == null ) message = STOPIERATION_BACKTRACE_MESSAGE;
        RubyException ex = RubyStopIteration.newInstance(context, result, message);
        return new RaiseException(ex, disabledBacktrace());
    }

    @Deprecated
    public RaiseException newLightweightStopIterationError(String message) {
        return newStopIteration(null, message);
    }

    private IRubyObject disabledBacktrace() {
        return RubyArray.newEmptyArray(this);
    }

    // Equivalent of Data_Wrap_Struct
    public RubyObject.Data newData(RubyClass objectClass, Object sval) {
        return new RubyObject.Data(this, objectClass, sval);
    }

    public RubySymbol.SymbolTable getSymbolTable() {
        return symbolTable;
    }

    public ObjectSpace getObjectSpace() {
        return objectSpace;
    }

    public InputStream getIn() {
        return in;
    }

    public PrintStream getOut() {
        return out;
    }

    public PrintStream getErr() {
        return err;
    }

    public boolean isGlobalAbortOnExceptionEnabled() {
        return globalAbortOnExceptionEnabled;
    }

    public void setGlobalAbortOnExceptionEnabled(boolean enable) {
        globalAbortOnExceptionEnabled = enable;
    }

    public IRubyObject getReportOnException() {
        return reportOnException;
    }

    public void setReportOnException(IRubyObject enable) {
        reportOnException = enable;
    }

    public boolean isDoNotReverseLookupEnabled() {
        return doNotReverseLookupEnabled;
    }

    public void setDoNotReverseLookupEnabled(boolean b) {
        doNotReverseLookupEnabled = b;
    }

    private final ThreadLocal<Map<Object, Object>> inspect = new ThreadLocal<>();
    public void registerInspecting(Object obj) {
        Map<Object, Object> val = inspect.get();
        if (val == null) inspect.set(val = new IdentityHashMap<>(8));
        val.put(obj, null);
    }

    public boolean isInspecting(Object obj) {
        Map<Object, Object> val = inspect.get();
        return val == null ? false : val.containsKey(obj);
    }

    public void unregisterInspecting(Object obj) {
        Map<Object, Object> val = inspect.get();
        if (val != null ) val.remove(obj);
    }

    public boolean isObjectSpaceEnabled() {
        return objectSpaceEnabled;
    }

    public void setObjectSpaceEnabled(boolean objectSpaceEnabled) {
        this.objectSpaceEnabled = objectSpaceEnabled;
    }

    // You cannot set siphashEnabled property except via RubyInstanceConfig to avoid mixing hash functions.
    public boolean isSiphashEnabled() {
        return siphashEnabled;
    }

    public long getStartTime() {
        return startTime;
    }

    public Profile getProfile() {
        return profile;
    }

    public String getJRubyHome() {
        return config.getJRubyHome();
    }

    public void setJRubyHome(String home) {
        config.setJRubyHome(home);
    }

    public RubyInstanceConfig getInstanceConfig() {
        return config;
    }

    @Deprecated
    public boolean is2_0() {
        return true;
    }

    /** GET_VM_STATE_VERSION */
    @Deprecated // not used
    public long getGlobalState() {
        synchronized(this) {
            return globalState;
        }
    }

    /** INC_VM_STATE_VERSION */
    @Deprecated // not used
    public void incGlobalState() {
        synchronized(this) {
            globalState = (globalState+1) & 0x8fffffff;
        }
    }

    public static boolean isSecurityRestricted() {
        return securityRestricted;
    }

    public static void setSecurityRestricted(boolean restricted) {
        securityRestricted = restricted;
    }

    public POSIX getPosix() {
        return posix;
    }

    public void setRecordSeparatorVar(GlobalVariable recordSeparatorVar) {
        this.recordSeparatorVar = recordSeparatorVar;
    }

    public GlobalVariable getRecordSeparatorVar() {
        return recordSeparatorVar;
    }

    public ExecutorService getExecutor() {
        return executor;
    }

    public ExecutorService getFiberExecutor() {
        return fiberExecutor;
    }

    public Map<String, DateTimeZone> getTimezoneCache() {
        return timeZoneCache;
    }

    @Deprecated
    public int getConstantGeneration() {
        return -1;
    }

    public Invalidator getConstantInvalidator(String constantName) {
        Invalidator invalidator = constantNameInvalidators.get(constantName);
        if (invalidator != null) {
            return invalidator;
        } else {
            return addConstantInvalidator(constantName);
        }
    }

    private Invalidator addConstantInvalidator(String constantName) {
        Invalidator invalidator = OptoFactory.newConstantInvalidator();
        constantNameInvalidators.putIfAbsent(constantName, invalidator);

        // fetch the invalidator back from the ConcurrentHashMap to ensure that
        // only one invalidator for a given constant name is ever used:
        return constantNameInvalidators.get(constantName);
    }

    public Invalidator getCheckpointInvalidator() {
        return checkpointInvalidator;
    }

    public <E extends Enum<E>> void loadConstantSet(RubyModule module, Class<E> enumClass) {
        for (E e : EnumSet.allOf(enumClass)) {
            Constant c = (Constant) e;
            if (Character.isUpperCase(c.name().charAt(0))) {
                module.setConstant(c.name(), newFixnum(c.intValue()));
            }
        }
    }
    public void loadConstantSet(RubyModule module, String constantSetName) {
        for (Constant c : ConstantSet.getConstantSet(constantSetName)) {
            if (Character.isUpperCase(c.name().charAt(0))) {
                module.setConstant(c.name(), newFixnum(c.intValue()));
            }
        }
    }

    /**
     * Get a new serial number for a new DynamicMethod instance
     * @return a new serial number
     */
    public long getNextDynamicMethodSerial() {
        return dynamicMethodSerial.getAndIncrement();
    }

    /**
     * Get a new generation number for a module or class.
     *
     * @return a new generation number
     */
    public int getNextModuleGeneration() {
        return moduleGeneration.incrementAndGet();
    }

    /**
     * Get the global object used to synchronize class-hierarchy modifications like
     * cache invalidation, subclass sets, and included hierarchy sets.
     *
     * @return The object to use for locking when modifying the hierarchy
     */
    public Object getHierarchyLock() {
        return hierarchyLock;
    }

    /**
     * Get the runtime-global selector pool
     *
     * @return a SelectorPool from which to getService Selector instances
     */
    public SelectorPool getSelectorPool() {
        return selectorPool;
    }

    /**
     * Get the core class RuntimeCache instance, for doing dynamic calls from
     * core class methods.
     */
    public RuntimeCache getRuntimeCache() {
        return runtimeCache;
    }

    public List<StrptimeToken> getCachedStrptimePattern(String pattern) {
        List<StrptimeToken> tokens = strptimeFormatCache.get(pattern);

        if (tokens == null) {
            tokens = new StrptimeParser().compilePattern(pattern);
            strptimeFormatCache.put(pattern, tokens);
        }

        return tokens;
    }

    /**
     * Add a method, so it can be printed out later.
     *
     * @param name the name of the method
     * @param method
     */
    void addProfiledMethod(final String name, final DynamicMethod method) {
        if (!config.isProfiling()) return;
        if (method.isUndefined()) return;

        getProfilingService().addProfiledMethod( name, method );
    }

    /**
     * Increment the count of exceptions generated by code in this runtime.
     */
    public void incrementExceptionCount() {
        exceptionCount.incrementAndGet();
    }

    /**
     * Get the current exception count.
     *
     * @return he current exception count
     */
    public int getExceptionCount() {
        return exceptionCount.get();
    }

    /**
     * Increment the count of backtraces generated by code in this runtime.
     */
    public void incrementBacktraceCount() {
        backtraceCount.incrementAndGet();
    }

    /**
     * Get the current backtrace count.
     *
     * @return the current backtrace count
     */
    public int getBacktraceCount() {
        return backtraceCount.get();
    }

    /**
     * Increment the count of backtraces generated for warnings in this runtime.
     */
    public void incrementWarningCount() {
        warningCount.incrementAndGet();
    }

    /**
     * Get the current backtrace count.
     *
     * @return the current backtrace count
     */
    public int getWarningCount() {
        return warningCount.get();
    }

    /**
     * Increment the count of backtraces generated by code in this runtime.
     */
    public void incrementCallerCount() {
        callerCount.incrementAndGet();
    }

    /**
     * Get the current backtrace count.
     *
     * @return the current backtrace count
     */
    public int getCallerCount() {
        return callerCount.get();
    }

    /**
     * Mark Fixnum as reopened
     */
    public void reopenFixnum() {
        fixnumInvalidator.invalidate();
        fixnumReopened = true;
    }

    /**
     * Retrieve the invalidator for Fixnum reopening
     */
    public Invalidator getFixnumInvalidator() {
        return fixnumInvalidator;
    }

    /**
     * Whether the Float class has been reopened and modified
     */
    public boolean isFixnumReopened() {
        return fixnumReopened;
    }

    /**
     * Mark Float as reopened
     */
    public void reopenFloat() {
        floatInvalidator.invalidate();
        floatReopened = true;
    }

    /**
     * Retrieve the invalidator for Float reopening
     */
    public Invalidator getFloatInvalidator() {
        return floatInvalidator;
    }

    /**
     * Whether the Float class has been reopened and modified
     */
    public boolean isFloatReopened() {
        return floatReopened;
    }

    public boolean isBootingCore() {
        return bootingCore;
    }

    public boolean isBooting() {
        return bootingRuntime;
    }

    public CoverageData getCoverageData() {
        return coverageData;
    }

    /**
     * @deprecated internal API, to be removed
     */
    public Random getRandom() {
        return random;
    }

    public long getHashSeedK0() {
        return hashSeedK0;
    }

    public long getHashSeedK1() {
        return hashSeedK1;
    }

    public StaticScopeFactory getStaticScopeFactory() {
        return staticScopeFactory;
    }

    public FFI getFFI() {
        return ffi;
    }

    public void setFFI(FFI ffi) {
        this.ffi = ffi;
    }

    public RubyString getDefinedMessage(DefinedMessage definedMessage) {
        return definedMessages.get(definedMessage);
    }

    public RubyString getThreadStatus(RubyThread.Status status) {
        return threadStatuses.get(status);
    }

    /**
     * Given a Ruby string, cache a frozen, duplicated copy of it, or find an
     * existing copy already prepared. This is used to reduce in-memory
     * duplication of pre-frozen or known-frozen strings.
     *
     * Note that this cache does some sync against the Ruby instance. This
     * could cause contention under heavy concurrent load, so a reexamination
     * of this design might be warranted.
     *
     * @param string the string to freeze-dup if an equivalent does not already exist
     * @return the freeze-duped version of the string
     */
    public RubyString freezeAndDedupString(RubyString string) {
        if (string.getMetaClass() != stringClass) {
            // never cache a non-natural String
            RubyString duped = string.strDup(this);
            duped.setFrozen(true);
            return duped;
        }

        WeakReference<RubyString> dedupedRef = dedupMap.get(string);
        RubyString deduped;

        if (dedupedRef == null || (deduped = dedupedRef.get()) == null) {
            deduped = string.strDup(this);
            deduped.setFrozen(true);
            dedupMap.putIfAbsent(string, new WeakReference<RubyString>(deduped));
        } else if (deduped.getEncoding() != string.getEncoding()) {
            // if encodings don't match, new string loses; can't dedup
            deduped = string.strDup(this);
            deduped.setFrozen(true);
        }
        return deduped;
    }

    public int getRuntimeNumber() {
        return runtimeNumber;
    }

    /**
     * @see org.jruby.compiler.Constantizable
     */
    @Override
    public Object constant() {
        return constant;
    }

    /**
     * Set the base Class#new method.
     *
     * @param baseNewMethod
     */
    public void setBaseNewMethod(DynamicMethod baseNewMethod) {
        this.baseNewMethod = baseNewMethod;
    }

    /**
     * Get the base Class#new method.
     *
     * @return the base Class#new method
     */
    public DynamicMethod getBaseNewMethod() {
        return baseNewMethod;
    }

    /**
     * Get the "nullToNil" method handle filter for this runtime.
     *
     * @return a method handle suitable for filtering a single IRubyObject value from null to nil
     */
    public MethodHandle getNullToNilHandle() {
        MethodHandle nullToNil = this.nullToNil;

        if (nullToNil != null) return nullToNil;

        nullToNil = InvokeDynamicSupport.findStatic(Helpers.class, "nullToNil", methodType(IRubyObject.class, IRubyObject.class, IRubyObject.class));
        nullToNil = insertArguments(nullToNil, 1, nilObject);
        nullToNil = explicitCastArguments(nullToNil, methodType(IRubyObject.class, Object.class));

        return this.nullToNil = nullToNil;
    }

    // Parser stats methods
    private void addLoadParseToStats() {
        if (parserStats != null) parserStats.addLoadParse();
    }

    private void addEvalParseToStats() {
        if (parserStats != null) parserStats.addEvalParse();
    }

    public FilenoUtil getFilenoUtil() {
        return filenoUtil;
    }

    @Deprecated
    private static final RecursiveFunctionEx<RecursiveFunction> LEGACY_RECURSE = new RecursiveFunctionEx<RecursiveFunction>() {
        @Override
        public IRubyObject call(ThreadContext context, RecursiveFunction func, IRubyObject obj, boolean recur) {
            return func.call(obj, recur);
        }
    };

    @Deprecated
    public int getSafeLevel() {
        return 0;
    }

    @Deprecated
    public void setSafeLevel(int safeLevel) {
    }

    @Deprecated
    public void checkSafeString(IRubyObject object) {
    }

    @Deprecated
    public void secure(int level) {
    }

    @Deprecated
    public RaiseException newNameErrorObject(String message, IRubyObject name) {
        RubyException error = new RubyNameError(this, getNameError(), message, name);

        return new RaiseException(error, false);
    }

    @Deprecated
    public boolean is1_8() {
        return false;
    }

    @Deprecated
    public boolean is1_9() {
        return true;
    }

    @Deprecated
    public IRubyObject safeRecurse(RecursiveFunction func, IRubyObject obj, String name, boolean outer) {
        return safeRecurse(LEGACY_RECURSE, getCurrentContext(), func, obj, name, outer);
    }

    @Deprecated
    public ProfiledMethods getProfiledMethods() {
        return new ProfiledMethods(this);
    }

    public interface RecursiveFunctionEx<T> extends ThreadContext.RecursiveFunctionEx<T> {
        IRubyObject call(ThreadContext context, T state, IRubyObject obj, boolean recur);
    }

    @Deprecated
    public interface RecursiveFunction extends MRIRecursionGuard.RecursiveFunction {}

    /**
     * @deprecated Use ThreadContext.safeRecurse
     */
    @Deprecated
    public <T> IRubyObject safeRecurse(RecursiveFunctionEx<T> func, ThreadContext context, T state, IRubyObject obj, String name, boolean outer) {
        return context.safeRecurse(func, state, obj, name, outer);
    }

    /**
     * Perform a recursive walk on the given object using the given function.
     *
     * Do not call this method directly unless you know you're within a call
     * to {@link Ruby#recursiveListOperation(java.util.concurrent.Callable) recursiveListOperation},
     * which will ensure the thread-local recursion tracking data structs are
     * cleared.
     *
     * MRI: rb_exec_recursive
     *
     * Calls func(obj, arg, recursive), where recursive is non-zero if the
     * current method is called recursively on obj
     *
     * @param func
     * @param obj
     * @return
     */
    @Deprecated
    public IRubyObject execRecursive(RecursiveFunction func, IRubyObject obj) {
        return oldRecursionGuard().execRecursive(func, obj);
    }

    /**
     * Perform a recursive walk on the given object using the given function.
     * Treat this as the outermost call, cleaning up recursive structures.
     *
     * MRI: rb_exec_recursive_outer
     *
     * If recursion is detected on the current method and obj, the outermost
     * func will be called with (obj, arg, Qtrue). All inner func will be
     * short-circuited using throw.
     *
     * @deprecated Use ThreadContext.safeRecurse.
     *
     * @param func
     * @param obj
     * @return
     */
    @Deprecated
    public IRubyObject execRecursiveOuter(RecursiveFunction func, IRubyObject obj) {
        return oldRecursionGuard().execRecursiveOuter(func, obj);
    }

    /**
     * Begin a recursive walk that may make one or more calls to
     * {@link Ruby#execRecursive(org.jruby.Ruby.RecursiveFunction, org.jruby.runtime.builtin.IRubyObject) execRecursive}.
     * Clean up recursive structures once complete.
     *
     * @param body
     * @param <T>
     * @return
     */
    @Deprecated
    public <T extends IRubyObject> T recursiveListOperation(Callable<T> body) {
        return oldRecursionGuard().recursiveListOperation(body);
    }

    @Deprecated
    private MRIRecursionGuard oldRecursionGuard() {
        MRIRecursionGuard mriRecursionGuard = this.mriRecursionGuard;
        if (mriRecursionGuard != null) return mriRecursionGuard;

        synchronized (this) {
            mriRecursionGuard = this.mriRecursionGuard;
            if (mriRecursionGuard != null) return mriRecursionGuard;
            return mriRecursionGuard = new MRIRecursionGuard(this);
        }
    }

    private final ConcurrentHashMap<String, Invalidator> constantNameInvalidators =
        new ConcurrentHashMap<String, Invalidator>(
            16    /* default initial capacity */,
            0.75f /* default load factory */,
            1     /* concurrency level - mostly reads here so this can be 1 */);

    private final Invalidator checkpointInvalidator;
    private final ThreadService threadService;

    private final POSIX posix;

    private final ObjectSpace objectSpace = new ObjectSpace();

    private final RubySymbol.SymbolTable symbolTable = new RubySymbol.SymbolTable(this);

    private static final EventHook[] EMPTY_HOOKS = new EventHook[0];
    private volatile EventHook[] eventHooks = EMPTY_HOOKS;
    private boolean hasEventHooks;
    private boolean globalAbortOnExceptionEnabled = false;
    private IRubyObject reportOnException;
    private boolean doNotReverseLookupEnabled = false;
    private volatile boolean objectSpaceEnabled;
    private boolean siphashEnabled;

    private long globalState = 1;

    // Default objects
    private IRubyObject topSelf;
    private IRubyObject rootFiber;
    private RubyNil nilObject;
    private IRubyObject[] singleNilArray;
    private RubyBoolean trueObject;
    private RubyBoolean falseObject;
    final RubyFixnum[] fixnumCache = new RubyFixnum[2 * RubyFixnum.CACHE_OFFSET];
    final Object[] fixnumConstants = new Object[fixnumCache.length];

    private boolean verbose, warningsEnabled, debug;
    private IRubyObject verboseValue;

    private RubyThreadGroup defaultThreadGroup;

    /**
     * All the core classes we keep hard references to. These are here largely
     * so that if someone redefines String or Array we won't start blowing up
     * creating strings and arrays internally. They also provide much faster
     * access than going through normal hash lookup on the Object class.
     */
    private RubyClass
           basicObjectClass, objectClass, moduleClass, classClass, nilClass, trueClass,
            falseClass, numericClass, floatClass, integerClass, fixnumClass,
            complexClass, rationalClass, enumeratorClass, yielderClass, fiberClass, generatorClass,
            arrayClass, hashClass, rangeClass, stringClass, encodingClass, converterClass, symbolClass,
            procClass, bindingClass, methodClass, unboundMethodClass,
            matchDataClass, regexpClass, timeClass, bignumClass, dirClass,
            fileClass, fileStatClass, ioClass, threadClass, threadGroupClass,
            continuationClass, structClass, tmsStruct, passwdStruct,
            groupStruct, procStatusClass, exceptionClass, runtimeError, ioError,
            scriptError, nameError, nameErrorMessage, noMethodError, signalException,
            rangeError, dummyClass, systemExit, localJumpError, nativeException,
            systemCallError, fatal, interrupt, typeError, argumentError, uncaughtThrowError, indexError, stopIteration,
            syntaxError, standardError, loadError, notImplementedError, securityError, noMemoryError,
            regexpError, eofError, threadError, concurrencyError, systemStackError, zeroDivisionError, floatDomainError, mathDomainError,
            encodingError, encodingCompatibilityError, converterNotFoundError, undefinedConversionError,
            invalidByteSequenceError, fiberError, randomClass, keyError, locationClass, interruptedRegexpError;

    /**
     * All the core modules we keep direct references to, for quick access and
     * to ensure they remain available.
     */
    private RubyModule
            kernelModule, comparableModule, enumerableModule, mathModule,
            marshalModule, etcModule, fileTestModule, gcModule,
            objectSpaceModule, processModule, procUIDModule, procGIDModule,
            procSysModule, precisionModule, errnoModule, warningModule;

    private DynamicMethod privateMethodMissing, protectedMethodMissing, variableMethodMissing,
            superMethodMissing, normalMethodMissing, defaultMethodMissing, defaultModuleMethodMissing,
            respondTo, respondToMissing;

    // record separator var, to speed up io ops that use it
    private GlobalVariable recordSeparatorVar;

    // former java.lang.System concepts now internalized for MVM
    private volatile String currentDirectory;

    // The "current line" global variable
    private volatile int currentLine = 0;

    private volatile IRubyObject argsFile;

    private final long startTime = System.currentTimeMillis();

    private final RubyInstanceConfig config;

    private InputStream in;
    private PrintStream out;
    private PrintStream err;

    // Java support
    private JavaSupport javaSupport;
    private final JRubyClassLoader jrubyClassLoader;

    // Management/monitoring
    private BeanManager beanManager;

    // Parser stats
    private ParserStats parserStats;

    // Compilation
    private final JITCompiler jitCompiler;

    // Note: this field and the following static initializer
    // must be located be in this order!
    private volatile static boolean securityRestricted = false;
    static {
        if (SafePropertyAccessor.isSecurityProtected("jruby.reflected.handles")) {
            // can't read non-standard properties
            securityRestricted = true;
        } else {
            SecurityManager sm = System.getSecurityManager();
            if (sm != null) {
                try {
                    sm.checkCreateClassLoader();
                } catch (SecurityException se) {
                    // can't create custom classloaders
                    securityRestricted = true;
                }
            }
        }
    }

    private final Parser parser = new Parser(this);

    private LoadService loadService;

    private Encoding defaultInternalEncoding, defaultExternalEncoding;
    private EncodingService encodingService;

    private GlobalVariables globalVariables = new GlobalVariables(this);
    private final RubyWarnings warnings = new RubyWarnings(this);

    // Contains a list of all blocks (as Procs) that should be called when
    // the runtime environment exits.
    private final Stack<RubyProc> atExitBlocks = new Stack<RubyProc>();

    private Profile profile;

    private KCode kcode = KCode.NONE;

    // Atomic integers for symbol and method IDs
    private final AtomicInteger symbolLastId = new AtomicInteger(128);
    private final AtomicInteger moduleLastId = new AtomicInteger(0);

    // Weak map of all Modules in the system (and by extension, all Classes
    private final Set<RubyModule> allModules = new WeakHashSet<RubyModule>();

    private final Map<String, DateTimeZone> timeZoneCache = new HashMap<String,DateTimeZone>();
    /**
     * A list of "external" finalizers (the ones, registered via ObjectSpace),
     * weakly referenced, to be executed on tearDown.
     */
    private Map<Finalizable, Object> finalizers;

    /**
     * A list of JRuby-internal finalizers,  weakly referenced,
     * to be executed on tearDown.
     */
    private Map<Finalizable, Object> internalFinalizers;

    // mutex that controls modifications of user-defined finalizers
    private final Object finalizersMutex = new Object();

    // mutex that controls modifications of internal finalizers
    private final Object internalFinalizersMutex = new Object();

    // A thread pool to use for executing this runtime's Ruby threads
    private ExecutorService executor;

    // A thread pool to use for running fibers
    private ExecutorService fiberExecutor;

    // A global object lock for class hierarchy mutations
    private final Object hierarchyLock = new Object();

    // An atomic long for generating DynamicMethod serial numbers
    private final AtomicLong dynamicMethodSerial = new AtomicLong(1);

    // An atomic int for generating class generation numbers
    private final AtomicInteger moduleGeneration = new AtomicInteger(1);

    // A list of Java class+method names to include in backtraces
    private final Map<String, Map<String, String>> boundMethods = new HashMap();

    // A soft pool of selectors for blocking IO operations
    private final SelectorPool selectorPool = new SelectorPool();

    // A global cache for Java-to-Ruby calls
    private final RuntimeCache runtimeCache;

    // Message for Errno exceptions that will not generate a backtrace
    public static final String ERRNO_BACKTRACE_MESSAGE = "errno backtraces disabled; run with -Xerrno.backtrace=true to enable";

    // Message for Errno exceptions that will not generate a backtrace
    public static final String STOPIERATION_BACKTRACE_MESSAGE = "StopIteration backtraces disabled; run with -Xstop_iteration.backtrace=true to enable";

    // Count of RaiseExceptions generated by code running in this runtime
    private final AtomicInteger exceptionCount = new AtomicInteger();

    // Count of exception backtraces generated by code running in this runtime
    private final AtomicInteger backtraceCount = new AtomicInteger();

    // Count of Kernel#caller backtraces generated by code running in this runtime
    private final AtomicInteger callerCount = new AtomicInteger();

    // Count of built-in warning backtraces generated by code running in this runtime
    private final AtomicInteger warningCount = new AtomicInteger();

    private Invalidator
            fixnumInvalidator = OptoFactory.newGlobalInvalidator(0),
            floatInvalidator = OptoFactory.newGlobalInvalidator(0);
    private boolean fixnumReopened, floatReopened;

    private volatile boolean bootingCore = true;
    private volatile boolean bootingRuntime = true;

    private RubyHash envObject;

    private final CoverageData coverageData = new CoverageData();

    /** The "global" runtime. Set to the first runtime created, normally. */
    private static volatile Ruby globalRuntime;

    /** The "thread local" runtime. Set to the global runtime if unset. */
    private static ThreadLocal<Ruby> threadLocalRuntime = new ThreadLocal<Ruby>();

    /** The runtime-local random number generator. Uses SecureRandom if permissions allow. */
    final Random random;

    /** The runtime-local seed for hash randomization */
    private final long hashSeedK0;
    private final long hashSeedK1;

    private StaticScopeFactory staticScopeFactory;

    private IRManager irManager;

    private FFI ffi;

    private JavaProxyClassFactory javaProxyClassFactory;

    /** Used to find the ProfilingService implementation to use. If profiling is disabled it's null */
    private final ProfilingServiceLookup profilingServiceLookup;

    private EnumMap<DefinedMessage, RubyString> definedMessages = new EnumMap<DefinedMessage, RubyString>(DefinedMessage.class);
    private EnumMap<RubyThread.Status, RubyString> threadStatuses = new EnumMap<RubyThread.Status, RubyString>(RubyThread.Status.class);

    public interface ObjectSpacer {
        public void addToObjectSpace(Ruby runtime, boolean useObjectSpace, IRubyObject object);
    }

    private static final ObjectSpacer DISABLED_OBJECTSPACE = new ObjectSpacer() {
        @Override
        public void addToObjectSpace(Ruby runtime, boolean useObjectSpace, IRubyObject object) {
        }
    };

    private static final ObjectSpacer ENABLED_OBJECTSPACE = new ObjectSpacer() {
        @Override
        public void addToObjectSpace(Ruby runtime, boolean useObjectSpace, IRubyObject object) {
            if (useObjectSpace) runtime.objectSpace.add(object);
        }
    };

    private final ObjectSpacer objectSpacer;

    public void addToObjectSpace(boolean useObjectSpace, IRubyObject object) {
        objectSpacer.addToObjectSpace(this, useObjectSpace, object);
    }

    private RubyArray emptyFrozenArray;

    /**
     * A map from Ruby string data to a pre-frozen global version of that string.
     *
     * Access must be synchronized.
     */
    private ConcurrentHashMap<RubyString, WeakReference<RubyString>> dedupMap = new ConcurrentHashMap<>();

    private static final AtomicInteger RUNTIME_NUMBER = new AtomicInteger(0);
    private final int runtimeNumber = RUNTIME_NUMBER.getAndIncrement();

    private final Config configBean;
    private final org.jruby.management.Runtime runtimeBean;

    private final FilenoUtil filenoUtil;

    private final Interpreter interpreter = new Interpreter();

    /**
     * A representation of this runtime as a JIT-optimizable constant. Used for e.g. invokedynamic binding of runtime
     * accesses.
     */
    private final Object constant;

    /**
     * The built-in Class#new method, so we can bind more directly to allocate and initialize.
     */
    private DynamicMethod baseNewMethod;

    /**
     * The nullToNil filter for this runtime.
     */
    private MethodHandle nullToNil;

    public final ClassValue<TypePopulator> POPULATORS = new ClassValue<TypePopulator>() {
        @Override
        protected TypePopulator computeValue(Class<?> type) {
            return RubyModule.loadPopulatorFor(type);
        }
    };

    public final JavaSites sites = new JavaSites();

    private volatile MRIRecursionGuard mriRecursionGuard;

<<<<<<< HEAD
    // For strptime processing we cache the parsed format strings since most applications
    // reuse the same formats over and over.  This is also unbounded (for now) since all applications
    // I know of use very few of them.  Even if there are many the size of these lists are modest.
    private final Map<String, List<StrptimeToken>> strptimeFormatCache = new ConcurrentHashMap<>();
=======
    @Deprecated
    private void setNetworkStack() {
        deprecatedNetworkStackProperty();
    }

    @SuppressWarnings("deprecated")
    private void deprecatedNetworkStackProperty() {
        if (Options.PREFER_IPV4.load()) {
            LOG.warn("Warning: not setting network stack system property because socket subsystem may already be booted."
                    + "If you need this option please set it manually as a JVM property.\n"
                    + "Use JAVA_OPTS=-Djava.net.preferIPv4Stack=true OR prepend -J as a JRuby option.");
        }
    }
>>>>>>> d55cd486
}<|MERGE_RESOLUTION|>--- conflicted
+++ resolved
@@ -5172,12 +5172,11 @@
 
     private volatile MRIRecursionGuard mriRecursionGuard;
 
-<<<<<<< HEAD
     // For strptime processing we cache the parsed format strings since most applications
     // reuse the same formats over and over.  This is also unbounded (for now) since all applications
     // I know of use very few of them.  Even if there are many the size of these lists are modest.
     private final Map<String, List<StrptimeToken>> strptimeFormatCache = new ConcurrentHashMap<>();
-=======
+
     @Deprecated
     private void setNetworkStack() {
         deprecatedNetworkStackProperty();
@@ -5191,5 +5190,4 @@
                     + "Use JAVA_OPTS=-Djava.net.preferIPv4Stack=true OR prepend -J as a JRuby option.");
         }
     }
->>>>>>> d55cd486
 }